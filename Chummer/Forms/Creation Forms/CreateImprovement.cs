/*  This file is part of Chummer5a.
 *
 *  Chummer5a is free software: you can redistribute it and/or modify
 *  it under the terms of the GNU General Public License as published by
 *  the Free Software Foundation, either version 3 of the License, or
 *  (at your option) any later version.
 *
 *  Chummer5a is distributed in the hope that it will be useful,
 *  but WITHOUT ANY WARRANTY; without even the implied warranty of
 *  MERCHANTABILITY or FITNESS FOR A PARTICULAR PURPOSE.  See the
 *  GNU General Public License for more details.
 *
 *  You should have received a copy of the GNU General Public License
 *  along with Chummer5a.  If not, see <http://www.gnu.org/licenses/>.
 *
 *  You can obtain the full source code for Chummer5a at
 *  https://github.com/chummer5a/chummer5a
 */

using System;
using System.Collections.Generic;
using System.IO;
using System.Linq;
using System.Text;
using System.Threading.Tasks;
using System.Windows.Forms;
using System.Xml;
using System.Xml.XPath;
using Chummer.Backend.Skills;

namespace Chummer
{
    // ReSharper disable once InconsistentNaming
    public partial class CreateImprovement : Form
    {
        private readonly Character _objCharacter;
        private readonly XmlDocument _objDocument;
        private string _strSelect = string.Empty;
        private readonly string _strCustomGroup;

        #region Control Events

        public CreateImprovement(Character objCharacter, string strCustomGroup = "")
        {
            InitializeComponent();
            this.UpdateLightDarkMode();
            this.TranslateWinForm();
            _objCharacter = objCharacter;
            _strCustomGroup = strCustomGroup;
            _objDocument = objCharacter.LoadData("improvements.xml");
        }

        private async void CreateImprovement_Load(object sender, EventArgs e)
        {
            using (new FetchSafelyFromPool<List<ListItem>>(Utils.ListItemListPool, out List<ListItem> lstTypes))
            {
                // Populate the Improvement Type list.
                XmlNodeList objXmlImprovementList = _objDocument.SelectNodes("/chummer/improvements/improvement");
                if (objXmlImprovementList?.Count > 0)
                {
                    foreach (XmlNode objXmlImprovement in objXmlImprovementList)
                    {
                        string strId = objXmlImprovement["id"]?.InnerText;
                        if (!string.IsNullOrEmpty(strId))
                        {
                            lstTypes.Add(new ListItem(strId,
                                                      objXmlImprovement["translate"]?.InnerText
                                                      ?? objXmlImprovement["name"]?.InnerText
                                                      ?? await LanguageManager.GetStringAsync("String_Unknown")));
                        }
                    }
                }

                lstTypes.Sort(CompareListItems.CompareNames);
                cboImprovemetType.BeginUpdate();
                cboImprovemetType.PopulateWithListItems(lstTypes);

                // Load the information from the passed Improvement if one has been given.
                if (EditImprovementObject != null)
                {
                    cboImprovemetType.SelectedValue = EditImprovementObject.CustomId;
                    txtName.Text = EditImprovementObject.CustomName;
                    if (nudMax.Visible)
                        nudMax.Value = EditImprovementObject.Maximum;
                    if (nudMin.Visible)
                        nudMin.Value = EditImprovementObject.Minimum;
                    if (nudVal.Visible)
                    {
                        // specificattribute stores the Value in Augmented instead.
                        nudVal.Value = EditImprovementObject.CustomId == "specificattribute"
                            ? EditImprovementObject.Augmented
                            : EditImprovementObject.Value;
                    }

                    chkApplyToRating.Checked = chkApplyToRating.Visible && EditImprovementObject.AddToRating;
                    if (txtTranslateSelection.Visible)
                    {
                        txtSelect.Text = EditImprovementObject.ImprovedName;
                        // get the selection type of improvement and generate translation
                        XmlNode objFetchNode = _objDocument.SelectSingleNode(
                            "/chummer/improvements/improvement[id = "
                            + cboImprovemetType.SelectedValue.ToString().CleanXPath() + "]/fields/field");
                        txtTranslateSelection.Text
                            = await TranslateField(objFetchNode?.InnerText, EditImprovementObject.ImprovedName);
                    }
                }

                cboImprovemetType.EndUpdate();
            }
        }

        private async void cmdOK_Click(object sender, EventArgs e)
        {
            await AcceptForm();
        }

        private void cmdCancel_Click(object sender, EventArgs e)
        {
            DialogResult = DialogResult.Cancel;
        }

        private void cboImprovemetType_SelectedIndexChanged(object sender, EventArgs e)
        {
            XmlNode objFetchNode = _objDocument.SelectSingleNode("/chummer/improvements/improvement[id = " + cboImprovemetType.SelectedValue.ToString().CleanXPath() + ']');

            lblVal.Visible = false;
            lblMin.Visible = false;
            lblMax.Visible = false;
            lblAug.Visible = false;
            nudVal.Visible = false;
            nudMin.Visible = false;
            nudMax.Visible = false;
            nudAug.Visible = false;
            chkApplyToRating.Visible = false;
            chkApplyToRating.Checked = false;
            chkFree.Visible = false;
            chkFree.Checked = false;

            lblSelect.Visible = false;
            txtSelect.Visible = false;
            txtSelect.Text = string.Empty;
            txtTranslateSelection.Text = string.Empty;
            txtTranslateSelection.Visible = false;
            cmdChangeSelection.Visible = false;
            _strSelect = string.Empty;

            if (objFetchNode == null) return;
            XmlNodeList xmlNodeList = objFetchNode.SelectNodes("fields/field");
            if (xmlNodeList != null)
                foreach (XmlNode objNode in xmlNodeList)
                {
                    switch (objNode.InnerText)
                    {
                        case "val":
                            lblVal.Visible = true;
                            nudVal.Visible = true;
                            break;

                        case "min":
                            lblMin.Visible = true;
                            nudMin.Visible = true;
                            break;

                        case "max":
                            lblMax.Visible = true;
                            nudMax.Visible = true;
                            break;

                        case "aug":
                            lblAug.Visible = true;
                            nudAug.Visible = true;
                            break;

                        case "applytorating":
                            chkApplyToRating.Visible = true;
                            break;

                        case "free":
                            chkFree.Visible = true;
                            break;

                        default:
                            if (objNode.InnerText.StartsWith("Select", StringComparison.OrdinalIgnoreCase))
                            {
                                lblSelect.Visible = true;
                                txtTranslateSelection.Visible = true;
                                cmdChangeSelection.Visible = true;
                                _strSelect = objNode.InnerText;
                            }
                            break;
                    }
                }

            // Display the help information.
            txtHelp.Text = objFetchNode["altpage"]?.InnerText ?? objFetchNode["page"]?.InnerText;
            chkIgnoreLimits.Visible = _strSelect == "SelectAdeptPower";
        }

        private async void cmdChangeSelection_Click(object sender, EventArgs e)
        {
            switch (_strSelect)
            {
                case "SelectActionDicePool":
                    using (new FetchSafelyFromPool<List<ListItem>>(Utils.ListItemListPool,
                                                                   out List<ListItem> lstActions))
                    {
                        foreach (XPathNavigator xmlAction in (await _objCharacter.LoadDataXPathAsync("actions.xml"))
                                                                          .SelectAndCacheExpression(
                                                                              "/chummer/actions/action"))
                        {
                            string strName = xmlAction.SelectSingleNodeAndCacheExpression("name")?.Value;
                            if (!string.IsNullOrEmpty(strName))
                                lstActions.Add(new ListItem(
                                                   strName,
                                                   xmlAction.SelectSingleNodeAndCacheExpression("translate")?.Value
                                                   ?? strName));
                        }

                        using (SelectItem frmSelectAction = new SelectItem
                               {
                                   Description = await LanguageManager.GetStringAsync("Title_SelectAction")
                               })
                        {
                            frmSelectAction.SetDropdownItemsMode(lstActions);
                            await frmSelectAction.ShowDialogSafeAsync(this);

                            if (frmSelectAction.DialogResult == DialogResult.OK)
                            {
                                txtSelect.Text = frmSelectAction.SelectedName;
                                txtTranslateSelection.Text = await TranslateField(_strSelect, frmSelectAction.SelectedName);
                            }
                        }
                    }

                    break;

                case "SelectAttribute":
                    {
                        List<string> lstAbbrevs = new List<string>(Backend.Attributes.AttributeSection.AttributeStrings);

                        lstAbbrevs.Remove("ESS");
                        if (!_objCharacter.MAGEnabled)
                        {
                            lstAbbrevs.Remove("MAG");
                            lstAbbrevs.Remove("MAGAdept");
                        }
                        else if (!_objCharacter.IsMysticAdept || !_objCharacter.Settings.MysAdeptSecondMAGAttribute)
                            lstAbbrevs.Remove("MAGAdept");

                        if (!_objCharacter.RESEnabled)
                            lstAbbrevs.Remove("RES");
                        if (!_objCharacter.DEPEnabled)
                            lstAbbrevs.Remove("DEP");
                        using (SelectAttribute frmPickAttribute = new SelectAttribute(lstAbbrevs.ToArray())
                        {
                            Description = await LanguageManager.GetStringAsync("Title_SelectAttribute")
                        })
                        {
                            await frmPickAttribute.ShowDialogSafeAsync(this);

                            if (frmPickAttribute.DialogResult == DialogResult.OK)
                            {
                                txtSelect.Text = frmPickAttribute.SelectedAttribute;
                                txtTranslateSelection.Text = await TranslateField(_strSelect, frmPickAttribute.SelectedAttribute);
                            }
                        }
                    }
                    break;

                case "SelectEcho":
                    {
                        InitiationGrade objGrade = new InitiationGrade(_objCharacter) { Grade = -1, Technomancer = true };
                        using (SelectMetamagic frmPickMetamagic = new SelectMetamagic(_objCharacter, objGrade))
                        {
                            await frmPickMetamagic.ShowDialogSafeAsync(this);
                            if (frmPickMetamagic.DialogResult == DialogResult.OK)
                            {
                                string strSelectedId = frmPickMetamagic.SelectedMetamagic;
                                if (!string.IsNullOrEmpty(strSelectedId))
                                {
                                    string strEchoName = (await _objCharacter.LoadDataXPathAsync("echoes.xml"))
                                                                             .SelectSingleNode(
                                                                                 "/chummer/echoes/echo[id = " + strSelectedId.CleanXPath() + "]/name")?.Value;
                                    if (!string.IsNullOrEmpty(strEchoName))
                                    {
                                        txtSelect.Text = strEchoName;
                                        txtTranslateSelection.Text = await TranslateField(_strSelect, strEchoName);
                                    }
                                    else
                                    {
                                        txtSelect.Text = string.Empty;
                                        txtTranslateSelection.Text = string.Empty;
                                    }
                                }
                                else
                                {
                                    txtSelect.Text = string.Empty;
                                    txtTranslateSelection.Text = string.Empty;
                                }
                            }
                        }
                    }
                    break;

                case "SelectMetamagic":
                    {
                        InitiationGrade objGrade = new InitiationGrade(_objCharacter) { Grade = -1 };
                        using (SelectMetamagic frmPickMetamagic = new SelectMetamagic(_objCharacter, objGrade))
                        {
                            await frmPickMetamagic.ShowDialogSafeAsync(this);
                            if (frmPickMetamagic.DialogResult == DialogResult.OK)
                            {
                                string strSelectedId = frmPickMetamagic.SelectedMetamagic;
                                if (!string.IsNullOrEmpty(strSelectedId))
                                {
                                    string strEchoName = (await _objCharacter.LoadDataXPathAsync("metamagic.xml"))
                                                                      .SelectSingleNode(
                                                                          "/chummer/metamagics/metamagic[id = " + strSelectedId.CleanXPath() + "]/name")?.Value;
                                    if (!string.IsNullOrEmpty(strEchoName))
                                    {
                                        txtSelect.Text = strEchoName;
                                        txtTranslateSelection.Text = await TranslateField(_strSelect, strEchoName);
                                    }
                                    else
                                    {
                                        txtSelect.Text = string.Empty;
                                        txtTranslateSelection.Text = string.Empty;
                                    }
                                }
                                else
                                {
                                    txtSelect.Text = string.Empty;
                                    txtTranslateSelection.Text = string.Empty;
                                }
                            }
                        }
                    }
                    break;

                case "SelectMentalAttribute":
                    using (SelectAttribute frmPickAttribute = new SelectAttribute(Backend.Attributes.AttributeSection.MentalAttributes.ToArray()))
                    {
                        frmPickAttribute.Description = await LanguageManager.GetStringAsync("Title_SelectAttribute");
                        await frmPickAttribute.ShowDialogSafeAsync(this);

                        if (frmPickAttribute.DialogResult == DialogResult.OK)
                        {
                            txtSelect.Text = frmPickAttribute.SelectedAttribute;
                            txtTranslateSelection.Text = await TranslateField(_strSelect, frmPickAttribute.SelectedAttribute);
                        }
                    }
                    break;

                case "SelectPhysicalAttribute":
                    using (SelectAttribute frmPickAttribute = new SelectAttribute(Backend.Attributes.AttributeSection.PhysicalAttributes.ToArray()))
                    {
                        frmPickAttribute.Description = await LanguageManager.GetStringAsync("Title_SelectAttribute");
                        await frmPickAttribute.ShowDialogSafeAsync(this);

                        if (frmPickAttribute.DialogResult == DialogResult.OK)
                        {
                            txtSelect.Text = frmPickAttribute.SelectedAttribute;
                            txtTranslateSelection.Text = await TranslateField(_strSelect, frmPickAttribute.SelectedAttribute);
                        }
                    }
                    break;

                case "SelectSpecialAttribute":
                    {
                        List<string> lstAbbrevs = new List<string>(Backend.Attributes.AttributeSection.AttributeStrings);
                        lstAbbrevs.RemoveAll(x => Backend.Attributes.AttributeSection.PhysicalAttributes.Contains(x) || Backend.Attributes.AttributeSection.MentalAttributes.Contains(x));
                        lstAbbrevs.Remove("ESS");
                        /*
                        if (!_objCharacter.MAGEnabled)
                        {
                            lstAbbrevs.Remove("MAG");
                            lstAbbrevs.Remove("MAGAdept");
                        }
                        else if (!_objCharacter.IsMysticAdept || !_objCharacter.Settings.MysAdeptSecondMAGAttribute)
                            lstAbbrevs.Remove("MAGAdept");

                        if (!_objCharacter.RESEnabled)
                            lstAbbrevs.Remove("RES");
                        if (!_objCharacter.DEPEnabled)
                            lstAbbrevs.Remove("DEP");
                            */
                        using (SelectAttribute frmPickAttribute = new SelectAttribute(lstAbbrevs.ToArray())
                        {
                            Description = await LanguageManager.GetStringAsync("Title_SelectAttribute")
                        })
                        {
                            await frmPickAttribute.ShowDialogSafeAsync(this);

                            if (frmPickAttribute.DialogResult == DialogResult.OK)
                            {
                                txtSelect.Text = frmPickAttribute.SelectedAttribute;
                                txtTranslateSelection.Text = await TranslateField(_strSelect, frmPickAttribute.SelectedAttribute);
                            }
                        }
                    }
                    break;

                case "SelectSkill":
                    using (SelectSkill frmPickSkill = new SelectSkill(_objCharacter))
                    {
                        frmPickSkill.Description = await LanguageManager.GetStringAsync("Title_SelectSkill");
                        await frmPickSkill.ShowDialogSafeAsync(this);

                        if (frmPickSkill.DialogResult == DialogResult.OK)
                        {
                            txtSelect.Text = frmPickSkill.SelectedSkill;
                            txtTranslateSelection.Text = await TranslateField(_strSelect, frmPickSkill.SelectedSkill);
                        }
                    }
                    break;

                case "SelectKnowSkill":
                {
                    using (new FetchSafelyFromPool<List<ListItem>>(Utils.ListItemListPool,
                                                                   out List<ListItem> lstDropdownItems))
                    {
                        string strFilter = string.Empty;
                        using (new FetchSafelyFromPool<HashSet<string>>(Utils.StringHashSetPool,
                                                                        out HashSet<string> setProcessedSkillNames))
                        {
                            foreach (KnowledgeSkill objKnowledgeSkill in _objCharacter.SkillsSection.KnowledgeSkills)
                            {
                                lstDropdownItems.Add(
                                    new ListItem(objKnowledgeSkill.Name, objKnowledgeSkill.CurrentDisplayName));
                                setProcessedSkillNames.Add(objKnowledgeSkill.Name);
                            }

                            using (new FetchSafelyFromPool<StringBuilder>(Utils.StringBuilderPool,
                                                                          out StringBuilder sbdFilters))
                            {
                                if (setProcessedSkillNames.Count > 0)
                                {
                                    sbdFilters.Append("not(");
                                    foreach (string strName in setProcessedSkillNames)
                                    {
                                        sbdFilters.Append("name = ").Append(strName.CleanXPath()).Append(" or ");
                                    }

                                    sbdFilters.Length -= 4;
                                    sbdFilters.Append(')');
                                }

                                if (sbdFilters.Length > 0)
                                    strFilter = '[' + sbdFilters.ToString() + ']';
                            }
                        }

                        foreach (XPathNavigator xmlSkill in (await _objCharacter.LoadDataXPathAsync("skills.xml"))
                                                                         .Select("/chummer/knowledgeskills/skill"
                                                                             + strFilter))
                        {
                            string strName = xmlSkill.SelectSingleNodeAndCacheExpression("name")?.Value;
                            if (!string.IsNullOrEmpty(strName))
                                lstDropdownItems.Add(
                                    new ListItem(
                                        strName,
                                        xmlSkill.SelectSingleNodeAndCacheExpression("translate")?.Value ?? strName));
                        }

                        lstDropdownItems.Sort(CompareListItems.CompareNames);

                        using (SelectItem frmPickSkill = new SelectItem
                               {
                                   Description = await LanguageManager.GetStringAsync("Title_SelectSkill")
                               })
                        {
                            frmPickSkill.SetDropdownItemsMode(lstDropdownItems);
                            await frmPickSkill.ShowDialogSafeAsync(this);

                            if (frmPickSkill.DialogResult == DialogResult.OK)
                            {
                                txtSelect.Text = frmPickSkill.SelectedItem;
                                txtTranslateSelection.Text = await TranslateField(_strSelect, frmPickSkill.SelectedItem);
                            }
                        }
                    }
                }
                    break;

                case "SelectSkillCategory":
                    using (SelectSkillCategory frmPickSkillCategory = new SelectSkillCategory(_objCharacter))
                    {
                        frmPickSkillCategory.Description = await LanguageManager.GetStringAsync("Title_SelectSkillCategory");
                        await frmPickSkillCategory.ShowDialogSafeAsync(this);

                        if (frmPickSkillCategory.DialogResult == DialogResult.OK)
                        {
                            txtSelect.Text = frmPickSkillCategory.SelectedCategory;
                            txtTranslateSelection.Text = await TranslateField(_strSelect, frmPickSkillCategory.SelectedCategory);
                        }
                    }
                    break;

                case "SelectSkillGroup":
                    using (SelectSkillGroup frmPickSkillGroup = new SelectSkillGroup(_objCharacter))
                    {
                        frmPickSkillGroup.Description = await LanguageManager.GetStringAsync("Title_SelectSkillGroup");
                        await frmPickSkillGroup.ShowDialogSafeAsync(this);

                        if (frmPickSkillGroup.DialogResult == DialogResult.OK)
                        {
                            txtSelect.Text = frmPickSkillGroup.SelectedSkillGroup;
                            txtTranslateSelection.Text = await TranslateField(_strSelect, frmPickSkillGroup.SelectedSkillGroup);
                        }
                    }
                    break;

                case "SelectComplexForm":
                    using (new FetchSafelyFromPool<List<ListItem>>(Utils.ListItemListPool,
                                                                   out List<ListItem> lstComplexForms))
                    {
                        foreach (XPathNavigator xmlSpell in (await _objCharacter.LoadDataXPathAsync("complexforms.xml"))
                                                                         .SelectAndCacheExpression(
                                                                             "/chummer/complexforms/complexform"))
                        {
                            string strName = xmlSpell.SelectSingleNodeAndCacheExpression("name")?.Value;
                            if (!string.IsNullOrEmpty(strName))
                                lstComplexForms.Add(new ListItem(
                                                        strName,
                                                        xmlSpell.SelectSingleNodeAndCacheExpression("translate")?.Value
                                                        ?? strName));
                        }

                        using (SelectItem selectComplexForm = new SelectItem
                               {
                                   Description = await LanguageManager.GetStringAsync("Title_SelectComplexForm")
                               })
                        {
                            selectComplexForm.SetDropdownItemsMode(lstComplexForms);
                            await selectComplexForm.ShowDialogSafeAsync(this);

                            if (selectComplexForm.DialogResult == DialogResult.OK)
                            {
                                txtSelect.Text = selectComplexForm.SelectedName;
                                txtTranslateSelection.Text = await TranslateField(_strSelect, selectComplexForm.SelectedName);
                            }
                        }
                    }

                    break;

                case "SelectSpell":
                    using (new FetchSafelyFromPool<List<ListItem>>(Utils.ListItemListPool,
                                                                   out List<ListItem> lstSpells))
                    {
                        foreach (XPathNavigator xmlSpell in (await _objCharacter.LoadDataXPathAsync("spells.xml"))
                                                                         .SelectAndCacheExpression(
                                                                             "/chummer/spells/spell"))
                        {
                            string strName = xmlSpell.SelectSingleNodeAndCacheExpression("name")?.Value;
                            if (!string.IsNullOrEmpty(strName))
                                lstSpells.Add(new ListItem(
                                                  strName,
                                                  xmlSpell.SelectSingleNodeAndCacheExpression("translate")?.Value
                                                  ?? strName));
                        }

                        using (SelectItem selectSpell = new SelectItem
                               {
                                   Description = await LanguageManager.GetStringAsync("Title_SelectSpell")
                               })
                        {
                            selectSpell.SetDropdownItemsMode(lstSpells);
                            await selectSpell.ShowDialogSafeAsync(this);

                            if (selectSpell.DialogResult == DialogResult.OK)
                            {
                                txtSelect.Text = selectSpell.SelectedName;
                                txtTranslateSelection.Text = await TranslateField(_strSelect, selectSpell.SelectedName);
                            }
                        }
                    }

                    break;

                case "SelectWeaponCategory":
                    using (SelectWeaponCategory frmPickWeaponCategory = new SelectWeaponCategory(_objCharacter))
                    {
                        frmPickWeaponCategory.Description = await LanguageManager.GetStringAsync("Title_SelectWeaponCategory");
                        await frmPickWeaponCategory.ShowDialogSafeAsync(this);

                        if (frmPickWeaponCategory.DialogResult == DialogResult.OK)
                        {
                            txtSelect.Text = frmPickWeaponCategory.SelectedCategory;
                            txtTranslateSelection.Text = await TranslateField(_strSelect, frmPickWeaponCategory.SelectedCategory);
                        }
                    }
                    break;

                case "SelectSpellCategory":
                    using (SelectSpellCategory frmPickSpellCategory = new SelectSpellCategory(_objCharacter))
                    {
                        frmPickSpellCategory.Description = await LanguageManager.GetStringAsync("Title_SelectSpellCategory");
                        await frmPickSpellCategory.ShowDialogSafeAsync(this);

                        if (frmPickSpellCategory.DialogResult == DialogResult.OK)
                        {
                            txtSelect.Text = frmPickSpellCategory.SelectedCategory;
                            txtTranslateSelection.Text = await TranslateField(_strSelect, frmPickSpellCategory.SelectedCategory);
                        }
                    }
                    break;

                case "SelectAdeptPower":
                    using (SelectPower frmPickPower = new SelectPower(_objCharacter))
                    {
                        frmPickPower.IgnoreLimits = chkIgnoreLimits.Checked;
                        await frmPickPower.ShowDialogSafeAsync(this);

                        if (frmPickPower.DialogResult == DialogResult.OK)
                        {
                            txtSelect.Text = (await _objCharacter.LoadDataXPathAsync("powers.xml")).SelectSingleNode("/chummer/powers/power[id = " + frmPickPower.SelectedPower.CleanXPath() + "]/name")?.Value;
                            txtTranslateSelection.Text = await TranslateField(_strSelect, frmPickPower.SelectedPower);
                        }
                    }
                    break;
            }
        }

        #endregion Control Events

        #region Methods

        /// <summary>
        /// Accept the values on the Form and create the required XML data.
        /// </summary>
        private async ValueTask AcceptForm()
        {
            // Make sure a value has been selected if necessary.
            if (txtTranslateSelection.Visible && string.IsNullOrEmpty(txtSelect.Text))
            {
                Program.ShowMessageBox(this, await LanguageManager.GetStringAsync("Message_SelectItem"), await LanguageManager.GetStringAsync("MessageTitle_SelectItem"), MessageBoxButtons.OK, MessageBoxIcon.Error);
                return;
            }

            // Make sure a value has been provided for the name.
            if (string.IsNullOrEmpty(txtName.Text))
            {
                Program.ShowMessageBox(this, await LanguageManager.GetStringAsync("Message_ImprovementName"), await LanguageManager.GetStringAsync("MessageTitle_ImprovementName"), MessageBoxButtons.OK, MessageBoxIcon.Error);
                txtName.Focus();
                return;
            }

            XmlDocument objBonusXml = new XmlDocument { XmlResolver = null };
            using (MemoryStream objStream = new MemoryStream())
            {
                using (XmlWriter objWriter = Utils.GetStandardXmlWriter(objStream))
                {
<<<<<<< HEAD
                    using (XmlWriter objWriter = Utils.GetStandardXmlWriter(objStream))
=======
                    // Build the XML for the Improvement.
                    XmlNode objFetchNode = _objDocument.SelectSingleNode("/chummer/improvements/improvement[id = " + cboImprovemetType.SelectedValue.ToString().CleanXPath() + ']');
                    string strInternal = objFetchNode?["internal"]?.InnerText;
                    if (string.IsNullOrEmpty(strInternal))
                        return;
                    await objWriter.WriteStartDocumentAsync();
                    // <bonus>
                    await objWriter.WriteStartElementAsync("bonus");
                    // <whatever element>
                    await objWriter.WriteStartElementAsync(strInternal);

                    string strRating = string.Empty;
                    if (chkApplyToRating.Checked)
                        strRating = "<applytorating>True</applytorating>";

                    // Retrieve the XML data from the document and replace the values as necessary.
                    XmlAttributeCollection xmlAttributeCollection = objFetchNode["xml"]?.Attributes;
                    if (xmlAttributeCollection != null)
>>>>>>> 5393f629
                    {
                        foreach (XmlAttribute xmlAttribute in xmlAttributeCollection)
                        {
                            await objWriter.WriteAttributeStringAsync(xmlAttribute.LocalName, xmlAttribute.Value);
                        }
                    }
                    // ReSharper disable once PossibleNullReferenceException
                    string strXml = objFetchNode["xml"].InnerText
                        .Replace("{val}", nudVal.Value.ToString(GlobalSettings.InvariantCultureInfo))
                        .Replace("{min}", nudMin.Value.ToString(GlobalSettings.InvariantCultureInfo))
                        .Replace("{max}", nudMax.Value.ToString(GlobalSettings.InvariantCultureInfo))
                        .Replace("{aug}", nudAug.Value.ToString(GlobalSettings.InvariantCultureInfo))
                        .Replace("{free}", chkFree.Checked.ToString(GlobalSettings.InvariantCultureInfo).ToLowerInvariant())
                        .Replace("{select}", txtSelect.Text)
                        .Replace("{applytorating}", strRating);
                    await objWriter.WriteRawAsync(strXml);

                    // Write the rest of the document.
                    // </whatever element>
                    await objWriter.WriteEndElementAsync();
                    // </bonus>
                    await objWriter.WriteEndElementAsync();
                    await objWriter.WriteEndDocumentAsync();
                    await objWriter.FlushAsync();
                }

                objStream.Position = 0;

                    // Read it back in as an XmlDocument.
                using (StreamReader objReader = new StreamReader(objStream, Encoding.UTF8, true))
                using (XmlReader objXmlReader = XmlReader.Create(objReader, GlobalSettings.SafeXmlReaderSettings))
                    objBonusXml.Load(objXmlReader);
            }

            // Pluck out the bonus information.
            XmlNode objNode = objBonusXml.SelectSingleNode("/bonus");

            // Pass it to the Improvement Manager so that it can be added to the character.
            string strGuid = Guid.NewGuid().ToString("D", GlobalSettings.InvariantCultureInfo);
            ImprovementManager.CreateImprovements(_objCharacter, Improvement.ImprovementSource.Custom, strGuid, objNode, 1, txtName.Text);

            // If an Improvement was passed in, remove it from the character.
            string strNotes = string.Empty;
            int intOrder = 0;
            if (EditImprovementObject != null)
            {
                // Copy the notes over to the new item.
                strNotes = EditImprovementObject.Notes;
                intOrder = EditImprovementObject.SortOrder;
                ImprovementManager.RemoveImprovements(_objCharacter, Improvement.ImprovementSource.Custom, EditImprovementObject.SourceName);
            }

            // Find the newly-created Improvement and attach its custom name.
            Improvement objImprovement = _objCharacter.Improvements.FirstOrDefault(imp => imp.SourceName == strGuid);
            if (objImprovement != null)
            {
                objImprovement.CustomName = txtName.Text;
                objImprovement.CustomId = cboImprovemetType.SelectedValue.ToString();
                objImprovement.Custom = true;
                objImprovement.Notes = strNotes;
                objImprovement.SortOrder = intOrder;
                objImprovement.CustomGroup = _strCustomGroup;
                NewImprovement = objImprovement;
            }
            else { Utils.BreakIfDebug(); }

            DialogResult = DialogResult.OK;
        }

        /// <summary>
        /// Returns a current language translation given an improvement name.
        /// </summary>
        /// <param name="strImprovementType"> The selector for the target translation. Often just _strSelect. </param>
        /// <param name="strToTranslate"> The string which to translate. Usually name. Guid in the case of adept powers.</param>
        /// <returns></returns>
        private async ValueTask<string> TranslateField(string strImprovementType, string strToTranslate)
        {
            XPathNavigator objXmlNode;
            switch (strImprovementType)
            {
                case "SelectAttribute":
                case "SelectPhysicalAttribute":
                case "SelectMentalAttribute":
                case "SelectSpecialAttribute":
                    return strToTranslate == "MAGAdept"
                    ? await LanguageManager.GetStringAsync("String_AttributeMAGShort") + await LanguageManager.GetStringAsync("String_Space") + '(' + await LanguageManager.GetStringAsync("String_DescAdept") + ')'
                    : await LanguageManager.GetStringAsync("String_Attribute" + strToTranslate + "Short");

                case "SelectSkill":
                    if (ExoticSkill.IsExoticSkillName(strToTranslate))
                    {
                        string[] astrToTranslateParts = strToTranslate.Split('(', StringSplitOptions.RemoveEmptyEntries);
                        astrToTranslateParts[0] = astrToTranslateParts[0].Trim();
                        astrToTranslateParts[1] = astrToTranslateParts[1].Substring(0, astrToTranslateParts[1].Length - 1);

                        objXmlNode = (await _objCharacter.LoadDataXPathAsync("skills.xml")).SelectSingleNode("/chummer/skills/skill[name = " + astrToTranslateParts[0].CleanXPath() + ']');
                        string strFirstPartTranslated = objXmlNode?.SelectSingleNodeAndCacheExpression("translate")?.Value ?? objXmlNode?.SelectSingleNode("name")?.Value ?? astrToTranslateParts[0];

                        return strFirstPartTranslated + await LanguageManager.GetStringAsync("String_Space") + '(' + await _objCharacter.TranslateExtraAsync(astrToTranslateParts[1]) + ')';
                    }
                    else
                    {
                        objXmlNode = (await _objCharacter.LoadDataXPathAsync("skills.xml")).SelectSingleNode("/chummer/skills/skill[name = " + strToTranslate.CleanXPath() + ']');
                        return objXmlNode?.SelectSingleNodeAndCacheExpression("translate")?.Value ?? objXmlNode?.SelectSingleNodeAndCacheExpression("name")?.Value ?? strToTranslate;
                    }

                case "SelectKnowSkill":
                    objXmlNode = (await _objCharacter.LoadDataXPathAsync("skills.xml")).SelectSingleNode("/chummer/knowledgeskills/skill[name = " + strToTranslate.CleanXPath() + ']');
                    return objXmlNode?.SelectSingleNodeAndCacheExpression("translate")?.Value ?? objXmlNode?.SelectSingleNode("name")?.Value ?? strToTranslate;

                case "SelectSkillCategory":
                    objXmlNode = (await _objCharacter.LoadDataXPathAsync("skills.xml")).SelectSingleNode("/chummer/categories/category[. = " + strToTranslate.CleanXPath() + ']');
                    return objXmlNode?.SelectSingleNodeAndCacheExpression("@translate")?.Value ?? objXmlNode?.SelectSingleNodeAndCacheExpression(".")?.Value ?? strToTranslate;

                case "SelectSkillGroup":
                    objXmlNode = (await _objCharacter.LoadDataXPathAsync("skills.xml")).SelectSingleNode("/chummer/skillgroups/name[. = " + strToTranslate.CleanXPath() + ']');
                    return objXmlNode?.SelectSingleNodeAndCacheExpression("@translate")?.Value ?? objXmlNode?.SelectSingleNodeAndCacheExpression(".")?.Value ?? strToTranslate;

                case "SelectWeaponCategory":
                    objXmlNode = (await _objCharacter.LoadDataXPathAsync("weapons.xml")).SelectSingleNode("/chummer/categories/category[. = " + strToTranslate.CleanXPath() + ']');
                    return objXmlNode?.SelectSingleNodeAndCacheExpression("@translate")?.Value ?? objXmlNode?.SelectSingleNodeAndCacheExpression(".")?.Value ?? strToTranslate;

                case "SelectSpellCategory":
                    objXmlNode = (await _objCharacter.LoadDataXPathAsync("spells.xml")).SelectSingleNode("/chummer/categories/category[. = " + strToTranslate.CleanXPath() + ']');
                    return objXmlNode?.SelectSingleNodeAndCacheExpression("@translate")?.Value ?? objXmlNode?.SelectSingleNodeAndCacheExpression(".")?.Value ?? strToTranslate;

                case "SelectAdeptPower":
                    objXmlNode = (await _objCharacter.LoadDataXPathAsync("powers.xml")).SelectSingleNode("/chummer/powers/power[id = " + strToTranslate.CleanXPath() + " or name = " + strToTranslate.CleanXPath() + ']');
                    return objXmlNode?.SelectSingleNodeAndCacheExpression("translate")?.Value ?? objXmlNode?.SelectSingleNodeAndCacheExpression("name")?.Value ?? strToTranslate;

                case "SelectMetamagic":
                    objXmlNode = (await _objCharacter.LoadDataXPathAsync("metamagic.xml")).SelectSingleNode("/chummer/metamagics/metamagic[name = " + strToTranslate.CleanXPath() + ']');
                    return objXmlNode?.SelectSingleNodeAndCacheExpression("translate")?.Value ?? objXmlNode?.SelectSingleNodeAndCacheExpression("name")?.Value ?? strToTranslate;

                case "SelectEcho":
                    objXmlNode = (await _objCharacter.LoadDataXPathAsync("echoes.xml")).SelectSingleNode("/chummer/echoes/echo[name = " + strToTranslate.CleanXPath() + ']');
                    return objXmlNode?.SelectSingleNodeAndCacheExpression("translate")?.Value ?? objXmlNode?.SelectSingleNodeAndCacheExpression("name")?.Value ?? strToTranslate;

                default:
                    return strToTranslate;
            }
        }

        #endregion Methods

        #region Properties

        public Improvement NewImprovement { get; private set; }

        /// <summary>
        /// Set Improvement object to edit.
        /// </summary>
        public Improvement EditImprovementObject { get; set; }

        #endregion Properties
    }
}<|MERGE_RESOLUTION|>--- conflicted
+++ resolved
@@ -651,9 +651,6 @@
             {
                 using (XmlWriter objWriter = Utils.GetStandardXmlWriter(objStream))
                 {
-<<<<<<< HEAD
-                    using (XmlWriter objWriter = Utils.GetStandardXmlWriter(objStream))
-=======
                     // Build the XML for the Improvement.
                     XmlNode objFetchNode = _objDocument.SelectSingleNode("/chummer/improvements/improvement[id = " + cboImprovemetType.SelectedValue.ToString().CleanXPath() + ']');
                     string strInternal = objFetchNode?["internal"]?.InnerText;
@@ -672,7 +669,6 @@
                     // Retrieve the XML data from the document and replace the values as necessary.
                     XmlAttributeCollection xmlAttributeCollection = objFetchNode["xml"]?.Attributes;
                     if (xmlAttributeCollection != null)
->>>>>>> 5393f629
                     {
                         foreach (XmlAttribute xmlAttribute in xmlAttributeCollection)
                         {
