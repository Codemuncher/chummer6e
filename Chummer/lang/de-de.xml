﻿<?xml version="1.0" encoding="utf-8"?>
<!--This file is part of Chummer5a.

    Chummer5a is free software: you can redistribute it and/or modify
    it under the terms of the GNU General Public License as published by
    the Free Software Foundation, either version 3 of the License, or
    (at your option) any later version.

    Chummer5a is distributed in the hope that it will be useful,
    but WITHOUT ANY WARRANTY; without even the implied warranty of
    MERCHANTABILITY or FITNESS FOR A PARTICULAR PURPOSE.  See the
    GNU General Public License for more details.

    You should have received a copy of the GNU General Public License
    along with Chummer5a.  If not, see <http://www.gnu.org/licenses/>.

    You can obtain the full source code for Chummer5a at
    https://github.com/chummer5a/chummer5a
-->
<chummer>
	<version>-495</version>
	<name>Deutsch (de-DE)</name>
	<righttoleft>False</righttoleft>
	<strings>
		<string>
			<key>Message_Insufficient_Permissions_Warning</key>
			<text>Chummer5 wird derzeit nicht mit den notwendigen Berechtigungen ausgeführt! Wenn Sie Chummer5 nicht als Administrator ausführen, verschieben Sie es bitte in einen Ordner, der Ihrem Benutzer gehört.</text>
		</string>
		<string>
			<key>Message_Save_Error_Warning</key>
			<text>Chummer5 hat beim Speichern des Charakters einen Fehler festgestellt.</text>
		</string>
		<string>
			<key>String_BP</key>
			<text>GP</text>
		</string>
		<string>
			<key>String_Karma</key>
			<text>Karma</text>
		</string>
		<string>
			<key>String_Page</key>
			<text>Seite</text>
		</string>
		<string>
			<key>String_Of</key>
			<text xml:space="preserve"> von </text>
		</string>
		<string>
			<key>String_Space</key>
			<text xml:space="preserve"> </text>
		</string>
		<string>
			<key>String_Remaining</key>
			<text>verbleibend</text>
		</string>
		<string>
			<key>String_OK</key>
			<text>OK</text>
		</string>
		<string>
			<key>String_Cancel</key>
			<text>Abbruch</text>
		</string>
		<string>
			<key>String_Delete</key>
			<text>Löschen</text>
		</string>
		<string>
			<key>String_AddMore</key>
			<text>Weitere &amp;hinzufügen</text>
		</string>
		<string>
			<key>String_Rating</key>
			<text>Stufe</text>
		</string>
		<string>
			<key>String_System</key>
			<text>System</text>
		</string>
		<string>
			<key>String_Response</key>
			<text>Prozessor</text>
		</string>
		<string>
			<key>String_Firewall</key>
			<text>Firewall</text>
		</string>
		<string>
			<key>String_Signal</key>
			<text>Signal</text>
		</string>
		<string>
			<key>String_UnnamedCharacter</key>
			<text>unbenannter Charakter</text>
		</string>
		<string>
			<key>Checkbox_Free</key>
			<text>Kostenlos!</text>
		</string>
		<string>
			<key>Checkbox_HomeNode</key>
			<text>Heimknoten</text>
		</string>
		<string>
			<key>Label_BP</key>
			<text>GP:</text>
		</string>
		<string>
			<key>Label_BPRemaining</key>
			<text>verbleibende GP:</text>
		</string>
		<string>
			<key>Label_Karma</key>
			<text>Karma:</text>
		</string>
		<string>
			<key>Label_LP</key>
			<text>LP:</text>
		</string>
		<string>
			<key>Label_BonusLP</key>
			<text>Bonus LP:</text>
		</string>
		<string>
			<key>Label_QualityLP</key>
			<text>Gabe LP:</text>
		</string>
		<string>
			<key>Label_QualityCost</key>
			<text>Gabe Kosten:</text>
		</string>
		<string>
			<key>Label_QualitySource</key>
			<text>Gabe Quelle:</text>
		</string>
		<string>
			<key>Checkbox_Randomize1D6</key>
			<text>Zufällig 1W6</text>
		</string>
		<string>
			<key>String_KarmaRemaining</key>
			<text>Verbleibendes Karma</text>
		</string>
		<string>
			<key>Label_KarmaRemaining</key>
			<text>Verbleibendes Karma:</text>
		</string>
		<string>
			<key>Label_Source</key>
			<text>Quelle:</text>
		</string>
		<string>
			<key>Label_Name</key>
			<text>Name:</text>
		</string>
		<string>
			<key>Label_Category</key>
			<text>Kategorie:</text>
		</string>
		<string>
			<key>Label_Handling</key>
			<text>Handling:</text>
		</string>
		<string>
			<key>Label_Accel</key>
			<text>Beschleunigung:</text>
		</string>
		<string>
			<key>Label_Speed</key>
			<text>Geschwindigkeit:</text>
		</string>
		<string>
			<key>Label_Device</key>
			<text>Gerät:</text>
		</string>
		<string>
			<key>Label_Pilot</key>
			<text>Pilot:</text>
		</string>
		<string>
			<key>Label_Body</key>
			<text>Rumpf:</text>
		</string>
		<string>
			<key>Label_Armor</key>
			<text>Panzerung:</text>
		</string>
		<string>
			<key>Label_Seats</key>
			<text>Sitzplätze:</text>
		</string>
		<string>
			<key>Label_Sensor</key>
			<text>Sensor:</text>
		</string>
		<string>
			<key>Label_Avail</key>
			<text>Verfügbarkeit:</text>
		</string>
		<string>
			<key>Label_Cost</key>
			<text>Kosten:</text>
		</string>
		<string>
			<key>Label_Slots</key>
			<text>Plätze:</text>
		</string>
		<string>
			<key>Label_Rating</key>
			<text>Stufe:</text>
		</string>
		<string>
			<key>Label_Qty</key>
			<text>Menge:</text>
		</string>
		<string>
			<key>Label_Grade</key>
			<text>Kategorie:</text>
		</string>
		<string>
			<key>Label_Essence</key>
			<text>Essenz:</text>
		</string>
		<string>
			<key>Label_Type</key>
			<text>Typ:</text>
		</string>
		<string>
			<key>Label_Action</key>
			<text>Handlung:</text>
		</string>
		<string>
			<key>Label_Range</key>
			<text>Reichweite:</text>
		</string>
		<string>
			<key>Label_Duration</key>
			<text>Dauer:</text>
		</string>
		<string>
			<key>Label_Points</key>
			<text>Punkte:</text>
		</string>
		<string>
			<key>Label_Descriptors</key>
			<text>Eigenschaften:</text>
		</string>
		<string>
			<key>Label_Damage</key>
			<text>Schaden:</text>
		</string>
		<string>
			<key>Label_DV</key>
			<text>Entzugsformel:</text>
		</string>
		<string>
			<key>Label_RC</key>
			<text>Rückstoßkompensation:</text>
		</string>
		<string>
			<key>Label_AP</key>
			<text>DK:</text>
		</string>
		<string>
			<key>Label_Ammo</key>
			<text>Munition:</text>
		</string>
		<string>
			<key>Label_Reach</key>
			<text>Reichweite:</text>
		</string>
		<string>
			<key>Label_Mode</key>
			<text>Modus:</text>
		</string>
		<string>
			<key>Label_Mount</key>
			<text>Halterung:</text>
		</string>
		<string>
			<key>Label_ExtraMount</key>
			<text>Extra Halterung:</text>
		</string>
		<string>
			<key>Label_DataFile</key>
			<text>Datei:</text>
		</string>
		<string>
			<key>Label_Search</key>
			<text>&amp;Suche:</text>
		</string>
		<string>
			<key>Label_Capacity</key>
			<text>Kapazität:</text>
		</string>
		<string>
			<key>Label_Response</key>
			<text>Prozessor:</text>
		</string>
		<string>
			<key>Label_Signal</key>
			<text>Signal:</text>
		</string>
		<string>
			<key>Label_System</key>
			<text>System:</text>
		</string>
		<string>
			<key>Label_Firewall</key>
			<text>Firewall:</text>
		</string>
		<string>
			<key>Label_BiofeedbackFilter</key>
			<text>Biofeedback-Filter:</text>
		</string>
		<string>
			<key>Label_MaximumCapacityAllowed</key>
			<text>Maximal erlaubte Kapazität:</text>
		</string>
		<string>
			<key>Label_Test</key>
			<text>Probe:</text>
		</string>
		<string>
			<key>String_None</key>
			<text>-</text>
		</string>
		<string>
			<key>String_Varies</key>
			<text>Variiert</text>
		</string>
		<string>
			<key>String_Qualities</key>
			<text>Gaben</text>
		</string>
		<string>
			<key>Label_Qualities</key>
			<text>Gaben:</text>
		</string>
		<string>
			<key>Label_Metavariant</key>
			<text>Metavariante:</text>
		</string>
		<string>
			<key>String_Force</key>
			<text>Kraft</text>
		</string>
		<string>
			<key>String_CyberlimbAttributeModifier</key>
			<text>von den Attributen der Cybergliedmaßen beeinflusst</text>
		</string>
		<string>
			<key>String_Contact</key>
			<text>Connection</text>
		</string>
		<string>
			<key>String_Enemy</key>
			<text>Feind</text>
		</string>
		<string>
			<key>String_Day</key>
			<text>Tag</text>
		</string>
		<string>
			<key>String_Days</key>
			<text>Tage</text>
		</string>
		<string>
			<key>String_Week</key>
			<text>Woche</text>
		</string>
		<string>
			<key>String_Weeks</key>
			<text>Wochen</text>
		</string>
		<string>
			<key>String_Month</key>
			<text>Monat</text>
		</string>
		<string>
			<key>String_Months</key>
			<text>Monate</text>
		</string>
		<string>
			<key>String_Hour</key>
			<text>Stunde</text>
		</string>
		<string>
			<key>String_Hours</key>
			<text>Stunden</text>
		</string>
		<string>
			<key>String_UnarmedAttack</key>
			<text>Unbewaffneter Angriff</text>
		</string>
		<string>
			<key>String_Unarmed</key>
			<text>Unbewaffnet</text>
		</string>
		<string>
			<key>String_LivingPersona</key>
			<text>Lebende Persona</text>
		</string>
		<string>
			<key>String_BiofeedbackFilter</key>
			<text>Biofeedback-Filter</text>
		</string>
		<string>
			<key>String_Commlink</key>
			<text>Kommlink</text>
		</string>
		<string>
			<key>String_CommlinkOperatingSystem</key>
			<text>Kommlink Betriebssystem</text>
		</string>
		<string>
			<key>String_LivingPersonaGear</key>
			<text>Ausrüstung Lebende Persona</text>
		</string>
		<string>
			<key>String_MountTop</key>
			<text>Aufmontiert</text>
		</string>
		<string>
			<key>String_MountUnder</key>
			<text>Unterlauf</text>
		</string>
		<string>
			<key>String_MountBarrel</key>
			<text>Lauf</text>
		</string>
		<string>
			<key>Message_FileNotFound</key>
			<text>Die Datei {0} konnte nicht gefunden werden.</text>
		</string>
		<string>
			<key>MessageTitle_FileNotFound</key>
			<text>Datei nicht gefunden.</text>
		</string>
		<string>
			<key>Message_RemoveCharacterAssociation</key>
			<text>Möchten Sie wirklich die Verknüpfung zu diesem Charakter entfernen?\nDie Datei wird dabei NICHT gelöscht.</text>
		</string>
		<string>
			<key>MessageTitle_RemoveCharacterAssociation</key>
			<text>Charakterverknüpfung entfernen</text>
		</string>
		<string>
			<key>String_AttributeBODLong</key>
			<text>Konstitution</text>
		</string>
		<string>
			<key>String_AttributeBODShort</key>
			<text>KON</text>
		</string>
		<string>
			<key>String_AttributeAGILong</key>
			<text>Geschicklichkeit</text>
		</string>
		<string>
			<key>String_AttributeAGIShort</key>
			<text>GES</text>
		</string>
		<string>
			<key>String_AttributeREALong</key>
			<text>Reaktion</text>
		</string>
		<string>
			<key>String_AttributeREAShort</key>
			<text>REA</text>
		</string>
		<string>
			<key>String_AttributeSTRLong</key>
			<text>Stärke</text>
		</string>
		<string>
			<key>String_AttributeSTRShort</key>
			<text>STR</text>
		</string>
		<string>
			<key>String_AttributeCHALong</key>
			<text>Charisma</text>
		</string>
		<string>
			<key>String_AttributeCHAShort</key>
			<text>CHA</text>
		</string>
		<string>
			<key>String_AttributeINTLong</key>
			<text>Intuition</text>
		</string>
		<string>
			<key>String_AttributeINTShort</key>
			<text>INT</text>
		</string>
		<string>
			<key>String_AttributeLOGLong</key>
			<text>Logik</text>
		</string>
		<string>
			<key>String_AttributeLOGShort</key>
			<text>LOG</text>
		</string>
		<string>
			<key>String_AttributeWILLong</key>
			<text>Willenskraft</text>
		</string>
		<string>
			<key>String_AttributeWILShort</key>
			<text>WIL</text>
		</string>
		<string>
			<key>String_AttributeEDGLong</key>
			<text>Edge</text>
		</string>
		<string>
			<key>String_AttributeEDGShort</key>
			<text>EDG</text>
		</string>
		<string>
			<key>String_AttributeMAGLong</key>
			<text>Magie</text>
		</string>
		<string>
			<key>String_AttributeMAGShort</key>
			<text>MAG</text>
		</string>
		<string>
			<key>String_AttributeRESLong</key>
			<text>Resonanz</text>
		</string>
		<string>
			<key>String_AttributeRESShort</key>
			<text>RES</text>
		</string>
		<string>
			<key>String_AttributeINILong</key>
			<text>Initiative</text>
		</string>
		<string>
			<key>String_AttributeINIShort</key>
			<text>INI</text>
		</string>
		<string>
			<key>Title_CreateNewCharacter</key>
			<text>Neuen Charakter erstellen</text>
		</string>
		<string>
			<key>Title_CareerMode</key>
			<text>Karriere Modus</text>
		</string>
		<string>
			<key>Message_Main_RunningWild</key>
			<text>Sie müssen "Wildwechsel" als Quellenband auswählen, um Critter erschaffen zu können.</text>
		</string>
		<string>
			<key>MessageTitle_Main_RunningWild</key>
			<text>Quellenbuch erforderlich</text>
		</string>
		<string>
			<key>Menu_Main_File</key>
			<text>&amp;Datei</text>
		</string>
		<string>
			<key>Menu_Main_Tools</key>
			<text>&amp;Zubehör</text>
		</string>
		<string>
			<key>Menu_Main_Window</key>
			<text>&amp;Fenster</text>
		</string>
		<string>
			<key>Menu_Main_Help</key>
			<text>&amp;Hilfe</text>
		</string>
		<string>
			<key>Menu_Main_NewCharater</key>
			<text>&amp;Neuer Charakter</text>
		</string>
		<string>
			<key>Menu_Main_NewCritter</key>
			<text>Neuer C&amp;ritter</text>
		</string>
		<string>
			<key>Menu_Main_Open</key>
			<text>&amp;Öffnen</text>
		</string>
		<string>
			<key>Menu_Main_PrintMultiple</key>
			<text>Mehrere &amp;drucken</text>
		</string>
		<string>
			<key>Menu_Main_Exit</key>
			<text>Programm &amp;beenden</text>
		</string>
		<string>
			<key>Menu_Main_DiceRoller</key>
			<text>&amp;Würfeltool</text>
		</string>
		<string>
			<key>Menu_Main_Options</key>
			<text>&amp;Optionen</text>
		</string>
		<string>
			<key>Menu_Main_Update</key>
			<text>Nach &amp;Updates suchen</text>
		</string>
		<string>
			<key>Menu_Main_Omae</key>
			<text>Omae</text>
		</string>
		<string>
			<key>Menu_Main_NewWindow</key>
			<text>&amp;Neues Fenster</text>
		</string>
		<string>
			<key>Menu_Main_CloseAll</key>
			<text>&amp;Alle Schließen</text>
		</string>
		<string>
			<key>Menu_Main_ChummerWiki</key>
			<text>Chummer &amp;Wiki</text>
		</string>
		<string>
			<key>Menu_Main_RevisionHistory</key>
			<text>&amp;Entwicklungshistorie</text>
		</string>
		<string>
			<key>Menu_Main_About</key>
			<text>&amp;Über ...</text>
		</string>
		<string>
			<key>Menu_Special</key>
			<text>&amp;Spezial</text>
		</string>
		<string>
			<key>Menu_FileSave</key>
			<text>&amp;Speichern</text>
		</string>
		<string>
			<key>Menu_FileSaveAs</key>
			<text>Speichern als</text>
		</string>
		<string>
			<key>Menu_FilePrint</key>
			<text>&amp;Drucken</text>
		</string>
		<string>
			<key>Menu_FileClose</key>
			<text>Schließen</text>
		</string>
		<string>
			<key>Menu_SpecialAddCyberwareSuite</key>
			<text>Cyberware-Set hinzufügen</text>
		</string>
		<string>
			<key>Menu_SpecialCreateCyberwareSuite</key>
			<text>Cyberware-Set erstellen</text>
		</string>
		<string>
			<key>Menu_SpecialAddPACKSKit</key>
			<text>PACKS Kit hinzufügen</text>
		</string>
		<string>
			<key>Menu_SpecialCreatePACKSKit</key>
			<text>PACKS Kit erstellen</text>
		</string>
		<string>
			<key>Menu_SpecialChangeMetatype</key>
			<text>Metatypus ändern</text>
		</string>
		<string>
			<key>Menu_SpecialConvertToMutantCritter</key>
			<text>In mutierten Critter konvertieren</text>
		</string>
		<string>
			<key>Menu_SpecialConvertToToxicCritter</key>
			<text>In toxischen Critter konvertieren</text>
		</string>
		<string>
			<key>Menu_SpecialConverToCyberzombie</key>
			<text>In Cyberzombie konvertieren</text>
		</string>
		<string>
			<key>Menu_SpecialReduceAttribute</key>
			<text>Attribut senken</text>
		</string>
		<string>
			<key>Menu_SpecialCloningMachine</key>
			<text>Klonmaschine</text>
		</string>
		<string>
			<key>Menu_AddAsPlugin</key>
			<text>Als Einbau &amp;hinzufügen</text>
		</string>
		<string>
			<key>Menu_AddAccessory</key>
			<text>Zusatz &amp;hinzufügen</text>
		</string>
		<string>
			<key>Menu_AddModification</key>
			<text>Modifikation hinzufügen</text>
		</string>
		<string>
			<key>Menu_AddUnderbarrelWeapon</key>
			<text>Unterlaufwaffe hinzufügen</text>
		</string>
		<string>
			<key>Menu_NameWeapon</key>
			<text>Waffe benennen</text>
		</string>
		<string>
			<key>Menu_NameVehicle</key>
			<text>Fahrzeug benennen</text>
		</string>
		<string>
			<key>Menu_NameArmor</key>
			<text>Panzerung benennen</text>
		</string>
		<string>
			<key>Menu_NameLifestyle</key>
			<text>Lebensstil benennen</text>
		</string>
		<string>
			<key>Menu_AddArmorMod</key>
			<text>Panzerungsmodifikation &amp;hinzufügen</text>
		</string>
		<string>
			<key>Menu_AddGear</key>
			<text>Ausrüstung hinzufügen</text>
		</string>
		<string>
			<key>Menu_AddNexus</key>
			<text>Nexus hinzufügen</text>
		</string>
		<string>
			<key>Menu_AddWeapon</key>
			<text>Waffe hinzufügen</text>
		</string>
		<string>
			<key>Menu_AddAdvantage</key>
			<text>Technik &amp;hinzufügen</text>
		</string>
		<string>
			<key>Menu_Notes</key>
			<text>Notizen</text>
		</string>
		<string>
			<key>Menu_Gear</key>
			<text>&amp;Ausrüstung</text>
		</string>
		<string>
			<key>Menu_Weapons</key>
			<text>&amp;Waffen</text>
		</string>
		<string>
			<key>Menu_AdvancedLifestyle</key>
			<text>&amp;Erweiterter Lebensstil</text>
		</string>
		<string>
			<key>Menu_EditAdvancedLifestyle</key>
			<text>Erweiterten Lebensstil &amp;bearbeiten</text>
		</string>
		<string>
			<key>Menu_AddOption</key>
			<text>Auswahl &amp;hinzufügen</text>
		</string>
		<string>
			<key>Menu_SellItem</key>
			<text>Gegenstand &amp;verkaufen</text>
		</string>
		<string>
			<key>Menu_UndoExpense</key>
			<text>Ausgabe rückgängig machen</text>
		</string>
		<string>
			<key>Menu_AddCyberwarePlugin</key>
			<text>Cyberware hinzufügen</text>
		</string>
		<string>
			<key>Tab_Common</key>
			<text>Allgemein</text>
		</string>
		<string>
			<key>Tab_Skills</key>
			<text>Fertigkeiten</text>
		</string>
		<string>
			<key>Tab_MartialArts</key>
			<text>Kampfkünste</text>
		</string>
		<string>
			<key>Tab_Magician</key>
			<text>Sprüche und Geister</text>
		</string>
		<string>
			<key>Tab_Adept</key>
			<text>Adeptenkräfte</text>
		</string>
		<string>
			<key>Tab_Technomancer</key>
			<text>Komplexe Formen und Sprites</text>
		</string>
		<string>
			<key>Tab_Critter</key>
			<text>Critterkräfte</text>
		</string>
		<string>
			<key>Tab_Initiation</key>
			<text>Initiation</text>
		</string>
		<string>
			<key>Tab_Submersion</key>
			<text>Wandlung</text>
		</string>
		<string>
			<key>Tab_Cyberware</key>
			<text>Cyberware und Bioware</text>
		</string>
		<string>
			<key>Tab_StreeGear</key>
			<text>Straßenausrüstung</text>
		</string>
		<string>
			<key>Tab_Vehicles</key>
			<text>Fahrzeuge und Drohnen</text>
		</string>
		<string>
			<key>Tab_CharacterInfo</key>
			<text>Charakter-Information</text>
		</string>
		<string>
			<key>Tab_Karma</key>
			<text>Karma und Nuyen</text>
		</string>
		<string>
			<key>Tab_Improvements</key>
			<text>Verbesserungen</text>
		</string>
		<string>
			<key>Tab_Notes</key>
			<text>Notizen</text>
		</string>
		<string>
			<key>Tab_BPSummary</key>
			<text>GP-Übersicht</text>
		</string>
		<string>
			<key>Tab_BPSummary_Karma</key>
			<text>Karma-Übersicht</text>
		</string>
		<string>
			<key>Tab_OtherInfo</key>
			<text>Weitere Informationen</text>
		</string>
		<string>
			<key>Tab_Lifestyle</key>
			<text>Lebensstil</text>
		</string>
		<string>
			<key>Tab_Armor</key>
			<text>Panzerung</text>
		</string>
		<string>
			<key>Tab_Weapons</key>
			<text>Waffen</text>
		</string>
		<string>
			<key>Tab_Gear</key>
			<text>Ausrüstung</text>
		</string>
		<string>
			<key>Tab_ConditionMonitor</key>
			<text>Zustandsmonitor</text>
		</string>
		<string>
			<key>Message_UnsavedChanges</key>
			<text>Ungespeicherte Änderungen bei {0}. Änderung vor dem Schließen des Fensters speichern?</text>
		</string>
		<string>
			<key>MessageTitle_UnsavedChanges</key>
			<text>Ungespeicherte Änderungen</text>
		</string>
		<string>
			<key>Message_CyberzombieRequirements</key>
			<text>Ihr Charakter erfüllt nicht die Bedingungen, um ein Cyberzombie zu werden:</text>
		</string>
		<string>
			<key>Message_CyberzombieRequirementsEssence</key>
			<text>Ihre Essenz muss kleiner als 0 sein.</text>
		</string>
		<string>
			<key>Message_CyberzombieRequirementsStimulator</key>
			<text>Sie müssen einen aktiven Gedächtnisverstärker besitzen.</text>
		</string>
		<string>
			<key>MessageTitle_CyberzombieRequirements</key>
			<text>Anforderungen für Cyberzombies</text>
		</string>
		<string>
			<key>Message_CyberzombieConfirm</key>
			<text>Sind Sie sicher, dass Sie diesen Charakter zu einem Cyberzombie konvertieren wollen?</text>
		</string>
		<string>
			<key>MessageTitle_CyberzombieConfirm</key>
			<text>In Cyberzombie konvertieren</text>
		</string>
		<string>
			<key>String_CyberzombieWILText</key>
			<text>WIL Probe</text>
		</string>
		<string>
			<key>String_CyberzombieWILDescription</key>
			<text>Werfen Sie die angegebene Anzahl an Würfeln und tragen Sie die Anzahl der Erfolge im dafür vorgesehenen Feld ein. Das bestimmt den Wert der negativen Eigenschaften, die Sie wählen müssen um ein Cyberzombie zu werden.</text>
		</string>
		<string>
			<key>Message_EnemyLimit</key>
			<text>Sie können nicht mehr als {0} für Feinde erhalten.</text>
		</string>
		<string>
			<key>MessageTitle_EnemyLimit</key>
			<text>Feinde</text>
		</string>
		<string>
			<key>Message_NegativeQualityLimit</key>
			<text>Sie können nicht mehr als {0} aus Nachteilen bekommen</text>
		</string>
		<string>
			<key>MessageTitle_NegativeQualityLimit</key>
			<text>Handicap</text>
		</string>
		<string>
			<key>MessageTitle_Delete</key>
			<text>Gegenstand löschen</text>
		</string>
		<string>
			<key>Message_DeleteContact</key>
			<text>Möchten Sie diese Connection wirklich löschen?</text>
		</string>
		<string>
			<key>Message_DeleteEnemy</key>
			<text>Möchten Sie diesen Feind wirklich löschen?</text>
		</string>
		<string>
			<key>Message_DeleteSpirit</key>
			<text>Möchten Sie diesen Geist wirklich löschen?</text>
		</string>
		<string>
			<key>Message_DeleteSprite</key>
			<text>Möchten Sie diesen Sprite wirklich löschen?</text>
		</string>
		<string>
			<key>Message_DeletePower</key>
			<text>Möchten Sie diese Kraft wirklich löschen?</text>
		</string>
		<string>
			<key>Message_DeleteSpell</key>
			<text>Möchten Sie diesen Spruch wirklich löschen?</text>
		</string>
		<string>
			<key>Message_DeleteCyberware</key>
			<text>Möchten Sie diese Cyberware wirklich löschen?</text>
		</string>
		<string>
			<key>Message_DeleteBioware</key>
			<text>Möchten Sie diese Bioware wirklich löschen?</text>
		</string>
		<string>
			<key>Message_DeleteArmor</key>
			<text>Möchten Sie diese Panzerung/Erweiterung wirklich löschen?</text>
		</string>
		<string>
			<key>Message_DeleteWeapon</key>
			<text>Möchten Sie diese Waffe/Erweiterung wirklich löschen?</text>
		</string>
		<string>
			<key>Message_DeleteLifestyle</key>
			<text>Möchten Sie diesen Lebensstil wirklich löschen?</text>
		</string>
		<string>
			<key>Message_DeleteGear</key>
			<text>Möchten Sie diese Ausrüstung wirklich löschen?</text>
		</string>
		<string>
			<key>Message_DeleteGearLocation</key>
			<text>Möchten Sie diesen Ort wirklich löschen? Die gesamte Ausrüstung wird in den Hauptreiter verschoben.</text>
		</string>
		<string>
			<key>Message_DeleteVehicle</key>
			<text>Möchten Sie dieses Fahrzeug/Erweiterung wirklich löschen?</text>
		</string>
		<string>
			<key>Message_DeleteMartialArt</key>
			<text>Möchten Sie diese(s) Kampfkunst/Manöver wirklich löschen?</text>
		</string>
		<string>
			<key>Message_DeleteMetamagic</key>
			<text>Möchten Sie diese Metamagische Technik wirklich löschen?</text>
		</string>
		<string>
			<key>Message_DeleteEcho</key>
			<text>Möchten Sie dieses Echo wirklich löschen?</text>
		</string>
		<string>
			<key>Message_DeleteCritterPower</key>
			<text>Möchten Sie diese Critterfertigkeit wirklich löschen?</text>
		</string>
		<string>
			<key>Message_DeleteComplexForm</key>
			<text>Möchten Sie diese Komplexe Form wirklich löschen?</text>
		</string>
		<string>
			<key>Message_DeleteComplexFormOption</key>
			<text>Möchten Sie diese Komplexe Form Einstellung wirklich löschen?</text>
		</string>
		<string>
			<key>Message_DeleteQuality</key>
			<text>Möchten Sie diese Gabe wirklich löschen?</text>
		</string>
		<string>
			<key>Message_DeleteKnowledgeSkill</key>
			<text>Möchten Sie diese Wissensfertigkeit wirklich löschen?</text>
		</string>
		<string>
			<key>Message_DeletePositiveQualityCareer</key>
			<text>Möchten Sie diese Gabe wirklich löschen? Sie erhalten kein Karma für die Löschung.</text>
		</string>
		<string>
			<key>Message_SpiritServices</key>
			<text>Ein Geist kann Ihnen nicht mehr Dienste schulden, als Ihrem aktuellen Fertigkeitswert in Herbeirufen entspricht.</text>
		</string>
		<string>
			<key>MessageTitle_SpiritServices</key>
			<text>Geschuldete Dienste</text>
		</string>
		<string>
			<key>Message_SpriteServices</key>
			<text>Ein Sprite kann Ihnen nicht mehr Dienste schulden, als Ihrem aktuellen Fertigkeitswert in Kompilieren entspricht.</text>
		</string>
		<string>
			<key>MessageTitle_SpriteServices</key>
			<text>Geschuldete Dienste</text>
		</string>
		<string>
			<key>Message_PowerLevel</key>
			<text>Ihre Kraftstufe kann die aktuelle Höhe Ihres Magie-Attributes nicht übersteigen.</text>
		</string>
		<string>
			<key>MessageTitle_PowerLevel</key>
			<text>Kraftstufe</text>
		</string>
		<string>
			<key>Message_MartialArtManeuverLimit</key>
			<text>Sie dürfen bis zu 2 Manöver pro Kampfkunstpunkt wählen</text>
		</string>
		<string>
			<key>MessageTitle_MartialArtManeuverLimit</key>
			<text>Maximale Anzahl von Manövern</text>
		</string>
		<string>
			<key>Message_SelectMartialArtTechnique</key>
			<text>Sie müssen eine Kampfsportart wählen, für die Sie eine Gabe hinzufügen wollen</text>
		</string>
		<string>
			<key>MessageTitle_SelectMartialArtTechnique</key>
			<text>Kampfkunst auswählen</text>
		</string>
		<string>
			<key>Message_PositiveQualityLimit</key>
			<text>Sie können nicht mehr als {0} für Vorteile ausgeben</text>
		</string>
		<string>
			<key>MessageTitle_PositiveQualityLimit</key>
			<text>Vorteile</text>
		</string>
		<string>
			<key>Message_MetavariantQuality</key>
			<text>Sie können keine Gaben entfernen, die Ihrem Metatyp entstammen.</text>
		</string>
		<string>
			<key>MessageTitle_MetavariantQuality</key>
			<text>Gabe kann nicht entfernt werden</text>
		</string>
		<string>
			<key>Message_MetavariantQualitySwap</key>
			<text>Sie können keine Gaben austauschen, die Sie durch Ihre(n) Metatyp/Metavariante erhalten.</text>
		</string>
		<string>
			<key>MessageTitle_MetavariantQualitySwap</key>
			<text>Gabe/Handicap kann nicht ausgewechselt werden.</text>
		</string>
		<string>
			<key>Message_SpellLimit</key>
			<text>Sie können nicht mehr Zauber beherrschen, als Ihrem doppelten Fertigkeitswert in Spruchzauberei oder Ritualzauberei entspricht.</text>
		</string>
		<string>
			<key>MessageTitle_SpellLimit</key>
			<text>Maximale Spruchanzahl</text>
		</string>
		<string>
			<key>Message_BoundSpiritLimit</key>
			<text>Die Anzahl gebundener Geister kann Ihr Charisma nicht überschreiten.</text>
		</string>
		<string>
			<key>MessageTitle_BoundSpiritLimit</key>
			<text>Maximale gebundene Geister</text>
		</string>
		<string>
			<key>Message_RegisteredSpriteLimit</key>
			<text>Die Anzahl registrierter Sprites kann Ihr Logik-Attribut nicht überschreiten.</text>
		</string>
		<string>
			<key>MessageTitle_RegisteredSpriteLimit</key>
			<text>Maximal registrierte Sprites</text>
		</string>
		<string>
			<key>Message_CannotRemoveCyberware</key>
			<text>Dieser Gegenstand kann nicht entfernt werden, weil er Grundausstattung der Cyberware ist.</text>
		</string>
		<string>
			<key>MessageTitle_CannotRemoveCyberware</key>
			<text>Cyberware kann nicht entfernt werden</text>
		</string>
		<string>
			<key>Message_ComplexFormLimit</key>
			<text>Sie können nicht mehr Komplexe Formen beherrschen als zweimal ihr RES-Wert. Siehe Seite 98, SR5 Grundregelwerk (Errata).</text>
		</string>
		<string>
			<key>MessageTitle_ComplexFormLimit</key>
			<text>Maximale Anzahl Komplexer Formen</text>
		</string>
		<string>
			<key>Message_CannotRemoveCyberweapon</key>
			<text>Cyberwaffe kann hier nicht entfernt werden. Wechseln Sie in den Cyberware Reiter und entfernen Sie die Cyberwaffe dort.</text>
		</string>
		<string>
			<key>MessageTitle_CannotRemoveCyberweapon</key>
			<text>Cyberwaffe kann nicht entfernt werden</text>
		</string>
		<string>
			<key>Message_CannotRemoveGearWeapon</key>
			<text>Sie können eine Waffe, die als Ausrüstung erstellt wurde, hier nicht löschen. Sie müssen die Ausrüstung stattdessen auf dem Ausrüstungs-Tab entfernen.</text>
		</string>
		<string>
			<key>Message_CannotRemoveGearWeaponVehicle</key>
			<text>Sie können eine Waffe, die als Ausrüstung erstellt wurde, hier nicht löschen. Sie müssen die Ausrüstung stattdessen auf dem Fahrzeugs-Tab entfernen.</text>
		</string>
		<string>
			<key>MessageTitle_CannotRemoveGearWeapon</key>
			<text>Ausrüstungswaffe kann nicht entfernt werden</text>
		</string>
		<string>
			<key>Message_CannotRemoveVehicleMod</key>
			<text>Sie können serienmäßige Ausrüstung nicht vom Fahrzeug entfernen</text>
		</string>
		<string>
			<key>MessageTitle_CannotRemoveVehicleMod</key>
			<text>Modifikation nicht entfernbar.</text>
		</string>
		<string>
			<key>Message_CannotSelectMetamagic</key>
			<text>Ihr Initiatengrad muss größer als 0 sein, um metamagische Techniken wählen zu können.</text>
		</string>
		<string>
			<key>MessageTitle_CannotSelectMetamagic</key>
			<text>Metamagie kann nicht ausgewählt werden</text>
		</string>
		<string>
			<key>Message_CannotSelectEcho</key>
			<text>Ihr Wandlungsgrad muss größer als 0 sein, um Echos wählen zu können.</text>
		</string>
		<string>
			<key>MessageTitle_CannotSelectEcho</key>
			<text>Echo kann nicht ausgewählt werden</text>
		</string>
		<string>
			<key>Message_AdditionalMetamagic</key>
			<text>Eine weitere Metamagie kostet Sie {0} Karma. Möchten Sie diese Metamagie wirklich hinzufügen?</text>
		</string>
		<string>
			<key>MessageTitle_AdditionalMetamagic</key>
			<text>Metamagie hinzufügen</text>
		</string>
		<string>
			<key>Message_AdditionalEcho</key>
			<text>Ein weiteres Echo kostet Sie {0} Karma. Möchten Sie dieses Echo wirklich hinzufügen?</text>
		</string>
		<string>
			<key>MessageTitle_AdditionalEcho</key>
			<text>Echo hinzufügen</text>
		</string>
		<string>
			<key>Message_CannotIncreaseInitiateGrade</key>
			<text>Ihr Initiatengrad kann Ihr Magie-Attribut nicht übersteigen.</text>
		</string>
		<string>
			<key>MessageTitle_CannotIncreaseInitiateGrade</key>
			<text>Initiatengrad kann nicht erhöhen werden</text>
		</string>
		<string>
			<key>Message_CannotIncreaseSubmersionGrade</key>
			<text>Ihr Wandlungsgrad kann Ihr Resonanz-Attribut nicht übersteigen.</text>
		</string>
		<string>
			<key>MessageTitle_CannotIncreaseSubmersionGrade</key>
			<text>Wandlungsgrad kann nicht erhöht werden</text>
		</string>
		<string>
			<key>Message_SelectCyberware</key>
			<text>Sie müssen erst eine Cyberware auswählen, der Sie einen Einbau hinzufügen wollen.</text>
		</string>
		<string>
			<key>MessageTitle_SelectCyberware</key>
			<text>Cyberware auswählen</text>
		</string>
		<string>
			<key>Message_SelectWeaponAccessory</key>
			<text>Bitte wählen Sie erst eine Waffe für das Zubehör.</text>
		</string>
		<string>
			<key>Message_SelectWeaponMod</key>
			<text>Sie müssen erst eine Waffe auswählen, der Sie eine Modifikation hinzufügen wollen.</text>
		</string>
		<string>
			<key>Message_SelectWeaponName</key>
			<text>Sie müssen erst eine Waffe auswählen, um sie zu benennen.</text>
		</string>
		<string>
			<key>Message_SelectWeaponUnderbarrel</key>
			<text>Sie müssen erst die Waffe auswählen, der eine Unterlaufwaffe hinzufügen wollen.</text>
		</string>
		<string>
			<key>MessageTitle_SelectWeapon</key>
			<text>Waffe auswählen</text>
		</string>
		<string>
			<key>Message_CyberwareUnderbarrel</key>
			<text>Unterlaufwaffen können zu Cyberimplantatwaffen nicht hinzugefügt werden.</text>
		</string>
		<string>
			<key>MessageTitle_WeaponUnderbarrel</key>
			<text>Unterlaufwaffe kann nicht hinzugefügt werden.</text>
		</string>
		<string>
			<key>Message_CannotModifyWeapon</key>
			<text>Zubehör passt nicht zu dieser Waffe</text>
		</string>
		<string>
			<key>Message_CannotModifyWeaponMod</key>
			<text>Modifikation kann dieser Waffe nicht hinzugefügt werden.</text>
		</string>
		<string>
			<key>MessageTitle_CannotModifyWeapon</key>
			<text>Waffe kann nicht modifiziert werden</text>
		</string>
		<string>
			<key>Message_CyberweaponNoAccessory</key>
			<text>Zu Cyberwaffen kann kein Zubehör hinzugefügt werden.</text>
		</string>
		<string>
			<key>MessageTitle_CyberweaponNoAccessory</key>
			<text>Zubehör kann nicht hinzugefügt werden</text>
		</string>
		<string>
			<key>Message_SelectArmor</key>
			<text>Sie müssen erst ein Panzerungsteil auswählen, das Sie modifizieren wollen.</text>
		</string>
		<string>
			<key>Message_SelectArmorName</key>
			<text>Sie müssen erst eine Panzerungsteil auswählen, das Sie benennen wollen.</text>
		</string>
		<string>
			<key>MessageTitle_SelectArmor</key>
			<text>Panzerung auswählen</text>
		</string>
		<string>
			<key>Message_SelectGear</key>
			<text>Sie müssen erst ein Ausrüstungsgegenstand auswählen, dem Sie einen Einbau hinzufügen wollen.</text>
		</string>
		<string>
			<key>MessageTitle_SelectGear</key>
			<text>Ausrüstung wählen</text>
		</string>
		<string>
			<key>Message_SelectVehicle</key>
			<text>Sie müssen erst ein Fahrzeug auswählen, dem Sie eine Modifikation hinzufügen wollen.</text>
		</string>
		<string>
			<key>Message_SelectVehicleName</key>
			<text>Sie müssen erst ein Fahrzeug auswählen, das Sie benennen wollen.</text>
		</string>
		<string>
			<key>MessageTitle_SelectVehicle</key>
			<text>Fahrzeug auswählen</text>
		</string>
		<string>
			<key>Message_CannotAddWeapon</key>
			<text>Waffen können lediglich zu Waffenhalterungen hinzugefügt werden.</text>
		</string>
		<string>
			<key>MessageTitle_CannotAddWeapon</key>
			<text>Waffe kann nicht hinzugefügt werden.</text>
		</string>
		<string>
			<key>Message_VehicleWeaponAccessories</key>
			<text>Diese Waffenerweiterung ist nur für Fahrzeugwaffen verfügbar.</text>
		</string>
		<string>
			<key>MessageTitle_VehicleWeaponAccessories</key>
			<text>Waffenerweiterung kann nicht hinzugefügt werden</text>
		</string>
		<string>
			<key>Message_VehicleWeaponMods</key>
			<text>Diese Waffenmodifikation ist nur für Fahrzeugwaffen verfügbar.</text>
		</string>
		<string>
			<key>MessageTitle_VehicleWeaponMods</key>
			<text>Waffenmodifikation kann nicht hinzugefügt werden</text>
		</string>
		<string>
			<key>Message_VehicleWeaponUnderbarrel</key>
			<text>Diese Unterbauwaffe ist nur für Fahrzeugwaffen verfügbar.</text>
		</string>
		<string>
			<key>MessageTitle_VehicleWeaponUnderbarrel</key>
			<text>Unterlauf-Waffe kann nicht hinzugefügt werden.</text>
		</string>
		<string>
			<key>Message_SelectGearVehicle</key>
			<text>Sie müssen erst das Fahrzeug auswählen, dem Sie Ausrüstung hinzufügen wollen.</text>
		</string>
		<string>
			<key>MessageTitle_SelectGearVehicle</key>
			<text>Fahrzeug auswählen</text>
		</string>
		<string>
			<key>Message_ModifyVehicleGear</key>
			<text>Sie müssen erst die Ausrüstung auswählen, die Sie modifizieren. wollen</text>
		</string>
		<string>
			<key>MessageTitle_ModifyVehicleGear</key>
			<text>Fahrzeugausrüstung wählen</text>
		</string>
		<string>
			<key>Message_SelectComplexForm</key>
			<text>Sie müssen erst die Komplexe Form auswählen, der Sie eine Option hinzufügen wollen.</text>
		</string>
		<string>
			<key>MessageTitle_SelectComplexForm</key>
			<text>Komplexe Form auswählen</text>
		</string>
		<string>
			<key>Message_CannotAddComplexFormOption</key>
			<text>Diese komplexe Form erlaubt keine Optionen.</text>
		</string>
		<string>
			<key>MessageTitle_CannotAddComplexFormOption</key>
			<text>Option kann nicht hinzugefügt werden</text>
		</string>
		<string>
			<key>Message_FocusMaximumForce</key>
			<text>Die kombinierten Kraftstufen Ihrer gebundenen Foki können Ihr fünffaches Magie-Attribut nicht übersteigen.</text>
		</string>
		<string>
			<key>Message_FocusMaximumNumber</key>
			<text>Charaktere können lediglich eine Anzahl an Foki in Höhe ihres Magie-Attributes binden.</text>
		</string>
		<string>
			<key>MessageTitle_FocusMaximum</key>
			<text>Fokus kann nicht gebunden werden</text>
		</string>
		<string>
			<key>Message_UnbindFocus</key>
			<text>Möchten Sie diesen Fokus wirklich lösen?</text>
		</string>
		<string>
			<key>MessageTitle_UnbindFocus</key>
			<text>Fokus lösen</text>
		</string>
		<string>
			<key>Message_AttributeMaximum</key>
			<text>Sie können bei der Charakter-Erschaffung nicht mehr als ein Attribut auf das natürliche Maximum steigern.</text>
		</string>
		<string>
			<key>Message_AttributeBuildPoints</key>
			<text>Sie können nicht mehr als {0} Karma für Attribute ausgeben.</text>
		</string>
		<string>
			<key>MessageTitle_Attribute</key>
			<text>Attributes Regel</text>
		</string>
		<string>
			<key>Message_CapacityReached</key>
			<text>Maximale Kapazität erreicht.</text>
		</string>
		<string>
			<key>Message_CapacityReachedValidate</key>
			<text>{0} Gegenstände über Kapazitätsgrenze</text>
		</string>
		<string>
			<key>MessageTitle_CapacityReached</key>
			<text>Kapazität erreicht</text>
		</string>
		<string>
			<key>Message_InvalidBeginning</key>
			<text>Dieser Charakter ist nicht zulässig und widerspricht folgenden Regeln:</text>
		</string>
		<string>
			<key>Message_InvalidPointExcess</key>
			<text>{0} über dem erlaubten Limit</text>
		</string>
		<string>
			<key>Message_InvalidNuyenExcess</key>
			<text>{0} über dem Nuyen Limit</text>
		</string>
		<string>
			<key>Message_InvalidEssenceExcess</key>
			<text>{0} über dem Essenz Limit</text>
		</string>
		<string>
			<key>Message_InvalidNoTradition</key>
			<text>Es wurde keine magische Tradition ausgewählt</text>
		</string>
		<string>
			<key>Message_InvalidNoStream</key>
			<text>Es wurde keine Technomancer-Strömung gewählt</text>
		</string>
		<string>
			<key>Message_InvalidAvail</key>
			<text>noch {0} Gegenstände mit einer Verfügbarkeit höher als {1} erlaubt</text>
		</string>
		<string>
			<key>MessageTitle_Invalid</key>
			<text>Unzulässiger Charakter</text>
		</string>
		<string>
			<key>Message_ExtraKarma</key>
			<text>Sie haben noch {0} zur Verfügung, dürfen aber nur {1} mit in den Karriere Modus mitnehmen? Wollen Sie diese wirklich verwerfen?</text>
		</string>
		<string>
			<key>MessageTitle_ExtraKarma</key>
			<text>Extra Karma</text>
		</string>
		<string>
			<key>Message_ConfirmCreate</key>
			<text>Wenn Sie den Charakter als "Erstellt" speichern, können Sie ihn nicht mehr im Generierungssystem verändern. Der Charakter wird in den Karriere Modus überführt wo Sie ihn durch erspieltes Karma verbessern können.\n\nSind Sie sicher dass Sie den Charakter als "Erstellt" speichern möchten?</text>
		</string>
		<string>
			<key>MessageTitle_ConfirmCreate</key>
			<text>Erschaffungsstatus bestätigen</text>
		</string>
		<string>
			<key>Message_CannotChangeMetatype</key>
			<text>Sie können den Metatypen nicht ändern, solange Sie die vom Metatyp abhängende Gaben nicht entfernen.</text>
		</string>
		<string>
			<key>MessageTitle_CannotChangeMetatype</key>
			<text>Metatyp kann nicht geändert werden</text>
		</string>
		<string>
			<key>Message_CyberwareGradeMismatch</key>
			<text>Um ein Cyberware-Set zu erstellen, muss sämtliche Cyberware des Charakters dieselbe Implantatkategorie aufweisen.</text>
		</string>
		<string>
			<key>MessageTitle_CyberwareGradeMismatch</key>
			<text>Cyberwarekategorie unpassend</text>
		</string>
		<string>
			<key>Message_NoCyberware</key>
			<text>Dieser Charakter besitzt keine Cyberware.</text>
		</string>
		<string>
			<key>MessageTitle_NoCyberware</key>
			<text>Keine Cyberware</text>
		</string>
		<string>
			<key>Message_CannotBurnEdge</key>
			<text>Sie haben kein Edge mehr übrig, das Sie verheizen können.</text>
		</string>
		<string>
			<key>MessageTitle_CannotBurnEdge</key>
			<text>Edge kann nicht verheizt werden</text>
		</string>
		<string>
			<key>Message_BurnEdge</key>
			<text>Sind Sie sicher, dass Sie diesen Punkt Edge verheizen möchten?</text>
		</string>
		<string>
			<key>MessageTitle_BurnEdge</key>
			<text>Edge verheizen</text>
		</string>
		<string>
			<key>Message_CannotSpendEdge</key>
			<text>Sie haben kein Edge mehr übrig, das Sie ausgeben können.</text>
		</string>
		<string>
			<key>MessageTitle_CannotSpendEdge</key>
			<text>Edge kann nicht ausgegeben werden</text>
		</string>
		<string>
			<key>Message_CannotRegainEdge</key>
			<text>Sie können ihr Edge Attribute weiter steigern</text>
		</string>
		<string>
			<key>MessageTitle_CannotRegainEdge</key>
			<text>Edge kann nicht wiederhergestellt werden</text>
		</string>
		<string>
			<key>Message_NotEnoughKarma</key>
			<text>Sie haben nicht genug Karma für diese Ausgabe</text>
		</string>
		<string>
			<key>MessageTitle_NotEnoughKarma</key>
			<text>Nicht genug Karma</text>
		</string>
		<string>
			<key>Message_ConfirmKarmaExpense</key>
			<text>Sind Sie sicher, dass Sie Karma für die Verbesserung von {0} ausgeben möchten?</text>
		</string>
		<string>
			<key>Message_ConfirmKarmaExpenseSpecialization</key>
			<text>Sind Sie sicher, dass Sie Karma zum Ändern der Spezialisierung zu {0} ausgeben möchten?</text>
		</string>
		<string>
			<key>Message_ConfirmKarmaExpenseEnemy</key>
			<text>Müssen Sie Karma ausgeben, um diesen Feind zu entfernen?</text>
		</string>
		<string>
			<key>Message_ConfirmKarmaExpenseSpend</key>
			<text>Sind Sie sicher, dass Sie Karma für {0} ausgeben möchten?</text>
		</string>
		<string>
			<key>Message_ConfirmKarmaExpenseRemove</key>
			<text>Sind Sie sicher, dass Sie Karma für das Entfernen von {0} ausgeben möchten?</text>
		</string>
		<string>
			<key>Message_ConfirmKarmaExpenseComplexFormOption</key>
			<text>Sind Sie sicher, dass Sie diese Komplexe Form Option hinzufügen möchten?</text>
		</string>
		<string>
			<key>Message_ConfirmKarmaExpenseFocus</key>
			<text>Sind Sie sicher, dass Sie Karma für das Binden des Fokus ausgeben möchten?</text>
		</string>
		<string>
			<key>Message_ConfirmKarmaExpenseJoinGroup</key>
			<text>Möchten Sie wirklich Karma ausgeben, um dieser Gruppe beizutreten?</text>
		</string>
		<string>
			<key>Message_ConfirmKarmaExpenseLeaveGroup</key>
			<text>Möchten Sie wirklich Karma ausgeben, um diese Gruppe zu verlassen?</text>
		</string>
		<string>
			<key>Message_ConfirmKarmaExpenseJoinNetwork</key>
			<text>Möchten Sie wirklich Karma ausgeben, um diesem Netzwerk beizutreten?</text>
		</string>
		<string>
			<key>Message_ConfirmKarmaExpenseLeaveNetwork</key>
			<text>Möchten Sie wirklich Karma ausgeben, um das Netzwerk zu verlassen?</text>
		</string>
		<string>
			<key>MessageTitle_ConfirmKarmaExpense</key>
			<text>Karma ausgeben</text>
		</string>
		<string>
			<key>Message_NotEnoughNuyen</key>
			<text>Für diese Ausgabe haben Sie nicht genügend Nuyen.</text>
		</string>
		<string>
			<key>MessageTitle_NotEnoughNuyen</key>
			<text>Nicht genug Nuyen</text>
		</string>
		<string>
			<key>Message_BreakSkillGroup</key>
			<text>Diese Fertigkeit gehört zur Fertigkeitsgruppe {0}. Wenn Sie diese Fertigkeit erhöhen, wird die Gruppierung aufgehoben und kann nicht wieder rückgängig gemacht werden. Möchten Sie das tun?</text>
		</string>
		<string>
			<key>MessageTitle_BreakSkillGroup</key>
			<text>Fertigkeitsgruppe aufbrechen</text>
		</string>
		<string>
			<key>Message_AddNegativeQuality</key>
			<text>Wollen Sie dieses Handicap wirklich hinzufügen? Sie erhalten kein Karma dafür.</text>
		</string>
		<string>
			<key>MessageTitle_AddNegativeQuality</key>
			<text>Handicap hinzufügen</text>
		</string>
		<string>
			<key>Message_QualitySwap</key>
			<text>Sind Sie sicher, dass Sie {0} gegen {1} austauschen möchten?</text>
		</string>
		<string>
			<key>Message_OutOfAmmo</key>
			<text>Keine Munition mehr!</text>
		</string>
		<string>
			<key>Message_OutOfAmmoType</key>
			<text>Sie haben keine {0}-Munition mehr!</text>
		</string>
		<string>
			<key>MessageTitle_OutOfAmmo</key>
			<text>Keine Munition mehr</text>
		</string>
		<string>
			<key>Message_NotEnoughAmmoSingleShot</key>
			<text>Nur ein Schuss übrig. Als Einzelschuss behandeln?</text>
		</string>
		<string>
			<key>Message_NotEnoughAmmoShortBurstShort</key>
			<text>Nicht genug Munition. Als kurze Salve mit nicht genug Kugeln behandeln?</text>
		</string>
		<string>
			<key>Message_NotEnoughAmmoShortBurst</key>
			<text>Nicht genug Munition. Als kurze Salve behandeln?</text>
		</string>
		<string>
			<key>Message_NotEnoughAmmoLongBurstShort</key>
			<text>Nicht genug Munition. Als lange Salve behandeln?</text>
		</string>
		<string>
			<key>Message_NotEnoughAmmoFullBurst</key>
			<text>Nicht genug Munition. Autofeuer unmöglich.</text>
		</string>
		<string>
			<key>Message_NotEnoughAmmoSuppressiveFire</key>
			<text>Nicht genug Munition. Sperrfeuer unmöglich.</text>
		</string>
		<string>
			<key>MessageTitle_NotEnoughAmmo</key>
			<text>Nicht genug Munition</text>
		</string>
		<string>
			<key>Message_UndoNoHistory</key>
			<text>Keine "Zurück" Schritte für diesen Gegenstand verfügbar.</text>
		</string>
		<string>
			<key>MessageTitle_NoUndoHistory</key>
			<text>Keine "Zurück" Schritte verfügbar</text>
		</string>
		<string>
			<key>Message_UndoExpense</key>
			<text>Möchten Sie diese Ausgabe wirklich rückgängig machen?</text>
		</string>
		<string>
			<key>MessageTitle_UndoExpense</key>
			<text>Ausgabe rückgängig machen</text>
		</string>
		<string>
			<key>Message_ReduceQty</key>
			<text>Möchten Sie die Menge wirklich um {0} reduzieren?</text>
		</string>
		<string>
			<key>Message_VehicleCyberwarePlugin</key>
			<text>Diese Fahrzeugmodifikation erlaubt keine Cyberwareerweiterungen</text>
		</string>
		<string>
			<key>Message_CloningMachineNumberRequired</key>
			<text>Geben Sie die Anzahl der zu erstellenden Klone ein.</text>
		</string>
		<string>
			<key>MessageTitle_CloningMachineNumberRequired</key>
			<text>Klon kann nicht erstellt werden</text>
		</string>
		<string>
			<key>Message_CannotSplitGear</key>
			<text>Sie können einen einzelnen Gegenstand nicht aufteilen.</text>
		</string>
		<string>
			<key>MessageTitle_CannotSplitGear</key>
			<text>Ausrüstung kann nicht aufgeteilt werden</text>
		</string>
		<string>
			<key>Message_CannotMergeGear</key>
			<text>Es wurde keine Übereinstimmung für diesen Gegenstand gefunden.</text>
		</string>
		<string>
			<key>MessageTitle_CannotMergeGear</key>
			<text>Ausrüstung kann nicht zusammengeführt werden</text>
		</string>
		<string>
			<key>Message_SelectLifestyleName</key>
			<text>Wählen Sie einen Lebensstil, der benannt werden soll.</text>
		</string>
		<string>
			<key>MessageTitle_SelectLifestyle</key>
			<text>Lebensstil wählen</text>
		</string>
		<string>
			<key>Message_CannotMoveWeapons</key>
			<text>Sie besitzen kein Fahrzeug mit Waffenhalterung oder mechanischen Armen.</text>
		</string>
		<string>
			<key>MessageTitle_CannotMoveWeapons</key>
			<text>Waffe kann nicht verschoben werden</text>
		</string>
		<string>
			<key>String_WeaponName</key>
			<text>Geben Sie einen neuen Namen für diese Waffe ein (oder frei lassen)</text>
		</string>
		<string>
			<key>String_VehicleName</key>
			<text>Geben Sie einen neuen Namen für dieses Fahrzeug ein (oder frei lassen)</text>
		</string>
		<string>
			<key>String_ArmorName</key>
			<text>Geben Sie einen neuen Namen für diese Panzerung ein (oder frei lassen)</text>
		</string>
		<string>
			<key>String_LifestyleName</key>
			<text>Benennen Sie diesen Lebensstil (oder leer lassen).</text>
		</string>
		<string>
			<key>String_InitiateGrade</key>
			<text>Initiatengrad</text>
		</string>
		<string>
			<key>String_SubmersionGrade</key>
			<text>Wandlungsgrad</text>
		</string>
		<string>
			<key>String_SpellLimited</key>
			<text>Begrenzt</text>
		</string>
		<string>
			<key>String_AttributeResponse</key>
			<text>Prozessor</text>
		</string>
		<string>
			<key>String_AttributeFirewall</key>
			<text>Firewall</text>
		</string>
		<string>
			<key>String_SkillFilterAll</key>
			<text>Zeige alle aktiven Fertigkeiten</text>
		</string>
		<string>
			<key>String_SkillFilterRatingAboveZero</key>
			<text>Zeige aktive Fertigkeiten Stufe &gt; 0</text>
		</string>
		<string>
			<key>String_SkillFilterTotalRatingAboveZero</key>
			<text>Zeige aktive Fertigkeiten mit Gesamtwert &gt; 0</text>
		</string>
		<string>
			<key>String_CyberzombieReduceAttribute</key>
			<text>Wählen Sie ein Attribut, das verringert werden soll</text>
		</string>
		<string>
			<key>String_ExpenseDefault</key>
			<text>Missionsbelohnung</text>
		</string>
		<string>
			<key>String_ExpenseAttribute</key>
			<text>Attribut</text>
		</string>
		<string>
			<key>String_ExpenseActiveSkill</key>
			<text>Fertigkeit</text>
		</string>
		<string>
			<key>String_ExpenseKnowledgeSkill</key>
			<text>Wissensfertigkeit</text>
		</string>
		<string>
			<key>String_ExpenseSpecialization</key>
			<text>Spezialisierung</text>
		</string>
		<string>
			<key>String_ExpenseSkillGroup</key>
			<text>Fertigkeitsgruppe</text>
		</string>
		<string>
			<key>String_ExpenseRemoveEnemy</key>
			<text>Gelöschter Feind</text>
		</string>
		<string>
			<key>String_ExpenseMartialArt</key>
			<text>Kampfkunst</text>
		</string>
		<string>
			<key>String_ExpenseLearnSpell</key>
			<text>Gelernter Zauberspruch</text>
		</string>
		<string>
			<key>String_ExpenseLearnComplexForm</key>
			<text>Gelernte Komplexe Form</text>
		</string>
		<string>
			<key>String_ExpenseComplexForm</key>
			<text>Komplexe Form</text>
		</string>
		<string>
			<key>String_ExpenseAddComplexFormOption</key>
			<text>Komplexe Form Option hinzugefügt</text>
		</string>
		<string>
			<key>String_ExpenseComplexFormOption</key>
			<text>Komplexe Form Option</text>
		</string>
		<string>
			<key>String_ExpensePurchaseGear</key>
			<text>Gekaufte Ausrüstung</text>
		</string>
		<string>
			<key>String_ExpenseSoldGear</key>
			<text>Verkaufte Ausrüstung</text>
		</string>
		<string>
			<key>String_ExpensePurchaseArmor</key>
			<text>Erworbene Panzerung</text>
		</string>
		<string>
			<key>String_ExpenseSoldArmor</key>
			<text>Verkaufte Panzerung</text>
		</string>
		<string>
			<key>String_ExpensePurchaseArmorMod</key>
			<text>Erworbene Panzerungsmodifikationen</text>
		</string>
		<string>
			<key>String_ExpenseSoldArmorMod</key>
			<text>Verkaufte Panzerungsmodifikationen</text>
		</string>
		<string>
			<key>String_ExpensePurchaseArmorGear</key>
			<text>Panzerung gekauft</text>
		</string>
		<string>
			<key>String_ExpenseSoldArmorGear</key>
			<text>Panzerung verkauft</text>
		</string>
		<string>
			<key>String_ExpensePurchaseWeapon</key>
			<text>Gekaufte Waffe</text>
		</string>
		<string>
			<key>String_ExpenseSoldWeapon</key>
			<text>Verkaufte Waffe</text>
		</string>
		<string>
			<key>String_ExpensePurchaseWeaponAccessory</key>
			<text>Gekauftes Waffenzubehör</text>
		</string>
		<string>
			<key>String_ExpenseSoldWeaponAccessory</key>
			<text>Verkauftes Waffenzubehör</text>
		</string>
		<string>
			<key>String_ExpensePurchaseWeaponMod</key>
			<text>Gekaufte Waffenmodifikation</text>
		</string>
		<string>
			<key>String_ExpenseSoldWeaponMod</key>
			<text>Verkaufte Waffenmodifikationen</text>
		</string>
		<string>
			<key>String_ExpensePurchaseVehicle</key>
			<text>Gekauftes Fahrzeug</text>
		</string>
		<string>
			<key>String_ExpenseSoldVehicle</key>
			<text>Verkaufte Fahrzeuge</text>
		</string>
		<string>
			<key>String_ExpensePurchaseVehicleMod</key>
			<text>Gekaufte Fahrzeugmodifikation</text>
		</string>
		<string>
			<key>String_ExpenseSoldVehicleMod</key>
			<text>Fahrzeugmodifikation verkauft</text>
		</string>
		<string>
			<key>String_ExpensePurchaseVehicleGear</key>
			<text>Gekaufte Fahrzeugausrüstung</text>
		</string>
		<string>
			<key>String_ExpenseSoldVehicleGear</key>
			<text>Fahrzeugausrüstung verkauft</text>
		</string>
		<string>
			<key>String_ExpensePurchaseVehicleWeapon</key>
			<text>Gekaufte Fahrzeugwaffe</text>
		</string>
		<string>
			<key>String_ExpenseSoldVehicleWeapon</key>
			<text>Fahrzeugwaffe verkauft</text>
		</string>
		<string>
			<key>String_ExpensePurchaseVehicleWeaponAccessory</key>
			<text>Gekauftes Fahrzeugwaffen-Zubehör</text>
		</string>
		<string>
			<key>String_ExpenseSoldVehicleWeaponAccessory</key>
			<text>Fahrzeugwaffen-Zubehör verkauft</text>
		</string>
		<string>
			<key>String_ExpensePurchaseVehicleWeaponMod</key>
			<text>Gekaufte Fahrzeugwaffen-Modifikation</text>
		</string>
		<string>
			<key>String_ExpenseSoldVehicleWeaponMod</key>
			<text>Fahrzeugwaffen-Modifikation verkauft</text>
		</string>
		<string>
			<key>String_ExpensePurchaseVehicleCyberware</key>
			<text>Gekaufte Fahrzeug-Cyberware</text>
		</string>
		<string>
			<key>String_ExpenseSoldVehicleCyberware</key>
			<text>Fahrzeug-Cyberware verkauft</text>
		</string>
		<string>
			<key>String_ExpenseLearnMartialArt</key>
			<text>Kampfkünste gelernt</text>
		</string>
		<string>
			<key>String_ExpenseLearnManeuver</key>
			<text>Gelernte Manöver</text>
		</string>
		<string>
			<key>String_ExpenseLearnMetamagic</key>
			<text>Gelernte Metamagische Technik</text>
		</string>
		<string>
			<key>String_ExpenseLearnEcho</key>
			<text>Gelerntes Echo</text>
		</string>
		<string>
			<key>String_ExpenseLifestyle</key>
			<text>Gekaufter Lebensstil</text>
		</string>
		<string>
			<key>String_ExpenseDecreaseLifestyle</key>
			<text>Verringerter Lebensstil</text>
		</string>
		<string>
			<key>String_ExpenseModifiedLifestyle</key>
			<text>Modifizierter Lebensstil</text>
		</string>
		<string>
			<key>String_ExpensePurchaseCyberware</key>
			<text>Gekaufte Cyberware</text>
		</string>
		<string>
			<key>String_ExpenseSoldCyberware</key>
			<text>Verkaufte Cyberware</text>
		</string>
		<string>
			<key>String_ExpensePurchaseBioware</key>
			<text>Gekaufte Bioware</text>
		</string>
		<string>
			<key>String_ExpenseSoldBioware</key>
			<text>Verkaufte Bioware</text>
		</string>
		<string>
			<key>String_ExpenseAddPositiveQuality</key>
			<text>Erhaltene Gabe</text>
		</string>
		<string>
			<key>String_ExpenseSwapPositiveQuality</key>
			<text>Gabe {0} gegen {1} austauschen</text>
		</string>
		<string>
			<key>String_ExpenseAddNegativeQuality</key>
			<text>Erhaltenes Handicap</text>
		</string>
		<string>
			<key>String_ExpenseRemoveNegativeQuality</key>
			<text>Gelöschter Nachteil</text>
		</string>
		<string>
			<key>String_ExpenseSwapNegativeQuality</key>
			<text>Handicap {0} gegen {1} austauschen</text>
		</string>
		<string>
			<key>String_ExpenseBound</key>
			<text>Gebunden</text>
		</string>
		<string>
			<key>String_ExpenseInitiateGrade</key>
			<text>Initiatengrad</text>
		</string>
		<string>
			<key>String_ExpenseSubmersionGrade</key>
			<text>Wandlungsgrad</text>
		</string>
		<string>
			<key>String_ExpenseJoinGroup</key>
			<text>Gruppe beitreten</text>
		</string>
		<string>
			<key>String_ExpenseLeaveGroup</key>
			<text>Gruppe verlassen</text>
		</string>
		<string>
			<key>String_ExpenseJoinNetwork</key>
			<text>Netzwerk betreten</text>
		</string>
		<string>
			<key>String_ExpenseLeaveNetwork</key>
			<text>Netzwerk verlassen</text>
		</string>
		<string>
			<key>String_CloningMachineNumber</key>
			<text>Wie viele Klone möchten Sie erstellen?</text>
		</string>
		<string>
			<key>String_Grade</key>
			<text>Grad</text>
		</string>
		<string>
			<key>String_Network</key>
			<text>Netzwerk</text>
		</string>
		<string>
			<key>String_Group</key>
			<text>Gruppe</text>
		</string>
		<string>
			<key>String_Task</key>
			<text>Auftrag</text>
		</string>
		<string>
			<key>String_Ordeal</key>
			<text>Prüfung</text>
		</string>
		<string>
			<key>String_SplitGear</key>
			<text>Geben Sie die Anzahl der Gegenstände ein, die einen neuen Stapel bilden sollen.</text>
		</string>
		<string>
			<key>String_MergeGear</key>
			<text>Geben Sie die Anzahl der Gegenstände ein, die auf den Stapel verschoben werden sollen.</text>
		</string>
		<string>
			<key>String_MoveGear</key>
			<text>Geben Sie die Anzahl der Gegenstände ein, die verschoben werden sollen.</text>
		</string>
		<string>
			<key>String_SingleShot</key>
			<text>Einzelschuss (1 Kugel)</text>
		</string>
		<string>
			<key>String_ShortBurst</key>
			<text>Kurze Salve (3 Kugeln)</text>
		</string>
		<string>
			<key>String_LongBurst</key>
			<text>Lange Salve (6 Kugeln)</text>
		</string>
		<string>
			<key>String_FullBurst</key>
			<text>Autofeuer ({0} Kugeln)</text>
		</string>
		<string>
			<key>String_SuppressiveFire</key>
			<text>Sperrfeuer ({0} Schuss)</text>
		</string>
		<string>
			<key>String_SelectVariableCost</key>
			<text>Kosten wählen für {0}</text>
		</string>
		<string>
			<key>String_SelectWeaponCategoryAmmo</key>
			<text>Wähle eine Waffenkategorie für diese Munition aus.</text>
		</string>
		<string>
			<key>String_APHalf</key>
			<text>-halbe</text>
		</string>
		<string>
			<key>String_DamageChemical</key>
			<text>Chemisch</text>
		</string>
		<string>
			<key>String_DamageSpecial</key>
			<text>Spezial</text>
		</string>
		<string>
			<key>String_DamageElectric</key>
			<text>(e)</text>
		</string>
		<string>
			<key>String_DamageFlechette</key>
			<text>(f)</text>
		</string>
		<string>
			<key>String_DamagePOrS</key>
			<text>K oder G</text>
		</string>
		<string>
			<key>String_DamageGrenade</key>
			<text>Granate</text>
		</string>
		<string>
			<key>String_DamageMissile</key>
			<text>Geschoss</text>
		</string>
		<string>
			<key>String_DamageMortar</key>
			<text>Mörser</text>
		</string>
		<string>
			<key>String_DamageRocket</key>
			<text>Rakete</text>
		</string>
		<string>
			<key>String_DamageAsDrugToxin</key>
			<text>wie Droge/Toxin</text>
		</string>
		<string>
			<key>String_DamageAsRound</key>
			<text>wie Kugel</text>
		</string>
		<string>
			<key>String_DamageMeter</key>
			<text>M</text>
		</string>
		<string>
			<key>String_DamageRadius</key>
			<text>Radius</text>
		</string>
		<string>
			<key>String_Or</key>
			<text>oder</text>
		</string>
		<string>
			<key>String_AmmoBreakAction</key>
			<text>k</text>
		</string>
		<string>
			<key>String_AmmoBelt</key>
			<text>Gurt</text>
		</string>
		<string>
			<key>String_AmmoBox</key>
			<text>Kasten</text>
		</string>
		<string>
			<key>String_AmmoClip</key>
			<text>s</text>
		</string>
		<string>
			<key>String_AmmoCylinder</key>
			<text>tr</text>
		</string>
		<string>
			<key>String_AmmoDrum</key>
			<text>t</text>
		</string>
		<string>
			<key>String_AmmoEnergy</key>
			<text>Energie</text>
		</string>
		<string>
			<key>String_AmmoExternalSource</key>
			<text>Externe Quelle</text>
		</string>
		<string>
			<key>String_AmmoMagazine</key>
			<text>m</text>
		</string>
		<string>
			<key>String_AmmoMuzzleLoad</key>
			<text>v</text>
		</string>
		<string>
			<key>String_AmmoSpecial</key>
			<text>Speziell</text>
		</string>
		<string>
			<key>String_ModeSingleShot</key>
			<text>EM</text>
		</string>
		<string>
			<key>String_ModeSemiAutomatic</key>
			<text>HM</text>
		</string>
		<string>
			<key>String_ModeBurstFire</key>
			<text>SM</text>
		</string>
		<string>
			<key>String_ModeFullAutomatic</key>
			<text>AM</text>
		</string>
		<string>
			<key>String_ModeSpecial</key>
			<text>Spezial</text>
		</string>
		<string>
			<key>String_SpellTypePhysical</key>
			<text>P</text>
		</string>
		<string>
			<key>String_SpellTypeMana</key>
			<text>M</text>
		</string>
		<string>
			<key>String_SpellDurationInstant</key>
			<text>S</text>
		</string>
		<string>
			<key>String_SpellDurationInstantLong</key>
			<text>Sofort</text>
		</string>
		<string>
			<key>String_SpellDurationPermanent</key>
			<text>P</text>
		</string>
		<string>
			<key>String_SpellDurationSustained</key>
			<text>A</text>
		</string>
		<string>
			<key>String_SpellDurationSustainedLong</key>
			<text>Aufrechterhalten</text>
		</string>
		<string>
			<key>String_SpellDurationAlways</key>
			<text>Immer</text>
		</string>
		<string>
			<key>String_SpellDurationSpecial</key>
			<text>Spezial</text>
		</string>
		<string>
			<key>String_SpellRangeLineOfSight</key>
			<text>BF</text>
		</string>
		<string>
			<key>String_SpellRangeArea</key>
			<text>F</text>
		</string>
		<string>
			<key>String_SpellRangeTouch</key>
			<text>B</text>
		</string>
		<string>
			<key>String_SpellRangeTouchLong</key>
			<text>Berührung</text>
		</string>
		<string>
			<key>String_SpellRangeSelf</key>
			<text>Selbst</text>
		</string>
		<string>
			<key>String_SpellSpecial</key>
			<text>Spezial</text>
		</string>
		<string>
			<key>String_SpellForce</key>
			<text>KS</text>
		</string>
		<string>
			<key>String_DescActive</key>
			<text>Aktiv</text>
		</string>
		<string>
			<key>String_DescArea</key>
			<text>Fläche</text>
		</string>
		<string>
			<key>String_DescDirect</key>
			<text>Direkt</text>
		</string>
		<string>
			<key>String_DescDirectional</key>
			<text>Blickrichtungsgebunden</text>
		</string>
		<string>
			<key>String_DescElemental</key>
			<text>Elementar</text>
		</string>
		<string>
			<key>String_DescEnvironmental</key>
			<text>Umgebung</text>
		</string>
		<string>
			<key>String_DescExtendedArea</key>
			<text>Erhöhte Reichweite</text>
		</string>
		<string>
			<key>String_DescIndirect</key>
			<text>Indirekt</text>
		</string>
		<string>
			<key>String_DescMana</key>
			<text>Mana</text>
		</string>
		<string>
			<key>String_DescMental</key>
			<text>Mental</text>
		</string>
		<string>
			<key>String_DescMultiSense</key>
			<text>Vollsensorisch</text>
		</string>
		<string>
			<key>String_DescNegative</key>
			<text>Negativ</text>
		</string>
		<string>
			<key>String_DescObvious</key>
			<text>Offensichtlich</text>
		</string>
		<string>
			<key>String_DescPassive</key>
			<text>Passiv</text>
		</string>
		<string>
			<key>String_DescPhysical</key>
			<text>Physisch</text>
		</string>
		<string>
			<key>String_DescPsychic</key>
			<text>Psychisch</text>
		</string>
		<string>
			<key>String_DescRealistic</key>
			<text>Realistisch</text>
		</string>
		<string>
			<key>String_DescSingleSense</key>
			<text>Monosensorisch</text>
		</string>
		<string>
			<key>String_DescTouch</key>
			<text>Berührung</text>
		</string>
		<string>
			<key>String_ActionAutomatic</key>
			<text>Auto</text>
		</string>
		<string>
			<key>String_ActionFree</key>
			<text>Freie</text>
		</string>
		<string>
			<key>String_ActionSimple</key>
			<text>Einfache</text>
		</string>
		<string>
			<key>String_ActionComplex</key>
			<text>Komplexe</text>
		</string>
		<string>
			<key>Label_CharacterName</key>
			<text>Name:</text>
		</string>
		<string>
			<key>Label_Metatype</key>
			<text>Metatyp:</text>
		</string>
		<string>
			<key>Label_Nuyen</key>
			<text>Nuyen:</text>
		</string>
		<string>
			<key>Label_Contacts</key>
			<text>Kontakte</text>
		</string>
		<string>
			<key>Label_Enemies</key>
			<text>Feinde</text>
		</string>
		<string>
			<key>Label_MysticAdeptAssignment</key>
			<text>Magieradept MAG-Aufteilung</text>
		</string>
		<string>
			<key>Label_Magician</key>
			<text>Magier</text>
		</string>
		<string>
			<key>Label_Adept</key>
			<text>Adept</text>
		</string>
		<string>
			<key>Label_Attributes</key>
			<text>Attribute</text>
		</string>
		<string>
			<key>Label_Base</key>
			<text>Basis</text>
		</string>
		<string>
			<key>Label_Augmented</key>
			<text>(Verst.)</text>
		</string>
		<string>
			<key>Label_MetatypeLimits</key>
			<text>Metatypmaximum</text>
		</string>
		<string>
			<key>Button_AddQuality</key>
			<text>Gabe hinzufügen</text>
		</string>
		<string>
			<key>Button_SwapQuality</key>
			<text>Gabe austauschen</text>
		</string>
		<string>
			<key>Button_DeleteQuality</key>
			<text>Gabe entfernen</text>
		</string>
		<string>
			<key>Button_AddContact</key>
			<text>Connection &amp;hinzufügen</text>
		</string>
		<string>
			<key>Button_AddEnemy</key>
			<text>Feind hinzufügen</text>
		</string>
		<string>
			<key>Node_SelectedPositiveQualities</key>
			<text>Vorteile</text>
		</string>
		<string>
			<key>Node_SelectedNegativeQualities</key>
			<text>Nachteile</text>
		</string>
		<string>
			<key>Tip_CommonAttributes</key>
			<text>Charaktere können maximal 50% ihrer GP in Attribute (ausgenommen EDG, MAG und RES) investieren. Lediglich ein einziges Attribut darf während der Charakter-Erschaffung auf sein Maximum erhöht werden.</text>
		</string>
		<string>
			<key>Tip_CommonAttributesBase</key>
			<text>Natürliche Attributwerte.</text>
		</string>
		<string>
			<key>Tip_CommonAttributesAug</key>
			<text>Verstärkte Attributwerte.</text>
		</string>
		<string>
			<key>Tip_CommonAttributesMetatypeLimits</key>
			<text>Rassenwerte Minimum / Maximum (verst. Maximum) nach Metatypus</text>
		</string>
		<string>
			<key>Tip_CommonNuyen</key>
			<text>Die Menge Nuyen die Ihr Charakter für den Kauf von Ausrüstung zur Verfügung hat. 1 GP = 5.000¥.</text>
		</string>
		<string>
			<key>Tip_CommonAIRating</key>
			<text>Die Stufe einer KI ist gleich dem Durchschnitt ihrer CHA, INT, LOG und WIL</text>
		</string>
		<string>
			<key>Tip_CommonAISystem</key>
			<text>Die Systemstufe einer KI ist gleich dem Durchschnitt ihrer INT und LOG</text>
		</string>
		<string>
			<key>Tip_CommonAIFirewall</key>
			<text>Die Firewallstufe einer KI ist gleich dem Durchschnitt ihrer CHA und WIL</text>
		</string>
		<string>
			<key>Tip_CommonAIResponse</key>
			<text>Prozessor des Knoten, in dem sich die KI befindet</text>
		</string>
		<string>
			<key>Tip_CommonAISignal</key>
			<text>Signal des Knoten, in dem sich die KI befindet</text>
		</string>
		<string>
			<key>Tip_CommonContacts</key>
			<text>Jeder Stufe Connection oder Loyalität kostet 1 BP.</text>
		</string>
		<string>
			<key>Tip_CommonEnemies</key>
			<text>Feinde sind das Gegenteil von Connections. Jeder Feind zählt gegen den maximalen Wert in Handicaps.</text>
		</string>
		<string>
			<key>Tip_CommonBurnEdge</key>
			<text>einen Punkt Edge verheizen</text>
		</string>
		<string>
			<key>Label_SkillGroups</key>
			<text>Fertigkeitsgruppen</text>
		</string>
		<string>
			<key>Label_ActiveSkills</key>
			<text>Aktionsfertigkeiten</text>
		</string>
		<string>
			<key>Label_KnowledgeSkills</key>
			<text>Wissensfertigkeiten</text>
		</string>
		<string>
			<key>Label_FreeKnowledgeSkills</key>
			<text>Verbleibende freie Punkte für Wissensfertigkeiten:</text>
		</string>
		<string>
			<key>Label_CustomKnowledgeSkillsReminder</key>
			<text>Denken sie daran, dass sie auch eigene Fertigkeiten und Spezialisierungen eintragen können!</text>
		</string>
		<string>
			<key>Button_AddSkill</key>
			<text>Fertigkeit &amp;hinzufügen</text>
		</string>
		<string>
			<key>Button_AddExoticSkill</key>
			<text>Exotische Fertigkeit hinzufügen</text>
		</string>
		<string>
			<key>Tip_SkillsSkillGroups</key>
			<text>Fertigkeitsgruppen kosten {0} Karma pro neue Stufe.</text>
		</string>
		<string>
			<key>Tip_SkillsActiveSkills</key>
			<text>Fertigkeiten kosten {0} Karma pro neue Stufe und {1} Karma für eine Spezialisierung.</text>
		</string>
		<string>
			<key>Tip_SkillsKnowledgeSkills</key>
			<text>Charaktere erhalten (INT + LOG) × {0} freie Punkte, um Sie für allgemeine Wissensfertigkeiten und Sprachen auszugeben. Zusätzliche Stufen in Wissensfertigkeiten kosten {1} Karma pro neue Stufe. Eine Sprache mit der Stufe 0 wird als Ihre Muttersprache angesehen.</text>
		</string>
		<string>
			<key>Skill_SortAlphabetical</key>
			<text>Alphabetisch</text>
		</string>
		<string>
			<key>Skill_SortRating</key>
			<text>Wert</text>
		</string>
		<string>
			<key>Skill_SortDicepool</key>
			<text>Würfelpool</text>
		</string>
		<string>
			<key>Skill_SortLowerDicepool</key>
			<text>Kleinerer Würfelpool</text>
		</string>
		<string>
			<key>Skill_SortAttributeValue</key>
			<text>Attributwert</text>
		</string>
		<string>
			<key>Skill_SortAttributeName</key>
			<text>Attributname</text>
		</string>
		<string>
			<key>Skill_SortGroupName</key>
			<text>Fähigkeitsgruppenname</text>
		</string>
		<string>
			<key>Skill_SortGroupRating</key>
			<text>Fähigkeitsgruppenwert</text>
		</string>
		<string>
			<key>Skill_SortCategory</key>
			<text>Kategorie</text>
		</string>
		<!-- End Region -->
		<!-- Region  Martial Arts Tab -->
		<string>
			<key>Button_AddMartialArt</key>
			<text>Kampfkunst &amp;hinzufügen</text>
		</string>
		<string>
			<key>Button_AddManeuver</key>
			<text>&amp;Manöver hinzufügen</text>
		</string>
		<string>
			<key>Node_SelectedMartialArts</key>
			<text>Kampfkünste</text>
		</string>
		<string>
			<key>Node_SelectedManeuvers</key>
			<text>Manöver</text>
		</string>
		<string>
			<key>Label_SelectedSpells</key>
			<text>Ausgewählte Zauber</text>
		</string>
		<string>
			<key>Label_Spirits</key>
			<text>Geister</text>
		</string>
		<string>
			<key>Label_Tradition</key>
			<text>Tradition:</text>
		</string>
		<string>
			<key>Label_ResistDrain</key>
			<text>Entzug widerstehen:</text>
		</string>
		<string>
			<key>Label_MentorSpirit</key>
			<text>Mentoren Geist:</text>
		</string>
		<string>
			<key>Button_AddSpell</key>
			<text>Zauber &amp;hinzufügen</text>
		</string>
		<string>
			<key>Button_AddSpirit</key>
			<text>Geist hinzufügen</text>
		</string>
		<string>
			<key>Node_SelectedCombatSpells</key>
			<text>Kampfzauber</text>
		</string>
		<string>
			<key>Node_SelectedDetectionSpells</key>
			<text>Wahrnehmungszauber</text>
		</string>
		<string>
			<key>Node_SelectedHealthSpells</key>
			<text>Heilzauber</text>
		</string>
		<string>
			<key>Node_SelectedIllusionSpells</key>
			<text>Illusionszauber</text>
		</string>
		<string>
			<key>Node_SelectedManipulationSpells</key>
			<text>Manipulationszauber</text>
		</string>
		<string>
			<key>Tip_SpellsSelectedSpells</key>
			<text>Jeder Zauber kostet 3 BP.</text>
		</string>
		<string>
			<key>Tip_SpellsSpirits</key>
			<text>Jeder von einem Geist geschuldete Dienst kostet 1 BP.</text>
		</string>
		<string>
			<key>Label_PowerPoints</key>
			<text>Kraftpunkte:</text>
		</string>
		<string>
			<key>Button_AddPower</key>
			<text>Kraft &amp;hinzufügen</text>
		</string>
		<string>
			<key>ColumnHeader_Action</key>
			<text>Handlung</text>
		</string>
		<string>
			<key>ColumnHeader_Power_Points</key>
			<text>Kraftpunkte</text>
		</string>
		<string>
			<key>ColumnHeader_Notes</key>
			<text>Notizen</text>
		</string>
		<string>
			<key>Label_ComplexForms</key>
			<text>Komplexe Formen</text>
		</string>
		<string>
			<key>Label_Sprites</key>
			<text>Sprites</text>
		</string>
		<string>
			<key>Label_CommonSkill</key>
			<text>Fertigkeitsgruppe:</text>
		</string>
		<string>
			<key>Label_Stream</key>
			<text>Strömung:</text>
		</string>
		<string>
			<key>Label_ResistFading</key>
			<text>widerstehen mit:</text>
		</string>
		<string>
			<key>Label_Paragon</key>
			<text>Paragon:</text>
		</string>
		<string>
			<key>Button_AddComplexForm</key>
			<text>Komplexe Form hinzufügen</text>
		</string>
		<string>
			<key>Button_AddSprite</key>
			<text>Sprite &amp;hinzufügen</text>
		</string>
		<string>
			<key>Tip_TechnomancerComplexForms</key>
			<text>Komplexe Formen kosten GP in Höhe ihrer Stufen.</text>
		</string>
		<string>
			<key>Tip_TechnomancerSprites</key>
			<text>Jeder von einem Sprite geschuldete Dienst kostet 1 BP.</text>
		</string>
		<string>
			<key>Tip_TechnomancerResponse</key>
			<text>Lebende Persona Prozessor entspricht INT.</text>
		</string>
		<string>
			<key>Tip_TechnomancerSignal</key>
			<text>Lebende Persona Signal entspricht RES / 2.</text>
		</string>
		<string>
			<key>Tip_TechnomancerSystem</key>
			<text>Lebende Persona System entspricht LOG</text>
		</string>
		<string>
			<key>Tip_TechnomancerFirewall</key>
			<text>Lebende Persona Firewall entspricht WIL</text>
		</string>
		<string>
			<key>Tip_TechnomancerBiofeedbackFilter</key>
			<text>Lebende Persona Biofeedback-Filter entspricht CHA.</text>
		</string>
		<string>
			<key>Button_AddCritterPower</key>
			<text>Kraft &amp;hinzufügen</text>
		</string>
		<string>
			<key>Node_CritterPowers</key>
			<text>Critter-Kräfte</text>
		</string>
		<string>
			<key>Node_CritterWeaknesses</key>
			<text>Schwächen</text>
		</string>
		<string>
			<key>Label_InitiationGrade</key>
			<text>Initiatengrad:</text>
		</string>
		<string>
			<key>Label_SubmersionGrade</key>
			<text>Wandlungsgrad:</text>
		</string>
		<string>
			<key>Label_History</key>
			<text>Geschichte:</text>
		</string>
		<string>
			<key>Label_Group</key>
			<text>Gruppe:</text>
		</string>
		<string>
			<key>Label_Network</key>
			<text>Netzwerk:</text>
		</string>
		<string>
			<key>Checkbox_GroupInitiation</key>
			<text>Gruppeninitiation (-20%)</text>
		</string>
		<string>
			<key>Checkbox_InitiationOrdeal</key>
			<text>Initiationsprüfung (-20%)</text>
		</string>
		<string>
			<key>Checkbox_NetworkSubmersion</key>
			<text>Netzwerkwandlung (-20%)</text>
		</string>
		<string>
			<key>Checkbox_SubmersionTask</key>
			<text>Wandlungsaufgabe (-20%)</text>
		</string>
		<string>
			<key>Checkbox_JoinedGroup</key>
			<text>beigetretene Gruppe:</text>
		</string>
		<string>
			<key>Checkbox_JoinedNetwork</key>
			<text>beigetretenes Netzwerk</text>
		</string>
		<string>
			<key>Button_AddMetamagic</key>
			<text>Metamagie hinzufügen</text>
		</string>
		<string>
			<key>Button_AddEcho</key>
			<text>Echo hinzufügen</text>
		</string>
		<string>
			<key>Button_AddCyberware</key>
			<text>Cyberware &amp;hinzufügen</text>
		</string>
		<string>
			<key>Button_AddBioware</key>
			<text>Bioware hinzufügen</text>
		</string>
		<string>
			<key>Node_SelectedCyberware</key>
			<text>Cyberware</text>
		</string>
		<string>
			<key>Node_SelectedBioware</key>
			<text>Bioware</text>
		</string>
		<string>
			<key>Label_LifestylePermanent</key>
			<text> ({0} zum Kaufen)</text>
		</string>
		<string>
			<key>Label_LifestyleQualities</key>
			<text>Besonderheiten:</text>
		</string>
		<string>
			<key>Button_AddLifestyle</key>
			<text>Lebensstil &amp;hinzufügen</text>
		</string>
		<string>
			<key>Node_SelectedLifestyles</key>
			<text>Lebensstile</text>
		</string>
		<string>
			<key>Tab_IncreaseLifestyleMonths</key>
			<text>Anzahl der bezahlten {0} für diesen Lebensstil erhöhen.</text>
		</string>
		<string>
			<key>Tab_DecreaseLifestyleMonths</key>
			<text>Anzahl der bezahlten {0} für diesen Lebensstil senken.</text>
		</string>
		<string>
			<key>Label_BondedFoci</key>
			<text>Gebundene Foki</text>
		</string>
		<string>
			<key>Checkbox_Equipped</key>
			<text>angelegt</text>
		</string>
		<string>
			<key>Button_AddArmor</key>
			<text>Panzerung &amp;hinzufügen</text>
		</string>
		<string>
			<key>Node_SelectedArmor</key>
			<text>Panzerungen</text>
		</string>
		<string>
			<key>Tip_ArmorEquipped</key>
			<text>Aus der angelegten Panzerung und -modifikationen wurden die Panzerungsbehinderung und der höchste Panzerungswert ermittelt.</text>
		</string>
		<string>
			<key>Label_Conceal</key>
			<text>Verbergen:</text>
		</string>
		<string>
			<key>Label_ModSlots</key>
			<text>Halterungen:</text>
		</string>
		<string>
			<key>Label_AmmoRemaining</key>
			<text>Verbleibende Munition:</text>
		</string>
		<string>
			<key>Label_CurrentAmmo</key>
			<text>Derzeitig ausgewählte Munition:</text>
		</string>
		<string>
			<key>Label_RangeHeading</key>
			<text>Reichweite</text>
		</string>
		<string>
			<key>Label_RangeShort</key>
			<text>kurz</text>
		</string>
		<string>
			<key>Label_RangeMedium</key>
			<text>mittel</text>
		</string>
		<string>
			<key>Label_RangeLong</key>
			<text>lang</text>
		</string>
		<string>
			<key>Label_RangeExtreme</key>
			<text>extrem</text>
		</string>
		<string>
			<key>Label_DicePool</key>
			<text>Würfelpool:</text>
		</string>
		<string>
			<key>Checkbox_BaseWeapon</key>
			<text>Teil der Grundwaffe</text>
		</string>
		<string>
			<key>Checkbox_Installed</key>
			<text>Installiert</text>
		</string>
		<string>
			<key>Button_AddWeapon</key>
			<text>Waffe &amp;hinzufügen</text>
		</string>
		<string>
			<key>Button_Fire</key>
			<text>Schießen!</text>
		</string>
		<string>
			<key>Button_Reload</key>
			<text>Nachladen</text>
		</string>
		<string>
			<key>Tip_BuyAmmo</key>
			<text>Zusätzliche Munition für diese Waffe erwerben</text>
		</string>
		<string>
			<key>Node_SelectedWeapons</key>
			<text>Waffen</text>
		</string>
		<string>
			<key>Tip_WeaponInstalled</key>
			<text>Angebrachtes Zubehör und Modifikationen werden zu den Waffenwerten hinzugerechnet.</text>
		</string>
		<string>
			<key>String_WeaponAccessory</key>
			<text>Waffenzubehör</text>
		</string>
		<string>
			<key>String_WeaponModification</key>
			<text>Waffenmodifikation</text>
		</string>
		<string>
			<key>String_ExternalSource</key>
			<text>externe Quelle</text>
		</string>
		<string>
			<key>String_SlotNumber</key>
			<text>Slot {0}</text>
		</string>
		<string>
			<key>String_Empty</key>
			<text>Leer</text>
		</string>
		<string>
			<key>String_AvailRestricted</key>
			<text>E</text>
		</string>
		<string>
			<key>String_AvailForbidden</key>
			<text>V</text>
		</string>
		<string>
			<key>String_DamageStun</key>
			<text>G</text>
		</string>
		<string>
			<key>String_DamagePhysical</key>
			<text>K</text>
		</string>
		<string>
			<key>Button_AddGear</key>
			<text>Ausrüstung &amp;hinzufügen</text>
		</string>
		<string>
			<key>Button_AddLocation</key>
			<text>Ort hinzufügen</text>
		</string>
		<string>
			<key>Node_SelectedGear</key>
			<text>Ausrüstungen</text>
		</string>
		<string>
			<key>Tip_IncreaseGearQty</key>
			<text>Mehr Munition erwerben.</text>
		</string>
		<string>
			<key>Tip_DecreaseGearQty</key>
			<text>Anzahl um 1 verringern.</text>
		</string>
		<string>
			<key>Tip_SplitGearQty</key>
			<text>Ausrüstung in 2 Stapel teilen.</text>
		</string>
		<string>
			<key>Tip_MergeGearQty</key>
			<text>Stapel zusammenlegen</text>
		</string>
		<string>
			<key>Tip_TransferToVehicle</key>
			<text>Im Fahrzeug einlagern.</text>
		</string>
		<string>
			<key>String_AddLocation</key>
			<text>Namen für den neuen Standort eingeben.</text>
		</string>
		<string>
			<key>Label_GearRating</key>
			<text>Qualitätsstufe:</text>
		</string>
		<string>
			<key>Label_GearQty</key>
			<text>Anzahl:</text>
		</string>
		<string>
			<key>Label_ConditionMonitor</key>
			<text>Zustandsmonitor</text>
		</string>
		<string>
			<key>Button_AddVehicle</key>
			<text>Fahrzeug &amp;hinzufügen</text>
		</string>
		<string>
			<key>Node_SelectedVehicles</key>
			<text>Fahrzeuge</text>
		</string>
		<string>
			<key>Tip_TransferToInventory</key>
			<text>Ins Inventar transferieren</text>
		</string>
		<string>
			<key>String_VehicleModification</key>
			<text>Fahrzeugmodifikation</text>
		</string>
		<string>
			<key>String_VehicleWeapon</key>
			<text>Fahrzeugbewaffnung</text>
		</string>
		<string>
			<key>String_VehicleWeaponAccessory</key>
			<text>Fahrzeugwaffen-Zubehör</text>
		</string>
		<string>
			<key>String_VehicleWeaponModification</key>
			<text>Fahrzeugwaffen-Modifikation</text>
		</string>
		<string>
			<key>Label_Sex</key>
			<text>Geschlecht:</text>
		</string>
		<string>
			<key>Label_Age</key>
			<text>Alter:</text>
		</string>
		<string>
			<key>Label_Eyes</key>
			<text>Augenfarbe:</text>
		</string>
		<string>
			<key>Label_Hair</key>
			<text>Haarfarbe:</text>
		</string>
		<string>
			<key>Label_Height</key>
			<text>Größe:</text>
		</string>
		<string>
			<key>Label_Weight</key>
			<text>Gewicht:</text>
		</string>
		<string>
			<key>Label_Skin</key>
			<text>Hautfarbe:</text>
		</string>
		<string>
			<key>Label_Alias</key>
			<text>Spitzname:</text>
		</string>
		<string>
			<key>Label_Player</key>
			<text>Spielername:</text>
		</string>
		<string>
			<key>Label_Description</key>
			<text>Beschreibung:</text>
		</string>
		<string>
			<key>Label_Background</key>
			<text>Hintergrund:</text>
		</string>
		<string>
			<key>Label_Concept</key>
			<text>Konzept:</text>
		</string>
		<string>
			<key>Label_Notes</key>
			<text>Notizen:</text>
		</string>
		<string>
			<key>Label_StreetCred</key>
			<text>Straßenruf:</text>
		</string>
		<string>
			<key>Label_Notoriety</key>
			<text>Schlechter Ruf:</text>
		</string>
		<string>
			<key>Label_PublicAwareness</key>
			<text>Prominenz:</text>
		</string>
		<string>
			<key>Label_Mugshot</key>
			<text>Portrait:</text>
		</string>
		<string>
			<key>Checkbox_Created</key>
			<text>Charakter als "Erschaffen" markieren.</text>
		</string>
		<string>
			<key>Button_AddMugshot</key>
			<text>Hinzufügen</text>
		</string>
		<string>
			<key>Tip_CharacterCreated</key>
			<text>Sobald ein Charakter als "Erschaffen" markiert wurde, kann er nicht weiter mit dem GP-System verändert werden. Der Charakter wird in den Karrieremodus versetzt, in welchem er durch Karma verbessert und zum Spielen genutzt werden kann.</text>
		</string>
		<string>
			<key>String_Date</key>
			<text>Datum</text>
		</string>
		<string>
			<key>String_Amount</key>
			<text>Menge</text>
		</string>
		<string>
			<key>String_Reason</key>
			<text>Grund</text>
		</string>
		<string>
			<key>Button_KarmaGained</key>
			<text>Karma verdient</text>
		</string>
		<string>
			<key>Button_KarmaSpent</key>
			<text>Karma ausgegeben</text>
		</string>
		<string>
			<key>Button_NuyenGained</key>
			<text>Nuyen verdient</text>
		</string>
		<string>
			<key>Button_NuyenSpent</key>
			<text>Nuyen ausgegeben</text>
		</string>
		<string>
			<key>Label_SummaryMetatype</key>
			<text>Metatyp</text>
		</string>
		<string>
			<key>Label_SummaryPrimaryAttributes</key>
			<text>Grundattribute</text>
		</string>
		<string>
			<key>Label_SummarySpecialAttributes</key>
			<text>Spezialattribute</text>
		</string>
		<string>
			<key>Label_SummaryPositiveQualities</key>
			<text>Vorteile</text>
		</string>
		<string>
			<key>Label_SummaryNegativeQualities</key>
			<text>Nachteile</text>
		</string>
		<string>
			<key>Label_SummaryContacts</key>
			<text>Connections</text>
		</string>
		<string>
			<key>Label_SummaryEnemies</key>
			<text>Feinde</text>
		</string>
		<string>
			<key>Label_SummaryNuyen</key>
			<text>Nuyen</text>
		</string>
		<string>
			<key>Label_SummarySkillGroups</key>
			<text>Fertigkeitsgruppen</text>
		</string>
		<string>
			<key>Label_SummaryActiveSkills</key>
			<text>Aktionsfertigkeiten</text>
		</string>
		<string>
			<key>Label_SummaryKnowledgeSkills</key>
			<text>Wissensfertigkeiten</text>
		</string>
		<string>
			<key>Label_SummarySpells</key>
			<text>Sprüche</text>
		</string>
		<string>
			<key>Label_SummaryFoci</key>
			<text>Foki</text>
		</string>
		<string>
			<key>Label_SummarySpirits</key>
			<text>Geister</text>
		</string>
		<string>
			<key>Label_SummarySprites</key>
			<text>Sprites</text>
		</string>
		<string>
			<key>Label_SummaryComplexForms</key>
			<text>Komplexe Formen</text>
		</string>
		<string>
			<key>Label_SummaryInitiation</key>
			<text>Initiation/Wandlung</text>
		</string>
		<string>
			<key>Tip_BuildSpecialAttributes</key>
			<text>Spezialattribute sind EDG, MAG und RES.</text>
		</string>
		<string>
			<key>Tip_BuildPositiveQualities</key>
			<text>Charaktere können maximal 35 GP für Vorteile ausgeben. Dunkelrot markierte Vorteile zählen nicht in dieses Limit.</text>
		</string>
		<string>
			<key>Tip_BuildNegativeQualities</key>
			<text>Charaktere können maximal 35 GP für Nachteile erhalten. Dunkelrot markierte Nachteile zählen nicht in dieses Limit.</text>
		</string>
		<string>
			<key>Label_OtherPhysicalCM</key>
			<text>Körperlicher Zustandsmonitor:</text>
		</string>
		<string>
			<key>Label_OtherStunCM</key>
			<text>Geistiger Zustandsmonitor:</text>
		</string>
		<string>
			<key>Label_OtherInit</key>
			<text>Initiative:</text>
		</string>
		<string>
			<key>Label_OtherIP</key>
			<text>Initiativedurchgänge:</text>
		</string>
		<string>
			<key>Label_OtherMatrixInit</key>
			<text>Matrixinitiative:</text>
		</string>
		<string>
			<key>Label_OtherMatrixIP</key>
			<text>Matrixinitiativedurchgänge:</text>
		</string>
		<string>
			<key>Label_OtherAstralInit</key>
			<text>Astrale Initiative:</text>
		</string>
		<string>
			<key>Label_OtherAstralIP</key>
			<text>Astrale Initiativedurchgänge:</text>
		</string>
		<string>
			<key>Label_OtherEssence</key>
			<text>Essenz:</text>
		</string>
		<string>
			<key>String_NuyenRemaining</key>
			<text>Verbleibende Nuyen</text>
		</string>
		<string>
			<key>Label_OtherNuyenRemain</key>
			<text>Verbleibende Nuyen:</text>
		</string>
		<string>
			<key>Label_OtherCareerKarma</key>
			<text>Karma der gesamten Laufbahn:</text>
		</string>
		<string>
			<key>Label_OtherMovement</key>
			<text>Bewegung:</text>
		</string>
		<string>
			<key>Label_OtherSwim</key>
			<text>Schwimmen:</text>
		</string>
		<string>
			<key>Label_OtherFly</key>
			<text>Fliegen:</text>
		</string>
		<string>
			<key>Label_OtherCmposure</key>
			<text>Selbstbeherrschung:</text>
		</string>
		<string>
			<key>Label_OtherJudgeIntention</key>
			<text>Menschenkenntnis:</text>
		</string>
		<string>
			<key>Label_OtherLiftAndCarry</key>
			<text>Heben und Tragen:</text>
		</string>
		<string>
			<key>Label_OtherMemory</key>
			<text>Erinnerungsvermögen:</text>
		</string>
		<string>
			<key>Tip_OtherCMPhysical</key>
			<text>Der Körperliche Zustandsmonitor errechnet sich durch 8 + (KON / 2).</text>
		</string>
		<string>
			<key>Tip_OtherCMStun</key>
			<text>Der Geistige Zustandsmonitor errechnet sich durch 8 + (WIL / 2).</text>
		</string>
		<string>
			<key>Tip_OtherInitiative</key>
			<text>Die Initiative errechnet sich durch REA + INT.</text>
		</string>
		<string>
			<key>Tip_OtherInitiativePasses</key>
			<text>Charaktere haben nur einen Initiativ-Durchgang bis Sie es durch Magie oder Ausrüstung erhöhen.</text>
		</string>
		<string>
			<key>Tip_OtherMatrixInitiative</key>
			<text>Matrix Initiative wird berechnet mit Kommlink Prozessor + INT.</text>
		</string>
		<string>
			<key>Tip_OtherMatrixInitiativePasses</key>
			<text>Charaktere haben nur einen Matrixinitiativedurchgang bis sie Kaltes oder Heißes Sim nutzen.</text>
		</string>
		<string>
			<key>Tip_OtherAstralInitiative</key>
			<text>Die Astrale Initiative errechnet sich durch INT × 2.</text>
		</string>
		<string>
			<key>Tip_OtherAstralInitiativePasses</key>
			<text>Charaktere haben 3 Astrale Initiativedurchgänge</text>
		</string>
		<string>
			<key>Tip_OtherEssence</key>
			<text>Charaktere starten mit 6 Essenz, welche durch Cyberware und Bioware verringert wird.</text>
		</string>
		<string>
			<key>Tip_OtherNuyen</key>
			<text>Restmenge an Nuyen für den Erwerb von Ausrüstung.</text>
		</string>
		<string>
			<key>Tip_OtherMovement</key>
			<text>Bewegungsweite in Metern.</text>
		</string>
		<string>
			<key>Tip_OtherSwim</key>
			<text>Schwimmgeschwindigkeit in Metern.</text>
		</string>
		<string>
			<key>Tip_OtherFly</key>
			<text>Fluggeschwindigkeit in Metern.</text>
		</string>
		<string>
			<key>Tip_OtherComposure</key>
			<text>Selbstbeherrschung errechnet sich durch WIL + CHA.</text>
		</string>
		<string>
			<key>Tip_OtherJudgeIntentions</key>
			<text>Menschenkenntnis errechnet sich durch INT+ CHA.</text>
		</string>
		<string>
			<key>Tip_OtherLiftAndCarry</key>
			<text>Heben und Tragen errechnet sich durch STR + KON.</text>
		</string>
		<string>
			<key>Tip_OtherMemory</key>
			<text>Erinnerungsvermögen errechnet sich durch LOG + WIL.</text>
		</string>
		<string>
			<key>Tip_OtherCareerKarma</key>
			<text>Die Menge an Karma, die ein Charakter während seiner Laufbahn angesammelt hat.</text>
		</string>
		<string>
			<key>Label_CMCMPenalty</key>
			<text>Verletzungsmodifikator:</text>
		</string>
		<string>
			<key>Label_CMResistancePool</key>
			<text>Schadenswiderstandswürfelpool:</text>
		</string>
		<string>
			<key>Label_CMPhysical</key>
			<text>Körperlich</text>
		</string>
		<string>
			<key>Label_CMStun</key>
			<text>Geistig</text>
		</string>
		<string>
			<key>Label_CMEdge</key>
			<text>Zurück erhalten/Ausgeben von Edge</text>
		</string>
		<string>
			<key>Tip_CMCMPenalty</key>
			<text>Abzüge für Verletzungen.</text>
		</string>
		<string>
			<key>Tip_CMDamageResistance</key>
			<text>Anzahl der Würfel um den Schadenswiderstandswurf auszuwürfeln</text>
		</string>
		<string>
			<key>Tip_CMRegainEdge</key>
			<text>Einen Punkt Edge zurück erhalten</text>
		</string>
		<string>
			<key>Tip_CMSpendEdge</key>
			<text>Einen Punkt Edge ausgeben</text>
		</string>
		<string>
			<key>Tip_SpellDrainBase</key>
			<text>Entzug für</text>
		</string>
		<string>
			<key>Tip_SpellDrainSeeDescription</key>
			<text>Siehe Zauberbeschreibung</text>
		</string>
		<string>
			<key>Tip_ImproveInitiateGrade</key>
			<text>Initialgrad erhöhen auf {0} für {1} Karma</text>
		</string>
		<string>
			<key>Tip_ImproveSubmersionGrade</key>
			<text>Wandlungsgrad auf {0} für {1} Karma erhöhen</text>
		</string>
		<string>
			<key>Tip_ImproveItem</key>
			<text>Erhöhen auf {0} für {1} Karma</text>
		</string>
		<string>
			<key>Tip_Modifiers</key>
			<text>Modifikationen</text>
		</string>
		<string>
			<key>Tip_CommlinkResponse</key>
			<text>Kommlink Prozessor</text>
		</string>
		<string>
			<key>Tip_Armor</key>
			<text>Panzerung</text>
		</string>
		<string>
			<key>Tip_LiftAndCarry</key>
			<text>Heben: {0}kg, Tragen: {1}kg</text>
		</string>
		<string>
			<key>Label_Contact_Connection</key>
			<text>Connection:</text>
		</string>
		<string>
			<key>Label_Contact_Loyalty</key>
			<text>Loyalität:</text>
		</string>
		<string>
			<key>Checkbox_Contact_Group</key>
			<text>Gruppe</text>
		</string>
		<string>
			<key>Checkbox_Contact_Free</key>
			<text>Frei</text>
		</string>
		<string>
			<key>Label_Enemy_Incidence</key>
			<text>Häufigkeit:</text>
		</string>
		<string>
			<key>Tip_Contact_OpenLinkedContact</key>
			<text>Connectionverknüpfung laden.</text>
		</string>
		<string>
			<key>Tip_Contact_LinkContact</key>
			<text>Connection mit einer Chummer-Datei verknüpfen.</text>
		</string>
		<string>
			<key>Tip_Contact_EditNotes</key>
			<text>Notizen bearbeiten.</text>
		</string>
		<string>
			<key>Tip_Enemy_OpenLinkedEnemy</key>
			<text>Feindverknüpfung laden.</text>
		</string>
		<string>
			<key>Tip_Enemy_LinkEnemy</key>
			<text>Feind mit einer Chummer-Datei verknüpfen.</text>
		</string>
		<string>
			<key>Tip_Enemy_EditNotes</key>
			<text>Notizen bearbeiten.</text>
		</string>
		<string>
			<key>Tip_Contact_OpenFile</key>
			<text>Connectionverknüpfung laden.</text>
		</string>
		<string>
			<key>Tip_Enemy_OpenFile</key>
			<text>Feindverknüpfung laden.</text>
		</string>
		<string>
			<key>Tip_Contact_LinkFile</key>
			<text>Connection mit einer Chummer-Datei verknüpfen.</text>
		</string>
		<string>
			<key>Tip_Enemy_LinkFile</key>
			<text>Feind mit einer Chummer-Datei verknüpfen.</text>
		</string>
		<string>
			<key>MenuItem_OpenCharacter</key>
			<text>Charakter öffnen</text>
		</string>
		<string>
			<key>MenuItem_RemoveCharacter</key>
			<text>Charakter entfernen</text>
		</string>
		<string>
			<key>MenuItem_AttachCharacter</key>
			<text>Charakter hinzufügen</text>
		</string>
		<string>
			<key>Omae_NoDescription</key>
			<text>keine Beschreibung.</text>
		</string>
		<string>
			<key>Omae_UpdatedDate</key>
			<text>Aktualisiert am</text>
		</string>
		<string>
			<key>Omae_DownloadCount</key>
			<text>{0} mal heruntergeladen</text>
		</string>
		<string>
			<key>Omae_Download</key>
			<text>Herunterladen</text>
		</string>
		<string>
			<key>Omae_PostUpdate</key>
			<text>Update veröffentlichen</text>
		</string>
		<string>
			<key>Label_Power_PowerRating</key>
			<text>Kraftstufe:</text>
		</string>
		<string>
			<key>Label_Power_DiscountedBy</key>
			<text>Vergünstigung durch</text>
		</string>
		<string>
			<key>Checkbox_Power_AdeptWay</key>
			<text>Weg des Adepten</text>
		</string>
		<string>
			<key>Checkbox_Power_Geas</key>
			<text>Zauberfokus</text>
		</string>
		<string>
			<key>Label_Power_Level</key>
			<text>Stufe</text>
		</string>
		<string>
			<key>Tip_Power_EditNotes</key>
			<text>Notizen für Adeptenkräfte bearbeiten</text>
		</string>
		<string>
			<key>Tip_Skill_ChangeSpecialization</key>
			<text>Spezialisierung für {0} Karma wechseln</text>
		</string>
		<string>
			<key>Tip_Skill_SkillsoftRating</key>
			<text>Skillsoft Wert</text>
		</string>
		<string>
			<key>Tip_Skill_SkillRating</key>
			<text>Fertigkeitswert</text>
		</string>
		<string>
			<key>Tip_Skill_Defaulting</key>
			<text>Probe ohne Fertigkeitswert</text>
		</string>
		<string>
			<key>Tip_Skill_Smartlink</key>
			<text>Smartlink</text>
		</string>
		<string>
			<key>Tip_Skill_RatingModifiers</key>
			<text>Fertigkeitswertmodifikator</text>
		</string>
		<string>
			<key>Tip_Skill_DicePoolModifiers</key>
			<text>Würfelpoolmodifikator</text>
		</string>
		<string>
			<key>Tip_Skill_NativeLanguage</key>
			<text>Muttersprache</text>
		</string>
		<string>
			<key>Tip_Skill_Wounds</key>
			<text>Wunden</text>
		</string>
		<string>
			<key>Tip_Skill_OffHand</key>
			<text>Nebenhand</text>
		</string>
		<string>
			<key>Tip_SkillGroup_Skills</key>
			<text>Fertigkeiten in dieser Gruppe</text>
		</string>
		<string>
			<key>Label_Spirit_Force</key>
			<text>Macht:</text>
		</string>
		<string>
			<key>Label_Spirit_ServicesOwed</key>
			<text>Dienste:</text>
		</string>
		<string>
			<key>Checkbox_Spirit_Bound</key>
			<text>gebunden</text>
		</string>
		<string>
			<key>Label_Sprite_Rating</key>
			<text>Stufe:</text>
		</string>
		<string>
			<key>Label_Sprite_Registered</key>
			<text>Registriert</text>
		</string>
		<string>
			<key>Tip_Spirit_LinkSpirit</key>
			<text>Diesen Geist mit einer Chummer Datei verknüpfen.</text>
		</string>
		<string>
			<key>Tip_Sprite_LinkSprite</key>
			<text>Diesen Sprite mit einer Chummer Datei verknüpfen.</text>
		</string>
		<string>
			<key>Tip_Spirit_OpenFile</key>
			<text>Verknüpfte Chummer Datei für diesen Geist öffnen.</text>
		</string>
		<string>
			<key>Tip_Sprite_OpenFile</key>
			<text>Verknüpfte Chummer Datei für diesen Sprite öffnen.</text>
		</string>
		<string>
			<key>Tip_Spirit_EditNotes</key>
			<text>Notizen bearbeiten.</text>
		</string>
		<string>
			<key>Tip_Sprite_EditNotes</key>
			<text>Notizen bearbeiten.</text>
		</string>
		<string>
			<key>Title_CreateCyberwareSuite</key>
			<text>Cyberware-Set erstellen</text>
		</string>
		<string>
			<key>Label_CyberwareSuite_SuiteName</key>
			<text>Name des Cyberware-Sets:</text>
		</string>
		<string>
			<key>Message_CyberwareSuite_SuiteName</key>
			<text>Namen für Ihr Cyberware-Set wählen</text>
		</string>
		<string>
			<key>MessageTitle_CyberwareSuite_SuiteName</key>
			<text>Name des Cyberware-Sets</text>
		</string>
		<string>
			<key>Message_CyberwareSuite_FileName</key>
			<text>Bitte geben Sie einen Namen ein unter dem dieses Cyberware-Set gespeichert werden soll.</text>
		</string>
		<string>
			<key>MessageTitle_CyberwareSuite_FileName</key>
			<text>Dateiname</text>
		</string>
		<string>
			<key>Message_CyberwareSuite_InvalidFileName</key>
			<text>Dateiname muss mit "custom" anfangen und mit "_cyberware.xml" enden.</text>
		</string>
		<string>
			<key>MessageTitle_CyberwareSuite_InvalidFileName</key>
			<text>Ungültiger Dateiname</text>
		</string>
		<string>
			<key>Message_CyberwareSuite_DuplicateName</key>
			<text>Ein Cyberware-Set mit dem Namen "{0}" existiert bereits in einer Datendatei. Bitte wählen Sie einen anderen Namen.</text>
		</string>
		<string>
			<key>MessageTitle_CyberwareSuite_DuplicateName</key>
			<text>Cyberware-Set existiert bereits</text>
		</string>
		<string>
			<key>Message_CyberwareSuite_SuiteCreated</key>
			<text>Cyberware-Set "{0}" erstellt.</text>
		</string>
		<string>
			<key>MessageTitle_CyberwareSuite_SuiteCreated</key>
			<text>Cyberware-Set erstellt.</text>
		</string>
		<string>
			<key>Title_CreatePACKSKit</key>
			<text>PACKS Kit erstellen</text>
		</string>
		<string>
			<key>Label_CreatePACKSKit_KitName</key>
			<text>Set-Name:</text>
		</string>
		<string>
			<key>Checkbox_CreatePACKSKit_Attributes</key>
			<text>Attribute</text>
		</string>
		<string>
			<key>Checkbox_CreatePACKSKit_Qualities</key>
			<text>Gaben</text>
		</string>
		<string>
			<key>Checkbox_CreatePACKSKit_StartingNuyen</key>
			<text>Anfangs-Nuyen</text>
		</string>
		<string>
			<key>Checkbox_CreatePACKSKit_ActiveSkills</key>
			<text>Aktionsfertigkeit</text>
		</string>
		<string>
			<key>Checkbox_CreatePACKSKit_KnowledgeSkills</key>
			<text>Wissensfertigkeit</text>
		</string>
		<string>
			<key>Checkbox_CreatePACKSKit_MartialArts</key>
			<text>Kampfkünste</text>
		</string>
		<string>
			<key>Checkbox_CreatePACKSKit_Spells</key>
			<text>Sprüche</text>
		</string>
		<string>
			<key>Checkbox_CreatePACKSKit_ComplexForms</key>
			<text>Komplexe Formen</text>
		</string>
		<string>
			<key>Checkbox_CreatePACKSKit_Cyberware</key>
			<text>Cyberware/Bioware</text>
		</string>
		<string>
			<key>Checkbox_CreatePACKSKit_Lifestyle</key>
			<text>Lebensstile</text>
		</string>
		<string>
			<key>Checkbox_CreatePACKSKit_Armor</key>
			<text>Panzerung</text>
		</string>
		<string>
			<key>Checkbox_CreatePACKSKit_Weapons</key>
			<text>Waffen</text>
		</string>
		<string>
			<key>Checkbox_CreatePACKSKit_Gear</key>
			<text>Ausrüstung</text>
		</string>
		<string>
			<key>Checkbox_CreatePACKSKit_Vehicles</key>
			<text>Fahrzeuge</text>
		</string>
		<string>
			<key>Message_CreatePACKSKit_KitName</key>
			<text>Bitte geben Sie einen Namen für Ihr Set ein.</text>
		</string>
		<string>
			<key>MessageTitle_CreatePACKSKit_KitName</key>
			<text>Set-Name</text>
		</string>
		<string>
			<key>Message_CreatePACKSKit_FileName</key>
			<text>Bitte wählen Sie einen Dateinamen für dieses Kit.</text>
		</string>
		<string>
			<key>MessageTitle_CreatePACKSKit_FileName</key>
			<text>Dateiname</text>
		</string>
		<string>
			<key>Message_CreatePACKSKit_InvalidFileName</key>
			<text>Dateiname muss mit "custom" beginnen und mit "_packs.xml" enden.</text>
		</string>
		<string>
			<key>MessageTitle_CreatePACKSKit_InvalidFileName</key>
			<text>Ungültiger Dateiname</text>
		</string>
		<string>
			<key>Message_CreatePACKSKit_DuplicateName</key>
			<text>Ein Kit mit dem Namen "{0}" existiert bereits in einer Datendatei. Bitte wählen Sie einen anderen Namen.</text>
		</string>
		<string>
			<key>MessageTitle_CreatePACKSKit_DuplicateName</key>
			<text>Kit existiert bereits.</text>
		</string>
		<string>
			<key>Message_CreatePACKSKit_SuiteCreated</key>
			<text>PACKS Kit "{0}" erstellt.</text>
		</string>
		<string>
			<key>MessageTitle_CreatePACKSKit_SuiteCreated</key>
			<text>PACKS Kit erstellt.</text>
		</string>
		<string>
			<key>Title_DiceHits</key>
			<text>Würfel Erfolge</text>
		</string>
		<string>
			<key>String_DiceHits_HitsOn</key>
			<text>Erfolge</text>
		</string>
		<string>
			<key>Title_DiceRoller</key>
			<text>Würfeltool</text>
		</string>
		<string>
			<key>String_DiceRoller_Roll</key>
			<text>Würfeln</text>
		</string>
		<string>
			<key>Button_DiceRoller_Roll</key>
			<text>&amp;Würfeln</text>
		</string>
		<string>
			<key>Checkbox_DiceRoller_RuleOfSix</key>
			<text>Benutze die Regel der 6.</text>
		</string>
		<string>
			<key>Label_DiceRoller_Result</key>
			<text>Ergebnis:</text>
		</string>
		<string>
			<key>Label_DiceRoller_Gremlins</key>
			<text>Nachteil Gremlins:</text>
		</string>
		<string>
			<key>String_DiceRoller_Glitch</key>
			<text>Patzer mit {0} Erfolg(en)</text>
		</string>
		<string>
			<key>String_DiceRoller_CriticalGlitch</key>
			<text>Kritischer Patzer</text>
		</string>
		<string>
			<key>String_DiceRoller_Hits</key>
			<text>{0} Erfolg(e)</text>
		</string>
		<string>
			<key>Title_Expense_Karma</key>
			<text>Karma anpassen</text>
		</string>
		<string>
			<key>Title_Expense_Nuyen</key>
			<text>Nuyen anpassen</text>
		</string>
		<string>
			<key>Label_Expense_KarmaAmount</key>
			<text>Menge Karma:</text>
		</string>
		<string>
			<key>Label_Expense_NuyenAmount</key>
			<text>Menge Nuyen:</text>
		</string>
		<string>
			<key>String_Expense_Refund</key>
			<text>Rückerstattung</text>
		</string>
		<string>
			<key>Label_Expense_Date</key>
			<text>Datum:</text>
		</string>
		<string>
			<key>Label_Expense_Description</key>
			<text>Beschreibung:</text>
		</string>
		<string>
			<key>Checkbox_Expense_Refund</key>
			<text>Rückerstattung (zählt nicht für die Karriere-Karmapunkte)</text>
		</string>
		<string>
			<key>Title_History</key>
			<text>Chummer Entwicklungshistorie</text>
		</string>
		<string>
			<key>Message_History_FileNotFound</key>
			<text>Entwicklungshistorie konnte nicht geladen werden.</text>
		</string>
		<string>
			<key>Title_LifestyleNuyen</key>
			<text>Anfangs-Nuyen</text>
		</string>
		<string>
			<key>Label_LifestyleNuyen_Description</key>
			<text>Würfeln Sie die unten angegebene Menge an Würfeln, um Ihr Nuyen Startkapital zu ermitteln.</text>
		</string>
		<string>
			<key>Label_LifestyleNuyen_ResultOf</key>
			<text>Ergebnis aus {0}W6: (</text>
		</string>
		<string>
			<key>Title_Metatype</key>
			<text>Wählen Sie einen Metatyp</text>
		</string>
		<string>
			<key>Message_Metatype_SelectMetatype</key>
			<text>Sie müssen einen Metatyp auswählen, bevor Sie fortfahren können.</text>
		</string>
		<string>
			<key>MessageTitle_Metatype_SelectMetatype</key>
			<text>Wählen Sie einen Metatyp</text>
		</string>
		<string>
			<key>Title_Notes</key>
			<text>Notizen</text>
		</string>
		<string>
			<key>Title_Omae</key>
			<text>Chummer: Omae Charakter-Tauschplattform</text>
		</string>
		<string>
			<key>Message_Omae_CannotConnection</key>
			<text>Verbindung zu Omae nicht möglich. Stellen Sie sicher, dass Sie mit der Matrix verbunden sind. Sollte das Problem weiterhin bestehen, ist möglicherweise der Omae Service derzeit nicht verfügbar.</text>
		</string>
		<string>
			<key>MessageTitle_Omae_CannotConnection</key>
			<text>Verbindung zu Omae nicht möglich</text>
		</string>
		<string>
			<key>Message_Omae_FileExists</key>
			<text>Eine Datei mit dem Namen {0} existiert bereits im Omae Verzeichnis. Möchten Sie diese Datei überschreiben?</text>
		</string>
		<string>
			<key>MessageTitle_Omae_FileExists</key>
			<text>Charakter existiert bereits</text>
		</string>
		<string>
			<key>Message_Omae_CannotFindCharacter</key>
			<text>Upload Informationen für diesen Charakter nicht gefunden.</text>
		</string>
		<string>
			<key>MessageTitle_Omae_CannotFindCharacter</key>
			<text>Charakter konnte nicht gefunden werden</text>
		</string>
		<string>
			<key>Message_Omae_CharacterDownloaded</key>
			<text>Charakter geladen. Möchten Sie ihn anzeigen lassen?</text>
		</string>
		<string>
			<key>MessageTitle_Omae_CharacterDownloaded</key>
			<text>Charakter Download</text>
		</string>
		<string>
			<key>MessageTitle_Omae_DeleteCharacter</key>
			<text>Charakter löschen</text>
		</string>
		<string>
			<key>Message_Omae_ConfirmDelete</key>
			<text>Beim Löschen des Charakters werden alle Informationen des Charakters aus Omae gelöscht. Wollen Sie diesen Charakter wirklich löschen?</text>
		</string>
		<string>
			<key>Message_Omae_CharacterDeleted</key>
			<text>Charakter gelöscht.</text>
		</string>
		<string>
			<key>Message_Omae_CharacterDeleteError</key>
			<text>Beim Löschen des Charakters ist ein Fehler aufgetreten. Bitte versuchen Sie es später noch einmal.</text>
		</string>
		<string>
			<key>Message_Omae_ChooseUsername</key>
			<text>Bitte wählen Sie Ihren Benutzernamen.</text>
		</string>
		<string>
			<key>Message_Omae_EnterUsername</key>
			<text>Bitte geben Sie Ihren Benutzernamen ein.</text>
		</string>
		<string>
			<key>MessageTitle_Omae_ChooseUsername</key>
			<text>Benutzername erforderlich</text>
		</string>
		<string>
			<key>Message_Omae_ChoosePassword</key>
			<text>Bitte wählen Sie ein Passwort.</text>
		</string>
		<string>
			<key>Message_Omae_EnterPassword</key>
			<text>Bitte Passwort eingeben.</text>
		</string>
		<string>
			<key>MessageTitle_Omae_ChoosePassword</key>
			<text>Passwort erforderlich</text>
		</string>
		<string>
			<key>MessageTitle_Omae_Registration</key>
			<text>Omae Registrierung</text>
		</string>
		<string>
			<key>Message_Omae_AccountCreated</key>
			<text>Ihr Omae Account wurde erstellt!</text>
		</string>
		<string>
			<key>Message_Omae_AccountExists</key>
			<text>Ein Account mit diesem Benutzernamen existiert bereits.</text>
		</string>
		<string>
			<key>MessageTitle_Omae_OmaeLogin</key>
			<text>Omae Anmeldung</text>
		</string>
		<string>
			<key>Message_Omae_CannotLogin</key>
			<text>Login bei Omae nicht möglich. Benutzername oder Passwort falsch.</text>
		</string>
		<string>
			<key>Message_Omae_MustLogin</key>
			<text>Um einen Charakter hochladen zu könne, müssen Sie bei Omae eingeloggt sein. Bitte einloggen oder einen Account registrieren.</text>
		</string>
		<string>
			<key>MessageTitle_Omae_PasswordReset</key>
			<text>Passwort zurücksetzen</text>
		</string>
		<string>
			<key>Message_Omae_PasswordNoEmail</key>
			<text>Ihr Passwort kann nicht zurückgesetzt werden, weil in Ihrem Account keine E-Mailadresse hinterlegt ist.</text>
		</string>
		<string>
			<key>Message_Omae_PasswordReset</key>
			<text>Ihr Passwort wurde zurückgesetzt. Ihnen wurde eine E-Mail mit dem neuen Passwort zugeschickt.</text>
		</string>
		<string>
			<key>Message_Omae_InfoRequiresLogin</key>
			<text>Sie müssen bei Omae eingeloggt sein, um Ihre Account Informationen zu laden.</text>
		</string>
		<string>
			<key>String_Omae_NoCharacters</key>
			<text>Kein Charakter gefunden.</text>
		</string>
		<string>
			<key>Checkbox_Omae_AutoLogin</key>
			<text>Automatisch einloggen</text>
		</string>
		<string>
			<key>Button_Omae_ClearFilter</key>
			<text>Filter löschen</text>
		</string>
		<string>
			<key>Button_Omae_ShowFilter</key>
			<text>Filter zeigen</text>
		</string>
		<string>
			<key>Button_Omae_HideFilter</key>
			<text>Filter verstecken</text>
		</string>
		<string>
			<key>Button_Omae_Login</key>
			<text>Anmelden</text>
		</string>
		<string>
			<key>Button_Omae_MyAccount</key>
			<text>Mein Konto</text>
		</string>
		<string>
			<key>Button_Omae_PasswordReset</key>
			<text>Passwort zurücksetzen</text>
		</string>
		<string>
			<key>Button_Omae_Register</key>
			<text>Registrieren</text>
		</string>
		<string>
			<key>Button_Omae_Search</key>
			<text>&amp;Suchen</text>
		</string>
		<string>
			<key>Button_Omae_Upload</key>
			<text>&amp;Charakter hochladen</text>
		</string>
		<string>
			<key>Label_Omae_Username</key>
			<text>Benutzername:</text>
		</string>
		<string>
			<key>Label_Omae_Password</key>
			<text>Passwort:</text>
		</string>
		<string>
			<key>Label_Omae_SearchFor</key>
			<text>Suchen nach</text>
		</string>
		<string>
			<key>Label_Omae_Filtering</key>
			<text>Filterregeln:</text>
		</string>
		<string>
			<key>Label_Omae_CurrentMode</key>
			<text>Aktueller Modus:</text>
		</string>
		<string>
			<key>Label_Omae_Quality</key>
			<text>Gabe:</text>
		</string>
		<string>
			<key>Label_Omae_OrQuality</key>
			<text>oder Gabe:</text>
		</string>
		<string>
			<key>Label_Omae_Creator</key>
			<text>Ersteller:</text>
		</string>
		<string>
			<key>Label_Omae_LoggedInAs</key>
			<text>Angemeldet als {0}</text>
		</string>
		<string>
			<key>Label_Omae_SortedBy</key>
			<text>sortiert nach</text>
		</string>
		<string>
			<key>Title_OmaeAccount</key>
			<text>Mein Omae Account</text>
		</string>
		<string>
			<key>Label_OmaeAccount_EmailAddress</key>
			<text>E-Mail-Adresse:</text>
		</string>
		<string>
			<key>Title_OmaeUpload</key>
			<text>Charakter auf Omae hochladen</text>
		</string>
		<string>
			<key>Label_OmaeUpload_FileName</key>
			<text>Hochzuladende Datei:</text>
		</string>
		<string>
			<key>Label_OmaeUpload_CharacterName</key>
			<text>Charaktername:</text>
		</string>
		<string>
			<key>Label_OmaeUpload_CharacterType</key>
			<text>Charaktertyp:</text>
		</string>
		<string>
			<key>Label_OmaeUpload_Description</key>
			<text>Beschreibung:</text>
		</string>
		<string>
			<key>Button_OmaeUpload_Upload</key>
			<text>Hochladen</text>
		</string>
		<string>
			<key>MessageTitle_OmaeUpload_CannotUploadFile</key>
			<text>Datei kann nicht hochgeladen werden</text>
		</string>
		<string>
			<key>Message_OmaeUpload_UnnamedCharacter</key>
			<text>Der Charakter braucht einen Namen, um hochgeladen werden zu können.</text>
		</string>
		<string>
			<key>MessageTitle_OmaeUpload_UnnamedCharacter</key>
			<text>Charakter kann nicht hochgeladen werden</text>
		</string>
		<string>
			<key>Message_OmaeUpload_SelectFile</key>
			<text>Sie müssen die hochzuladende Datei auswählen.</text>
		</string>
		<string>
			<key>MessageTitle_OmaeUpload_SelectFile</key>
			<text>Datei zum Upload auswählen</text>
		</string>
		<string>
			<key>Message_OmaeUpload_CharacterDescription</key>
			<text>Bitte geben Sie eine kurze Beschreibung für den Charakter ein, damit andere Benutzer sich ein erstes Bild machen können.</text>
		</string>
		<string>
			<key>MessageTitle_OmaeUpload_CharacterDescription</key>
			<text>Charakterbeschreibung</text>
		</string>
		<string>
			<key>Message_OmaeUpload_FileTooLarge</key>
			<text>Diese Datei ist zu groß, um an Omae gesendet zu werden. Sollte ein Portrait angehängt sein, verkleinern oder entfernen Sie dieses und versuchen Sie es erneut.</text>
		</string>
		<string>
			<key>MessageTitle_OmaeUpload_FileTooLarge</key>
			<text>Datei zu groß</text>
		</string>
		<string>
			<key>MessageTitle_OmaeUpload_UploadFailed</key>
			<text>Upload fehlgeschlagen</text>
		</string>
		<string>
			<key>MessageTitle_OmaeUpload_UploadComplete</key>
			<text>Charakter hochgeladen</text>
		</string>
		<string>
			<key>Title_Options</key>
			<text>Optionen</text>
		</string>
		<string>
			<key>Label_Options_SettingsFile</key>
			<text>Konfigurationsdatei:</text>
		</string>
		<string>
			<key>Label_Options_SettingName</key>
			<text>Konfigurationsprofil:</text>
		</string>
		<string>
			<key>Label_Options_Language</key>
			<text>Sprache:</text>
		</string>
		<string>
			<key>Tab_Options_General</key>
			<text>Allgemein</text>
		</string>
		<string>
			<key>Tab_Options_KarmaCosts</key>
			<text>Karmakosten</text>
		</string>
		<string>
			<key>Tab_Options_OptionalRules</key>
			<text>Optionale Regeln</text>
		</string>
		<string>
			<key>Tab_Options_HouseRules</key>
			<text>Hausregeln</text>
		</string>
		<string>
			<key>Label_Options_CyberlimbCount</key>
			<text>Gliedmaßen für Standard-Charaktere:</text>
		</string>
		<string>
			<key>Label_Options_NuyenPerBP</key>
			<text>Nuyen pro Generierungspunkt:</text>
		</string>
		<string>
			<key>Checkbox_Options_AutomaticUpdates</key>
			<text>Automatische Updates</text>
		</string>
		<string>
			<key>Checkbox_Options_ConfirmDelete</key>
			<text>Um Bestätigung bitten beim Entfernen von Gegenständen</text>
		</string>
		<string>
			<key>Checkbox_Options_ConfirmKarmaExpense</key>
			<text>Um Bestätigung bitten beim Ausgeben von Karma</text>
		</string>
		<string>
			<key>Checkbox_Options_EnforceSkillRating</key>
			<text>Limit für verbesserte Fertigkeiten anwenden</text>
		</string>
		<string>
			<key>Checkbox_Options_PrintAllSkills</key>
			<text>Alle Aktionsfertigkeiten mit einer Gesamtstufe von 0 und höher drucken</text>
		</string>
		<string>
			<key>Checkbox_Options_PrintExpenses</key>
			<text>Karma und Nuyen Ausgaben ausdrucken</text>
		</string>
		<string>
			<key>Checkbox_Options_UseCyberlimbCalculation</key>
			<text>Nutze Cyber-Gliedmaßen nicht für Attributberechnung</text>
		</string>
		<string>
			<key>Label_Options_NewSpecialization</key>
			<text>Neue Spezialisierung</text>
		</string>
		<string>
			<key>Label_Options_NewKnowledgeSkill</key>
			<text>Neue Wissensfertigkeit</text>
		</string>
		<string>
			<key>Label_Options_NewActiveSkill</key>
			<text>Neue Aktionsfertigkeit</text>
		</string>
		<string>
			<key>Label_Options_NewSkillGroup</key>
			<text>Neue Fertigkeitsgruppe</text>
		</string>
		<string>
			<key>Label_Options_NewRating</key>
			<text>× neuer Wert</text>
		</string>
		<string>
			<key>Label_Options_NewRatingPlus</key>
			<text>× neuer Wert) +</text>
		</string>
		<string>
			<key>Label_Options_BPCost</key>
			<text>× GP Kosten</text>
		</string>
		<string>
			<key>Label_Options_Rating</key>
			<text>× Stufe</text>
		</string>
		<string>
			<key>Label_Options_ServicesOwed</key>
			<text>× geschuldete Dienste</text>
		</string>
		<string>
			<key>Label_Options_PerKarma</key>
			<text>pro Karma</text>
		</string>
		<string>
			<key>Label_Options_ConnectionLoyalty</key>
			<text>× (Connection + Loyalität)</text>
		</string>
		<string>
			<key>Label_Options_Maximum</key>
			<text>Maximum</text>
		</string>
		<string>
			<key>Label_Options_ImproveKnowledgeSkill</key>
			<text>Steigere Wissensfertigkeit um 1</text>
		</string>
		<string>
			<key>Label_Options_ImproveActiveSkill</key>
			<text>Steigere aktive Fertigkeit um 1</text>
		</string>
		<string>
			<key>Label_Options_ImproveSkillGroup</key>
			<text>Steigere Fertigkeitsgruppe um 1</text>
		</string>
		<string>
			<key>Label_Options_ImproveAttribute</key>
			<text>Steigere Attribut um 1</text>
		</string>
		<string>
			<key>Label_Options_Qualities</key>
			<text>Gabe/Handicap</text>
		</string>
		<string>
			<key>Label_Options_NewSpell</key>
			<text>Neuer Zauberspruch</text>
		</string>
		<string>
			<key>Label_Options_NewComplexForm</key>
			<text>Neue Komplexe Form</text>
		</string>
		<string>
			<key>Label_Options_ImproveComplexForm</key>
			<text>Steigere Komplexe Form um 1</text>
		</string>
		<string>
			<key>Label_Options_ComplexFormOptions</key>
			<text>Komplexe Form Einstellungen</text>
		</string>
		<string>
			<key>Label_Options_Spirit</key>
			<text>Geist</text>
		</string>
		<string>
			<key>Label_Options_CombatManeuver</key>
			<text>Kampfmanöver</text>
		</string>
		<string>
			<key>Label_Options_Nuyen</key>
			<text>Nuyen</text>
		</string>
		<string>
			<key>Label_Options_Contacts</key>
			<text>Kontakte</text>
		</string>
		<string>
			<key>Label_Options_Enemies</key>
			<text>Feinde</text>
		</string>
		<string>
			<key>Label_Options_Carryover</key>
			<text>Übertragen für neuen Charakter</text>
		</string>
		<string>
			<key>Label_Options_Initiation</key>
			<text>Initiation/Wandlung</text>
		</string>
		<string>
			<key>Label_Options_Metamagics</key>
			<text>Zusätzliche Metamagische Techniken/Wandlungen</text>
		</string>
		<string>
			<key>Label_Options_JoinGroup</key>
			<text>Gruppe/Netzwerk beitreten</text>
		</string>
		<string>
			<key>Label_Options_LeaveGroup</key>
			<text>Gruppe/Netzwerk verlassen</text>
		</string>
		<string>
			<key>Checkbox_Options_MoreLethalGameplace</key>
			<text>Tödlichere Spielumgebung (SR4 98)</text>
		</string>
		<string>
			<key>Checkbox_Options_SingleArmorEncumbrance</key>
			<text>Keine Panzerungsbehinderung, wenn nur ein Panzerungsteil getragen wird (AR 48)</text>
		</string>
		<string>
			<key>Checkbox_Options_LimitSkills</key>
			<text>Begrenze Würfelpools auf 20 Würfel oder 2 × (natürliches Attribut + Fertigkeitswert) (SR4 83).</text>
		</string>
		<string>
			<key>Checkbox_Options_SkillRegroup</key>
			<text>Erlaube das Regruppieren von Fertigkeiten, wenn alle denselben Wert haben.</text>
		</string>
		<string>
			<key>Checkbox_Options_Dronemods</key>
			<text>Drohnenmodifikationsregeln benutzen (R5 128)</text>
		</string>
		<string>
			<key>Checkbox_Options_Dronemods_Pilot</key>
			<text>Beschränke maximales Pilot Attribut</text>
		</string>
		<string>
			<key>Checkbox_Options_FreeContactPointsKarma</key>
			<text>Freie Connection-Punkte: CHA ×</text>
		</string>
		<string>
			<key>Checkbox_Options_FreeContactPointsBP</key>
			<text>Freie Generierungspunkte für Connections:</text>
		</string>
		<string>
			<key>Checkbox_Options_FreeKnowledgeSkills</key>
			<text>Karma-Generieren: Kostenlose Wissensfertigkeiten wie im Prioritätensystem</text>
		</string>
		<string>
			<key>Checkbox_Options_MaxSpiritForce</key>
			<text>Die maximale Geisterstufe und die Kraftstufe des Magieradepten sind auf die Höhe des Magie-Attributes beschränkt.</text>
		</string>
		<string>
			<key>Checkbox_Options_DefaultIncludeModifiers</key>
			<text>Proben auf Fertigkeiten ohne Wert beinhalten Modifikatoren</text>
		</string>
		<string>
			<key>Checkbox_Options_EssenceLossReducesMaximum</key>
			<text>Essenzverlust senkt nur das MAG/RES-Maximum</text>
		</string>
		<string>
			<key>Checkbox_Options_NoArmorEncumbrance</key>
			<text>Keine Panzerungsbehinderung</text>
		</string>
		<string>
			<key>Checkbox_Options_AlternateArmorEncumbrance</key>
			<text>Alternative Schwellenwertberechnung für Panzerungsbehinderung (KON+STR)</text>
		</string>
		<string>
			<key>Checkbox_Options_AllowCyberwareESSDiscounts</key>
			<text>Anpassungen für Cyberware-Essenzkosten erlauben</text>
		</string>
		<string>
			<key>Checkbox_Options_StrengthAffectsRecoil</key>
			<text>Stärke reduziert den Rückstoß einer Waffe (AR 171)</text>
		</string>
		<string>
			<key>Checkbox_Options_MaximumArmorModifications</key>
			<text>Maximale Panzerungsmodifikatoren benutzen (AR 48)</text>
		</string>
		<string>
			<key>Checkbox_Options_ArmorSuitCapacity</key>
			<text>Kapazität von Panzeranzügen benutzen (AR 48)</text>
		</string>
		<string>
			<key>Checkbox_Options_ArmorDegradation</key>
			<text>Panzerungsverschleiß erlauben (AR 48)</text>
		</string>
		<string>
			<key>Checkbox_Options_UseCalculatedVehicleSensorRatings</key>
			<text>Nutze errechnete Sensorstufe für Fahrzeuge (AR 111)</text>
		</string>
		<string>
			<key>Checkbox_Options_AlternateMatrixAttribute</key>
			<text>Attribut statt Programm für Matrixproben nutzen (VN 42)</text>
		</string>
		<string>
			<key>Checkbox_Options_UseRestrictionsToRecoilCompensation</key>
			<text>Nutze Einschränkungen für Rückstoßkompensation (AR 156)</text>
		</string>
		<string>
			<key>Checkbox_Options_AutomaticCopyProtection</key>
			<text>Kopierschutz-Software automatisch an Matrix Programme koppeln (Vernetzt benötigt)</text>
		</string>
		<string>
			<key>Checkbox_Options_AutomaticRegistration</key>
			<text>Registrations-Software automatisch an Matrix Programm koppeln (Vernetzt benötigt)</text>
		</string>
		<string>
			<key>Checkbox_Options_ExceedPositiveQualities</key>
			<text>Charakteren gestatten, mehr als 35 GP für Vorteile auszugeben</text>
		</string>
		<string>
			<key>Checkbox_Options_ExceedNegativeQualities</key>
			<text>Charakteren gestatten, das Limit für negative Gaben zu überschreiten</text>
		</string>
		<string>
			<key>Checkbox_Options_ExceedNegativeQualitiesLimit</key>
			<text>Charaktere erhalten kein Karma, wenn das Limit für negative Gaben erreicht ist</text>
		</string>
		<string>
			<key>Checkbox_Options_StartupFullscreen</key>
			<text>Chummer im Vollbild-Modus starten</text>
		</string>
		<string>
			<key>Checkbox_Options_MultiplyRestrictedCost</key>
			<text>Multipliziere die Kosten für eingeschränkt verfügbare Gegenstände mit dem Faktor</text>
		</string>
		<string>
			<key>Checkbox_Options_MultiplyForbiddenCost</key>
			<text>Multipliziere die Kosten für verbotene Gegenstände mit dem Faktor</text>
		</string>
		<string>
			<key>Checkbox_Option_EnforceCapacity</key>
			<text>Erzwinge Kapazitätsgrenzen</text>
		</string>
		<string>
			<key>Title_PrintMultiple</key>
			<text>Charaktere zum Drucken auswählen</text>
		</string>
		<string>
			<key>Button_PrintMultiple_AddCharacter</key>
			<text>Charakter &amp;hinzufügen</text>
		</string>
		<string>
			<key>Button_PrintMultiple_RemoveCharacter</key>
			<text>Charakter entfernen</text>
		</string>
		<string>
			<key>Button_PrintMultiple_PrintCharacter</key>
			<text>&amp;Charaktere ausdrucken</text>
		</string>
		<string>
			<key>Title_Reload</key>
			<text>Waffe nachladen</text>
		</string>
		<string>
			<key>Title_SelectAdvancedLifestyle</key>
			<text>Erstelle erweiterten Lebensstil</text>
		</string>
		<string>
			<key>Node_SelectAdvancedLifestyle_PositiveQualities</key>
			<text>Vorteile</text>
		</string>
		<string>
			<key>Node_SelectAdvancedLifestyle_NegativeQualities</key>
			<text>Nachteile</text>
		</string>
		<string>
			<key>Label_SelectAdvancedLifestyle_Comforts</key>
			<text>Komfort:</text>
		</string>
		<string>
			<key>Label_SelectAdvancedLifestyle_Entertainment</key>
			<text>Unterhaltung:</text>
		</string>
		<string>
			<key>Label_SelectAdvancedLifestyle_Necessities</key>
			<text>Grundversorgung:</text>
		</string>
		<string>
			<key>Label_SelectAdvancedLifestyle_Neighborhood</key>
			<text>Wohngegend:</text>
		</string>
		<string>
			<key>Label_SelectAdvancedLifestyle_Security</key>
			<text>Sicherheit:</text>
		</string>
		<string>
			<key>Message_SelectAdvancedLifestyle_LifestyleName</key>
			<text>Bitte benennen Sie Ihren Lebensstil.</text>
		</string>
		<string>
			<key>MessageTitle_SelectAdvancedLifestyle_LifestyleName</key>
			<text>Lebensstilname</text>
		</string>
		<string>
			<key>Title_SelectArmor</key>
			<text>Panzerung auswählen</text>
		</string>
		<string>
			<key>Title_SelectArmorMod</key>
			<text>Panzerungsmodifikation auswählen</text>
		</string>
		<string>
			<key>Title_SelectAttribute</key>
			<text>Attribut auswählen</text>
		</string>
		<string>
			<key>Title_SelectBP</key>
			<text>GP-Anzahl auswählen</text>
		</string>
		<string>
			<key>Label_SelectBP_MaxAvail</key>
			<text>Max Verf.:</text>
		</string>
		<string>
			<key>Checkbox_SelectBP_IgnoreRules</key>
			<text>Ignoriere Charaktererschaffungsregeln</text>
		</string>
		<string>
			<key>String_SelectBP_BPSummary</key>
			<text>Geben Sie die Menge an Generierungspunkten ein, mit der Sie Ihren Charakter erstellen dürfen (Gewöhnlich {0}).</text>
		</string>
		<string>
			<key>String_SelectBP_KarmaSummary</key>
			<text>Geben Sie die Menge an Karma ein, mit der Sie Ihren Charakter erstellen dürfen (Gewöhnlich {0}).</text>
		</string>
		<string>
			<key>Title_SelectContactConnection</key>
			<text>Zusätzliche Connectioneinstellungen</text>
		</string>
		<string>
			<key>Label_SelectContactConnection_GroupName</key>
			<text>Berufsgruppe:</text>
		</string>
		<string>
			<key>Label_SelectContactConnection_Membership</key>
			<text>Mitgliedschaft:</text>
		</string>
		<string>
			<key>Label_SelectContactConnection_AreaOfInfluence</key>
			<text>Einflussbereich:</text>
		</string>
		<string>
			<key>Label_SelectContactConnection_MagicalResources</key>
			<text>Magische Ressourcen:</text>
		</string>
		<string>
			<key>Label_SelectContactConnection_MatrixResources</key>
			<text>Matrix-Ressourcen:</text>
		</string>
		<string>
			<key>Label_SelectContactConnection_TotalModifier</key>
			<text>Gesamtverbindungen Modifikator:</text>
		</string>
		<string>
			<key>Checkbox_SelectContactConnection_FreeContact</key>
			<text>Freie Connection</text>
		</string>
		<string>
			<key>Button_SelectContactConnection_ChangeColor</key>
			<text>Farbe ändern</text>
		</string>
		<string>
			<key>String_SelectContactConnection_Members</key>
			<text>{0} Mitglieder</text>
		</string>
		<string>
			<key>String_SelectContactConnection_AreaDistrict</key>
			<text>Stadtviertel</text>
		</string>
		<string>
			<key>String_SelectContactConnection_AreaSprawlwide</key>
			<text>Sprawlweit</text>
		</string>
		<string>
			<key>String_SelectContactConnection_AreaNational</key>
			<text>National</text>
		</string>
		<string>
			<key>String_SelectContactConnection_AreaGlobal</key>
			<text>Global</text>
		</string>
		<string>
			<key>String_SelectContactConnection_MagicalMinority</key>
			<text>Eine Minderheit hat magische Fertigkeiten</text>
		</string>
		<string>
			<key>String_SelectContactConnection_MagicalMost</key>
			<text>Die meisten Mitglieder haben magische Talente</text>
		</string>
		<string>
			<key>String_SelectContactConnection_MagicalVast</key>
			<text>Unermesslich große magische Quellen</text>
		</string>
		<string>
			<key>String_SelectContactConnection_MatrixActive</key>
			<text>aktive Matrix Anwesenheit</text>
		</string>
		<string>
			<key>String_SelectContactConnection_MatrixBroad</key>
			<text>Weitreichende Quellen</text>
		</string>
		<string>
			<key>String_SelectContactConnection_MatrixPervasive</key>
			<text>Durchdringende Matrixintegration</text>
		</string>
		<string>
			<key>Title_SelectCritterPower</key>
			<text>Critterkraft auswählen</text>
		</string>
		<string>
			<key>Title_SelectCyberware</key>
			<text>Cyberware auswählen</text>
		</string>
		<string>
			<key>Title_SelectCyberware_Bioware</key>
			<text>Bioware auswählen</text>
		</string>
		<string>
			<key>Label_SelectCyberware_ESSDiscount</key>
			<text>Essenz Rabatt:</text>
		</string>
		<string>
			<key>Title_SelectCyberwareSuite</key>
			<text>Cyberware-Set auswählen</text>
		</string>
		<string>
			<key>Label_SelectCyberwareSuite_PartsInSuite</key>
			<text>Teile dieses Cyberware-Sets:</text>
		</string>
		<string>
			<key>Title_SelectExoticSkill</key>
			<text>Exotische Aktionsfertigkeit auswählen</text>
		</string>
		<string>
			<key>Label_SelectExoticSkill_Description</key>
			<text>Wählen Sie eine exotische Aktionsfertigkeit, um sie zu Ihrem Charakter hinzuzufügen.</text>
		</string>
		<string>
			<key>Title_SelectGear</key>
			<text>Ausrüstung auswählen</text>
		</string>
		<string>
			<key>Label_SelectGear_DoItYourself</key>
			<text>Selbst generieren</text>
		</string>
		<string>
			<key>Label_SelectGear_Hacked</key>
			<text>gehackt</text>
		</string>
		<string>
			<key>Label_SelectGear_Stack</key>
			<text>Stapel</text>
		</string>
		<string>
			<key>Label_SelectGear_Markup</key>
			<text>Preisaufschlag:</text>
		</string>
		<string>
			<key>Title_SelectItem</key>
			<text>Gegenstand auswählen</text>
		</string>
		<string>
			<key>Title_SelectLifestyle</key>
			<text>Lebensstil auswählen</text>
		</string>
		<string>
			<key>Label_SelectLifestyle_CostPerMonth</key>
			<text>Kosten/Monat:</text>
		</string>
		<string>
			<key>Label_SelectLifestyle_StartingNuyen</key>
			<text>Startkapital:</text>
		</string>
		<string>
			<key>Label_SelectLifestyle_PercentToPay</key>
			<text>% zu bezahlen:</text>
		</string>
		<string>
			<key>Title_SelectMartialArt</key>
			<text>Kampfkunst auswählen</text>
		</string>
		<string>
			<key>Title_SelectMartialArtTechnique</key>
			<text>Technik auswählen</text>
		</string>
		<string>
			<key>Title_SelectMartialArtManeuver</key>
			<text>Manöver auswählen</text>
		</string>
		<string>
			<key>Title_SelectMentorSpirit</key>
			<text>Schutzgeist auswählen</text>
		</string>
		<string>
			<key>Title_SelectMentorSpirit_Paragon</key>
			<text>Paragon auswählen</text>
		</string>
		<string>
			<key>Label_SelectMentorSpirit_Advantage</key>
			<text>Gabe:</text>
		</string>
		<string>
			<key>Label_SelectMetamagic_Disadvantage</key>
			<text>Nachteil:</text>
		</string>
		<string>
			<key>Title_SelectNexus</key>
			<text>Nexus bauen</text>
		</string>
		<string>
			<key>String_SelectNexus_Nexus</key>
			<text>Nexus</text>
		</string>
		<string>
			<key>Label_SelectNexus_Processor</key>
			<text>Prozessor:</text>
		</string>
		<string>
			<key>String_SelectNexus_Processor</key>
			<text>Prozessor</text>
		</string>
		<string>
			<key>Label_SelectNexus_PersonaLimit</key>
			<text>Persona Begrenzung:</text>
		</string>
		<string>
			<key>String_SelectNexus_PersonaLimit</key>
			<text>Persona Begrenzung</text>
		</string>
		<string>
			<key>Title_SelectNumber</key>
			<text>Zahl auswählen</text>
		</string>
		<string>
			<key>Title_SelectPACKSKit</key>
			<text>PACKS Kit auswählen</text>
		</string>
		<string>
			<key>Label_SelectPACKSKit_Contents</key>
			<text>Inhalte:</text>
		</string>
		<string>
			<key>String_SelectPACKSKit_Attributes</key>
			<text>Attribute</text>
		</string>
		<string>
			<key>String_SelectPACKSKit_Qualities</key>
			<text>Gaben</text>
		</string>
		<string>
			<key>String_SelectPACKSKit_Nuyen</key>
			<text>Nuyen</text>
		</string>
		<string>
			<key>String_SelectPACKSKit_Skills</key>
			<text>Fertigkeiten</text>
		</string>
		<string>
			<key>String_SelectPACKSKit_KnowledgeSkills</key>
			<text>Wissensfertigkeit</text>
		</string>
		<string>
			<key>String_SelectPACKSKit_SelectMartialArt</key>
			<text>Kampfkunst auswählen</text>
		</string>
		<string>
			<key>String_SelectPACKSKit_MartialArts</key>
			<text>Kampfkünste</text>
		</string>
		<string>
			<key>String_SelectPACKSKit_Powers</key>
			<text>Kräfte</text>
		</string>
		<string>
			<key>String_SelectPACKSKit_Programs</key>
			<text>Programme</text>
		</string>
		<string>
			<key>String_SelectPACKSKit_Spells</key>
			<text>Sprüche</text>
		</string>
		<string>
			<key>String_SelectPACKSKit_Spirits</key>
			<text>Geister</text>
		</string>
		<string>
			<key>String_SelectPACKSKit_Sprites</key>
			<text>Sprites</text>
		</string>
		<string>
			<key>String_SelectPACKSKit_Lifestyles</key>
			<text>Lebensstile</text>
		</string>
		<string>
			<key>String_SelectPACKSKit_Cyberware</key>
			<text>Cyberware</text>
		</string>
		<string>
			<key>String_SelectPACKSKit_Bioware</key>
			<text>Bioware</text>
		</string>
		<string>
			<key>String_SelectPACKSKit_Armor</key>
			<text>Panzerung</text>
		</string>
		<string>
			<key>String_SelectPACKSKit_Weapons</key>
			<text>Waffen</text>
		</string>
		<string>
			<key>String_SelectPACKSKit_Gear</key>
			<text>Ausrüstung</text>
		</string>
		<string>
			<key>String_SelectPACKSKit_Vehicles</key>
			<text>Fahrzeuge</text>
		</string>
		<string>
			<key>String_SelectPACKSKit_StartingNuyenBP</key>
			<text>Start Nuyen BP:</text>
		</string>
		<string>
			<key>String_SelectPACKSKit_Group</key>
			<text>Gruppe</text>
		</string>
		<string>
			<key>Title_SelectPower</key>
			<text>Kraft auswählen</text>
		</string>
		<string>
			<key>Label_SelectPower_PowerPoints</key>
			<text>Kraftpunkte:</text>
		</string>
		<string>
			<key>Message_SelectPower_PowerRequirement</key>
			<text>Sie erfüllen nicht alle Anforderungen für diese Kraft. Sie müssen folgendes erfüllen:</text>
		</string>
		<string>
			<key>MessageTitle_SelectPower_PowerRequirement</key>
			<text>Kraft Anforderungen</text>
		</string>
		<string>
			<key>Title_SelectComplexForm</key>
			<text>Programm auswählen</text>
		</string>
		<string>
			<key>Title_SelectProgramOption</key>
			<text>Programmeinstellung auswählen</text>
		</string>
		<string>
			<key>Title_SelectQuality</key>
			<text>Gabe auswählen</text>
		</string>
		<string>
			<key>Label_FilterByKarma</key>
			<text>Filtern nach Karma:</text>
		</string>
		<string>
			<key>Checkbox_SelectQuality_LimitList</key>
			<text>Nur Gaben, die ich auswählen kann</text>
		</string>
		<string>
			<key>Checkbox_SelectQuality_Metagenetic</key>
			<text>Nur metagenetische Gaben anzeigen</text>
		</string>
		<string>
			<key>Checkbox_SelectQuality_Not_Metagenetic</key>
			<text>Keine metagenetischen Gaben anzeigen</text>
		</string>
		<string>
			<key>Message_SelectQuality_QualityLimit</key>
			<text>Diese(s) Gabe/Handicap kann nicht mehrmals gewählt werden.</text>
		</string>
		<string>
			<key>MessageTitle_SelectQuality_QualityLimit</key>
			<text>Limit für Gaben</text>
		</string>
		<string>
			<key>Message_SelectQuality_QualityRestriction</key>
			<text>Sie können diese Gabe nicht auswählen, da Sie bereits verbotene Gegenstände besitzen.</text>
		</string>
		<string>
			<key>MessageTitle_SelectQuality_QualityRestriction</key>
			<text>Gaben Restriktion</text>
		</string>
		<string>
			<key>Message_SelectQuality_Inherit</key>
			<text>Muss durch Metatyp erworben werden</text>
		</string>
		<string>
			<key>Message_SelectQuality_RequireKarma</key>
			<text>Mindestens {0} Karrierekarma</text>
		</string>
		<string>
			<key>Message_SelectQuality_AllOf</key>
			<text>Alle von:</text>
		</string>
		<string>
			<key>Message_SelectQuality_OneOf</key>
			<text>Eins von:</text>
		</string>
		<string>
			<key>Message_SelectQuality_QualityRequirement</key>
			<text>Sie erfüllen nicht die Voraussetzungen für diese Gabe. Sie müssen mindestens folgendes erfüllen:</text>
		</string>
		<string>
			<key>MessageTitle_SelectQuality_QualityRequirement</key>
			<text>Gabenvoraussetzung</text>
		</string>
		<string>
			<key>Title_SelectSetting</key>
			<text>Einstellung wählen</text>
		</string>
		<string>
			<key>Label_SelectSetting_SettingsDescription</key>
			<text>Wählen Sie ein Konfigurationsprofil. Jedes Profil regelt die Generierungsart, Anzahl der Generierungspunkte, die maximale Verfügbarkeiten und jegliche Hausregeln die für bei der Erschaffung eines Charakters benutzt werden.</text>
		</string>
		<string>
			<key>Title_SelectSide</key>
			<text>Seite auswählen</text>
		</string>
		<string>
			<key>Label_SelectSide</key>
			<text>Auf welcher Seite soll {0} angebracht werden?</text>
		</string>
		<string>
			<key>Title_SelectSkill</key>
			<text>Fertigkeit auswählen</text>
		</string>
		<string>
			<key>Title_SelectSkillGroup</key>
			<text>Fertigkeitsgruppe auswählen</text>
		</string>
		<string>
			<key>Title_SelectSpell</key>
			<text>Zauberspruch auswählen</text>
		</string>
		<string>
			<key>Checkbox_SelectSpell_LimitedSpell</key>
			<text>Eingeschränkter Zauberspruch (SG 212)</text>
		</string>
		<string>
			<key>Tip_SelectSpell_LimitedSpell</key>
			<text>Um eingeschränkte Zaubersprüche wirken zu können, benötigt man einen Fetisch, erhält jedoch +2 auf seine Entzugswiderstandsprobe sobald man den Zauber gewirkt hat.</text>
		</string>
		<string>
			<key>Title_SelectText</key>
			<text>Wert auswählen</text>
		</string>
		<string>
			<key>Title_SelectVehicle</key>
			<text>Fahrzeug auswählen</text>
		</string>
		<string>
			<key>Checkbox_SelectVehicle_UsedVehicle</key>
			<text>Gebrauchtfahrzeug</text>
		</string>
		<string>
			<key>Label_SelectVehicle_Discount</key>
			<text>Rabatt:</text>
		</string>
		<string>
			<key>Title_SelectVehicleMod</key>
			<text>Fahrzeugmodifikation auswählen</text>
		</string>
		<string>
			<key>Title_SelectVehicleMod_Weapon</key>
			<text>Waffenmodifikation auswählen</text>
		</string>
		<string>
			<key>Title_SelectWeapon</key>
			<text>Waffe auswählen</text>
		</string>
		<string>
			<key>Label_SelectWeapon_IncludedItems</key>
			<text>Inklusive Zubehör und Modifikationen:</text>
		</string>
		<string>
			<key>Title_SelectWeaponAccessory</key>
			<text>Waffenzubehör auswählen</text>
		</string>
		<string>
			<key>Title_SelectWeaponCategory</key>
			<text>Waffenkategorie auswählen</text>
		</string>
		<string>
			<key>Title_SellItem</key>
			<text>Gegenstand verkaufen</text>
		</string>
		<string>
			<key>Label_SellItem_SellItemFor</key>
			<text>Verkaufe Gegenstand für</text>
		</string>
		<string>
			<key>Title_Update</key>
			<text>Chummer aktualisieren</text>
		</string>
		<string>
			<key>Button_Update_DownloadSelectedUpdates</key>
			<text>&amp;Ausgewählte Updates herunterladen</text>
		</string>
		<string>
			<key>Button_Update_SelectAll</key>
			<text>Alles auswählen</text>
		</string>
		<string>
			<key>Button_Update_RestartChummer</key>
			<text>Chummer neu &amp;starten</text>
		</string>
		<string>
			<key>Label_Update_OverallProgress</key>
			<text>Gesamtfortschritt:</text>
		</string>
		<string>
			<key>Label_Update_FileProgress</key>
			<text>Dateifortschritt:</text>
		</string>
		<string>
			<key>Label_Update_DownloadComplete</key>
			<text>Download abgeschlossen</text>
		</string>
		<string>
			<key>Message_Update_NoUpdatesSelected</key>
			<text>Keine Updates ausgewählt.</text>
		</string>
		<string>
			<key>Message_Update_CannotConnect</key>
			<text>Updateinformationen konnten nicht erlangt werden. Bitte versuchen Sie es später erneut.</text>
		</string>
		<string>
			<key>Message_Update_NoNewUpdates</key>
			<text>Zurzeit sind keine neuen Updates verfügbar.</text>
		</string>
		<string>
			<key>Title_CharacterViewer</key>
			<text>Charakter Betrachter</text>
		</string>
		<string>
			<key>Button_Viewer_PrintCharacter</key>
			<text>Charakter drucken.</text>
		</string>
		<string>
			<key>Button_Viewer_SaveAsHtml</key>
			<text>Speichere als HTML</text>
		</string>
		<string>
			<key>Button_Viewer_SaveAsXml</key>
			<text>Speichere als XML</text>
		</string>
		<string>
			<key>Label_Viewer_CharacterSheet</key>
			<text>Charakterbogen:</text>
		</string>
		<string>
			<key>String_Improvement_SelectSkillNamed</key>
			<text>Betreffende aktive Fertigkeit für {0} auswählen.</text>
		</string>
		<string>
			<key>String_Improvement_SelectSkill</key>
			<text>Betroffenen aktive Fertigkeit auswählen.</text>
		</string>
		<string>
			<key>String_Improvement_SelectSkillGroupName</key>
			<text>Betreffende Fertigkeitengruppe für {0} auswählen.</text>
		</string>
		<string>
			<key>String_Improvement_SelectSkillGroup</key>
			<text>Betroffene Fertigkeitengruppe auswählen.</text>
		</string>
		<string>
			<key>String_Improvement_SelectAttributeNamed</key>
			<text>Betreffendes Attribut für {0} auswählen.</text>
		</string>
		<string>
			<key>String_Improvement_SelectAttribute</key>
			<text>Betroffenes Attribut auswählen.</text>
		</string>
		<string>
			<key>String_Improvement_SideLeft</key>
			<text>Links</text>
		</string>
		<string>
			<key>String_Improvement_SideRight</key>
			<text>Rechts</text>
		</string>
		<string>
			<key>String_Improvement_SelectText</key>
			<text>Geben Sie einen Wert für {0} ein.</text>
		</string>
		<string>
			<key>Message_CharacterOptions_CannotLoadSetting</key>
			<text>Die Charakter-Einstellungen ({0}) konnten nicht gefunden werden. Standard-Einstellungen verwenden?</text>
		</string>
		<string>
			<key>MessageTitle_CharacterOptions_CannotLoadSetting</key>
			<text>Konfigurationsdatei nicht gefunden</text>
		</string>
		<string>
			<key>Message_CharacterOptions_CannotLoadCharacter</key>
			<text>Charakter kann ohne Konfigurationsdatei nicht geladen werden.</text>
		</string>
		<string>
			<key>MessageText_CharacterOptions_CannotLoadCharacter</key>
			<text>Charakter kann nicht geladen werden</text>
		</string>
		<string>
			<key>Label_Options_ComplexFormSkillsoft</key>
			<text>Komplexe-Form Talentsoft</text>
		</string>
		<string>
			<key>Button_EditExpense</key>
			<text>Aufwendungen bearbeiten</text>
		</string>
		<string>
			<key>Message_DeleteMetatypeQuality</key>
			<text>Wollen Sie diese Metatyp-Gabe wirklich für {0} entfernen?</text>
		</string>
		<string>
			<key>Label_Options_Force</key>
			<text>× Kraftstufe</text>
		</string>
		<string>
			<key>Label_Options_AnchoringFocus</key>
			<text>Verankerungsfokus</text>
		</string>
		<string>
			<key>Label_Options_BanishingFocus</key>
			<text>Verbannungsfokus</text>
		</string>
		<string>
			<key>Label_Options_BindingFocus</key>
			<text>Bindungsfokus</text>
		</string>
		<string>
			<key>Label_Options_CenteringFocus</key>
			<text>Zentrierungsfokus</text>
		</string>
		<string>
			<key>Label_Options_CounterspellingFocus</key>
			<text>Antimagiefokus</text>
		</string>
		<string>
			<key>Label_Options_InfusionFocus</key>
			<text>Infusionsfokus</text>
		</string>
		<string>
			<key>Label_Options_MaskingFocus</key>
			<text>Maskierungsfokus</text>
		</string>
		<string>
			<key>Label_Options_PowerFocus</key>
			<text>Kraftfokus</text>
		</string>
		<string>
			<key>Label_Options_SpellcastingFocus</key>
			<text>Zauberspruchfokus</text>
		</string>
		<string>
			<key>Label_Options_SummoningFocus</key>
			<text>Herbeirufungsfokus</text>
		</string>
		<string>
			<key>Label_Options_SustainingFocus</key>
			<text>Zauberspeicher (Fokus)</text>
		</string>
		<string>
			<key>Label_Options_SymbolicLinkFocus</key>
			<text>Symbolischer Verbindungsfokus</text>
		</string>
		<string>
			<key>Label_Options_WeaponFocus</key>
			<text>Waffenfokus</text>
		</string>
		<string>
			<key>Checkbox_Option_AllowExceedAttributeBP</key>
			<text>Dem Spieler erlauben, mehr als 50% der Punkte für Attribute auszugeben</text>
		</string>
		<string>
			<key>Checkbox_Option_UnrestrictedNuyen</key>
			<text>Der Charakter kann beliebig viele Punkte in Nuyen wandeln</text>
		</string>
		<string>
			<key>Tab_Calendar</key>
			<text>Kalender</text>
		</string>
		<string>
			<key>Button_AddWeek</key>
			<text>Wochen hinzufügen</text>
		</string>
		<string>
			<key>Button_EditWeek</key>
			<text>Woche bearbeiten</text>
		</string>
		<string>
			<key>Button_DeleteWeek</key>
			<text>Woche löschen</text>
		</string>
		<string>
			<key>String_WeekDisplay</key>
			<text>{0}: Monat {1}, Woche {2}</text>
		</string>
		<string>
			<key>Title_CalendarStart</key>
			<text>Kalender</text>
		</string>
		<string>
			<key>Label_CalendarStart</key>
			<text>Geben sie das Datum ein, bei dem der Kalender starten soll</text>
		</string>
		<string>
			<key>Label_Year</key>
			<text>Jahr:</text>
		</string>
		<string>
			<key>Label_Month</key>
			<text>Monat:</text>
		</string>
		<string>
			<key>Label_Week</key>
			<text>Woche:</text>
		</string>
		<string>
			<key>Button_AddImproevment</key>
			<text>Verbesserung &amp;hinzufügen</text>
		</string>
		<string>
			<key>Title_SelectSkillCategory</key>
			<text>Fertigkeitskategorie auswählen</text>
		</string>
		<string>
			<key>Title_CreateImprovement</key>
			<text>Verbesserung erstellen</text>
		</string>
		<string>
			<key>Label_ImprovementType</key>
			<text>Art der Verbesserung:</text>
		</string>
		<string>
			<key>Label_CreateImprovementValue</key>
			<text>Wert:</text>
		</string>
		<string>
			<key>Label_CreateImprovementExactly</key>
			<text>Exakt:</text>
		</string>
		<string>
			<key>Label_CreateImprovementMinimum</key>
			<text>Minimum:</text>
		</string>
		<string>
			<key>Label_CreateImprovementMaximum</key>
			<text>Maximum:</text>
		</string>
		<string>
			<key>Label_CreateImprovementAugmented</key>
			<text>Verstärkt:</text>
		</string>
		<string>
			<key>Label_CreateImprovementSelectedValue</key>
			<text>Gewählter Wert:</text>
		</string>
		<string>
			<key>Button_ChangeSelection</key>
			<text>Wert wählen</text>
		</string>
		<string>
			<key>Message_SelectItem</key>
			<text>Sie müssen einen Gegenstand ausgewählt haben, für den der Wert gesetzt werden soll</text>
		</string>
		<string>
			<key>MessageTitle_SelectItem</key>
			<text>Sie müssen einen gültigen Wert eingeben</text>
		</string>
		<string>
			<key>Message_ImprovementName</key>
			<text>Bitte geben sie eine Bezeichnung für die Verbesserung ein</text>
		</string>
		<string>
			<key>MessageTitle_ImprovementName</key>
			<text>Bezeichnung für die Verbesserung</text>
		</string>
		<string>
			<key>Checkbox_Active</key>
			<text>aktiv</text>
		</string>
		<string>
			<key>Message_DeleteImprovement</key>
			<text>Möchten sie diese Verbesserung wirklich löschen?</text>
		</string>
		<string>
			<key>Tip_Improvement_EditNotes</key>
			<text>Notizen bearbeiten</text>
		</string>
		<string>
			<key>Checkbox_CreateImprovementApplyToRating</key>
			<text>auf den Wert anwenden</text>
		</string>
		<string>
			<key>Node_SelectedAdvancedComplexForms</key>
			<text>Erweiterte Komplexe Formen</text>
		</string>
		<string>
			<key>Node_SelectedAREComplexForms</key>
			<text>ARE-Komplexe Formen</text>
		</string>
		<string>
			<key>Node_SelectedAutosoftComplexForms</key>
			<text>Autosoft-Komplexe Formen</text>
		</string>
		<string>
			<key>Node_SelectedCommonUseComplexForms</key>
			<text>Gewöhnliche-Nutzung-Komplexe Formen</text>
		</string>
		<string>
			<key>Node_SelectedHackingComplexForms</key>
			<text>Hacking-Komplexe Formen</text>
		</string>
		<string>
			<key>Node_SelectedMalwareComplexForms</key>
			<text>Schadsoftware-Komplexe Formen</text>
		</string>
		<string>
			<key>Node_SelectedSensorComplexForms</key>
			<text>Sensoren-Komplexe Formen</text>
		</string>
		<string>
			<key>Node_SelectedSkillsoftsComplexForms</key>
			<text>Talentsoft-Komplexe Formen</text>
		</string>
		<string>
			<key>Node_SelectedTacticalARComplexForms</key>
			<text>Taktische AR-Komplexe Formen</text>
		</string>
		<string>
			<key>Tab_Options_BPCosts</key>
			<text>GP-Kosten</text>
		</string>
		<string>
			<key>Label_Options_BPAttribute</key>
			<text>Attribute (pro Stufe)</text>
		</string>
		<string>
			<key>Label_Options_BPAttributeMax</key>
			<text>Zusatzkosten für Maximierung</text>
		</string>
		<string>
			<key>Label_Options_BPContact</key>
			<text>Connection (pro LOY/CON)</text>
		</string>
		<string>
			<key>Label_Options_BPMartialArt</key>
			<text>Kampfkunst (pro Stufe)</text>
		</string>
		<string>
			<key>Label_Options_BPMartialArtManeuver</key>
			<text>Kampfkunst Manöver</text>
		</string>
		<string>
			<key>Label_Options_BPSkillGroup</key>
			<text>Fertigkeitsgruppe (pro Stufe)</text>
		</string>
		<string>
			<key>Label_Options_BPActiveSkill</key>
			<text>Aktionsfertigkeit (pro Stufe)</text>
		</string>
		<string>
			<key>Label_Options_BPSkillSpecialization</key>
			<text>Spezialisierung der Aktionsfertigkeit</text>
		</string>
		<string>
			<key>Label_Options_BPKnowledgeSkill</key>
			<text>Wissensfertigkeit (pro Stufe)</text>
		</string>
		<string>
			<key>Label_Options_BPSpell</key>
			<text>Zaubersprüche (pro Spruch)</text>
		</string>
		<string>
			<key>Label_Options_BPFocus</key>
			<text>Fokus (pro Stufe)</text>
		</string>
		<string>
			<key>Label_Options_BPSpirit</key>
			<text>Geist/Sprite (pro Dienst)</text>
		</string>
		<string>
			<key>Label_Options_BPComplexForm</key>
			<text>Komplexe Form (pro Stufe)</text>
		</string>
		<string>
			<key>Label_Options_BPComplexFormOption</key>
			<text>Komplexe Form Optionen (pro Stufe)</text>
		</string>
		<string>
			<key>Label_SelectMentor_ChooseOne</key>
			<text>Wählen Sie einen Mentor:</text>
		</string>
		<string>
			<key>Title_ExportCharacter</key>
			<text>Charakter exportieren</text>
		</string>
		<string>
			<key>Label_ExportTo</key>
			<text>Exportieren nach:</text>
		</string>
		<string>
			<key>Menu_FileExport</key>
			<text>Exportieren</text>
		</string>
		<string>
			<key>Menu_RenameLocation</key>
			<text>Ort &amp;umbenennen</text>
		</string>
		<string>
			<key>Label_OtherCareerNuyen</key>
			<text>Karriere Nuyen:</text>
		</string>
		<string>
			<key>Checkbox_Expense_RefundNuyen</key>
			<text>Kostenerstattung (wird nicht zu den Karriere Einnahmen hinzuaddiert)</text>
		</string>
		<string>
			<key>Button_CreateStackedFocus</key>
			<text>Mehrfachfokus herstellen</text>
		</string>
		<string>
			<key>Message_CannotStackFoci</key>
			<text>Sie müssen mindestens 2 ungebundene Foki besitzen, um einen Mehrfachfokus erstellen zu können.</text>
		</string>
		<string>
			<key>Message_StackedFocusMinimum</key>
			<text>Ein Mehrfachfokus muss aus mindestens 2 Foki bestehen.</text>
		</string>
		<string>
			<key>MessageTitle_CannotStackFoci</key>
			<text>Mehrfachfoki kann nicht erstellt werden</text>
		</string>
		<string>
			<key>Message_DeleteStackedFocus</key>
			<text>Möchten Sie diesen Mehrfachfokus wirklich löschen?</text>
		</string>
		<string>
			<key>String_StackedFocus</key>
			<text>Mehrfachfokus</text>
		</string>
		<string>
			<key>String_SelectItemFocus</key>
			<text>Wählen Sie den Fokus, der zu dem Mehrfachfokus hinzugefügt werden soll. Beenden Sie diese Prozedur mit Abbruch.</text>
		</string>
		<!-- Added with Build 303 -->
		<string>
			<key>Message_StackedFocusForce</key>
			<text>Ein Mehrfachfokus kann zusammen gerechnet keine höhere Kraftstufe als 6 haben.</text>
		</string>
		<string>
			<key>String_SpellOverflowDamage</key>
			<text>Überlaufschaden</text>
		</string>
		<string>
			<key>String_SpellDamageValue</key>
			<text>Schadenswert</text>
		</string>
		<string>
			<key>String_SpellToxinDV</key>
			<text>Toxischer Schaden</text>
		</string>
		<string>
			<key>String_SpellDiseaseDV</key>
			<text>Krankheitsschaden</text>
		</string>
		<string>
			<key>String_SpellRadiationPower</key>
			<text>Strahlungskraft</text>
		</string>
		<string>
			<key>Checkbox_SoftwareRunning</key>
			<text>wird ausgeführt</text>
		</string>
		<string>
			<key>Checkbox_Option_CalculateCommlinkResponse</key>
			<text>Berechne de Kommlink-Prozessor anhand der laufenden Programme</text>
		</string>
		<string>
			<key>String_SpellDurationPermanentLong</key>
			<text>Permanent</text>
		</string>
		<string>
			<key>Menu_CreateSpell</key>
			<text>Zauberspruch &amp;erstellen</text>
		</string>
		<string>
			<key>Title_CreateSpell</key>
			<text>Zauberspruch erstellen</text>
		</string>
		<string>
			<key>Label_SpellOptions</key>
			<text>Zauberspruch Optionen:</text>
		</string>
		<string>
			<key>Checkbox_RestrictedTarget</key>
			<text>eingeschränktes Ziel</text>
		</string>
		<string>
			<key>Checkbox_VeryRestrictedTarget</key>
			<text>stark eingeschränktes Ziel</text>
		</string>
		<string>
			<key>Checkbox_CombatSpell1</key>
			<text>Direkt</text>
		</string>
		<string>
			<key>Checkbox_CombatSpell2</key>
			<text>Indirekt</text>
		</string>
		<string>
			<key>Checkbox_CombatSpell3</key>
			<text>Elementareffekt</text>
		</string>
		<string>
			<key>Checkbox_CombatSpell4</key>
			<text>Physischer Schaden</text>
		</string>
		<string>
			<key>Checkbox_CombatSpell5</key>
			<text>Geistiger Schaden</text>
		</string>
		<string>
			<key>Checkbox_DetectionSpell1</key>
			<text>Blickfeld</text>
		</string>
		<string>
			<key>Checkbox_DetectionSpell2</key>
			<text>Flächenzauber</text>
		</string>
		<string>
			<key>Checkbox_DetectionSpell3</key>
			<text>Psychisch</text>
		</string>
		<string>
			<key>Checkbox_DetectionSpell4</key>
			<text>Aktiv</text>
		</string>
		<string>
			<key>Checkbox_DetectionSpell5</key>
			<text>Passiv</text>
		</string>
		<string>
			<key>Checkbox_DetectionSpell6</key>
			<text>Einfache Entdeckung</text>
		</string>
		<string>
			<key>Checkbox_DetectionSpell7</key>
			<text>Komplexe Entdeckung</text>
		</string>
		<string>
			<key>Checkbox_DetectionSpell8</key>
			<text>Einfache Analyse</text>
		</string>
		<string>
			<key>Checkbox_DetectionSpell9</key>
			<text>Komplexe Analyse</text>
		</string>
		<string>
			<key>Checkbox_DetectionSpell10</key>
			<text>Aufdringliche Analyse</text>
		</string>
		<string>
			<key>Checkbox_DetectionSpell11</key>
			<text>Verbesserte Sinn</text>
		</string>
		<string>
			<key>Checkbox_DetectionSpell12</key>
			<text>Neuer Sinn</text>
		</string>
		<string>
			<key>Checkbox_DetectionSpell13</key>
			<text>Übersinnliche Wahrnehmung</text>
		</string>
		<string>
			<key>Checkbox_DetectionSpell14</key>
			<text>Erweiterter Flächenzauber</text>
		</string>
		<string>
			<key>Checkbox_HealthSpell1</key>
			<text>heilend</text>
		</string>
		<string>
			<key>Checkbox_HealthSpell2</key>
			<text>Erhöht die Initiativdurchgänge</text>
		</string>
		<string>
			<key>Checkbox_HealthSpell3</key>
			<text>kosmetischer Effekt</text>
		</string>
		<string>
			<key>Checkbox_HealthSpell4</key>
			<text>Negative Heilwirkung</text>
		</string>
		<string>
			<key>Checkbox_HealthSpell5</key>
			<text>eingeschränkter Effekt</text>
		</string>
		<string>
			<key>Checkbox_IllusionSpell1</key>
			<text>offensichtlich</text>
		</string>
		<string>
			<key>Checkbox_IllusionSpell2</key>
			<text>realistisch</text>
		</string>
		<string>
			<key>Checkbox_IllusionSpell3</key>
			<text>monosensorisch</text>
		</string>
		<string>
			<key>Checkbox_IllusionSpell4</key>
			<text>vollsensorisch</text>
		</string>
		<string>
			<key>Checkbox_IllusionSpell5</key>
			<text>Illusion verstecken oder verbergen</text>
		</string>
		<string>
			<key>Checkbox_ManipulationSpell1</key>
			<text>Umgebung</text>
		</string>
		<string>
			<key>Checkbox_ManipulationSpell2</key>
			<text>Beherrschung</text>
		</string>
		<string>
			<key>Checkbox_ManipulationSpell3</key>
			<text>Transformation</text>
		</string>
		<string>
			<key>Checkbox_ManipulationSpell4</key>
			<text>geringe Veränderung</text>
		</string>
		<string>
			<key>Checkbox_ManipulationSpell5</key>
			<text>starke Veränderung</text>
		</string>
		<string>
			<key>Checkbox_ManipulationSpell6</key>
			<text>Elementareffekt</text>
		</string>
		<string>
			<key>Message_SpellName</key>
			<text>Sie müssen einen neuen Namen für diesen Zauberspruch eingeben</text>
		</string>
		<string>
			<key>Message_SpellRestricted</key>
			<text>Sie müssen eine Einschränkung auswählen</text>
		</string>
		<string>
			<key>Message_CombatSpellRequirement1</key>
			<text>Sie müssen auswählen, ob der Zauberspruch direkt oder indirekt wirkt</text>
		</string>
		<string>
			<key>Message_CombatSpellRequirement2</key>
			<text>Sie müssen auswählen, ob der Zauberspruch geistigen oder körperlichen Schaden verursacht</text>
		</string>
		<string>
			<key>Message_DetectionSpellRequirement1</key>
			<text>Sie müssen mindestens eine Einschränkung auswählen</text>
		</string>
		<string>
			<key>Message_DetectionSpellRequirement2</key>
			<text>Sie müssen auswählen, ob der Zauberspruch aktiv oder passiv wirkt</text>
		</string>
		<string>
			<key>Message_IllusionSpellRequirement1</key>
			<text>Sie müssen auswählen, ob der Zauberspruch offensichtlich oder realistisch wirkt</text>
		</string>
		<string>
			<key>Message_IllusionSpellRequirement2</key>
			<text>Sie müssen auswählen, ob der Zauberspruch monosensorisch oder vollsensorisch wirkt</text>
		</string>
		<string>
			<key>Message_ManipulationSpellRequirement1</key>
			<text>Sie müssen auswählen, ob der Zauberspruch einen Transformations-/Beherrschungs-/Umgebungseffekt hat</text>
		</string>
		<string>
			<key>Message_ManipulationSpellRequirement2</key>
			<text>Sie müssen auswählen, ob der Zauberspruch eine geringe oder eine starke Veränderung hervorruft</text>
		</string>
		<string>
			<key>Checkbox_Option_AllowHigherStackedFoci</key>
			<text>Erlauben, dass ein Mehrfachfoki zusammengerechnet über Kraftstufe 6 hinaus generiert werden kann</text>
		</string>
		<!-- Version 311 -->
		<string>
			<key>Message_BurnStreetCred</key>
			<text>Möchten Sie wirklich 2 Straßenruf verbrennen um Ihren schlechten Ruf um 1 zu verringern?</text>
		</string>
		<string>
			<key>MessageTitle_BurnStreetCred</key>
			<text>Straßenruf verbrennen</text>
		</string>
		<string>
			<key>Label_StreetCred</key>
			<text>Straßenruf:</text>
		</string>
		<string>
			<key>Label_Notoriety</key>
			<text>Schlechter Ruf:</text>
		</string>
		<string>
			<key>Label_PublicAwareness</key>
			<text>Prominenz:</text>
		</string>
		<string>
			<key>Tip_BurnStreetCred</key>
			<text>2 Punkte Straßenruf verbrennen um schlechten Ruf um 1 zu reduzieren</text>
		</string>
		<string>
			<key>String_CareerKarma</key>
			<text>Karriere Karma</text>
		</string>
		<string>
			<key>String_StreetCred</key>
			<text>Straßenruf</text>
		</string>
		<string>
			<key>String_BurntStreetCred</key>
			<text>Straßenruf verbrennen</text>
		</string>
		<string>
			<key>Tip_StreetCred</key>
			<text>Straßenruf wird berechnet mit: Karma ÷ 10 (abgerundet). Kann vom Spielleiter verändert werden.</text>
		</string>
		<string>
			<key>Tip_Notoriety</key>
			<text>Schlechter Ruf wird typischerweise durch Taten beeinträchtigt und kann vom Spielleiter verändert werden. Schlechter Ruf kann um 1 verringert werden durch das Verbrennen von 2 Punkten Straßenruf.</text>
		</string>
		<string>
			<key>Tip_PublicAwareness</key>
			<text>Prominenz wird errechnet durch: (Straßenruf + schlechter Ruf) ÷ 3 (abgerundet). Kann vom Spielleiter verändert werden.</text>
		</string>
		<string>
			<key>String_Notoriety</key>
			<text>Schlechter Ruf</text>
		</string>
		<string>
			<key>Menu_SpecialReapplyImprovements</key>
			<text>Verbesserung nochmal anwenden</text>
		</string>
		<string>
			<key>Message_ConfirmReapplyImprovements</key>
			<text>Chummer wird versuchen alle verbesserbaren Gegenstände zu finden, um die erlaubten Verbesserungen wieder anzuwenden. Dies bedeutet, dass sich Attribute, Fertigkeiten oder andere Werte verändern können, wenn die Gegenstände so etwas mitbringen. Es wird empfohlen den Charakter vorher zu speichern, bevor sie diese Operation durchführen. Wollen Sie wirklich die Verbesserungen erneut anwenden?</text>
		</string>
		<string>
			<key>MessageTitle_ConfirmReapplyImprovements</key>
			<text>Verbesserung nochmal anwenden</text>
		</string>
		<string>
			<key>Title_SelectSpellCategory</key>
			<text>Spruchkategorie auswählen</text>
		</string>
		<!-- Version 317 -->
		<string>
			<key>Menu_BoltHole</key>
			<text>&amp;Unterschlupf</text>
		</string>
		<string>
			<key>Menu_Safehouse</key>
			<text>&amp;Geheime Unterkunft</text>
		</string>
		<string>
			<key>Label_SelectLifestyle_CostPerWeek</key>
			<text>Kosten pro Woche:</text>
		</string>
		<string>
			<key>Label_SelectGear_InherentProgram</key>
			<text>Anhaftendes Programm</text>
		</string>
		<!-- Version 320 -->
		<string>
			<key>String_DiceRoller_Standard</key>
			<text>Normaler Würfelpool</text>
		</string>
		<string>
			<key>String_DiceRoller_Large</key>
			<text>Großer Würfelpool</text>
		</string>
		<string>
			<key>String_DiceRoller_ReallyLarge</key>
			<text>Sehr großer Würfelpool</text>
		</string>
		<string>
			<key>Node_SelectedImprovements</key>
			<text>Verbesserungen</text>
		</string>
		<string>
			<key>Button_EditImprovement</key>
			<text>Verbesserung bearbeiten</text>
		</string>
		<!-- Version 321 -->
		<string>
			<key>Message_AdditionalMetamagicLimit</key>
			<text>Die maximale Anzahl an verfügbaren Metamagien errechnet sich durch MAG + Initiationsgrad</text>
		</string>
		<string>
			<key>Message_AdditionalEchoLimit</key>
			<text>Die maximale Anzahl an verfügbaren Echos errechnet sich durch RES + Wandlung</text>
		</string>
		<string>
			<key>Checkbox_Options_AlternateComplexFormCost</key>
			<text>Benutze alternative Kosten für Komplexe Formen (VN 42)</text>
		</string>
		<string>
			<key>Checkbox_Options_AllowCustomTransgenics</key>
			<text>Erlauben Bioware in Transgenetik zu wandeln (BT 96)</text>
		</string>
		<string>
			<key>Checkbox_Option_AllowEditPartOfBaseWeapon</key>
			<text>Waffenzubehör darf auch an nicht dafür vorgesehenen Stellen an den Waffen angebracht werden</text>
		</string>
		<string>
			<key>Checkbox_Option_AlternateMetatypeAttributeKarma</key>
			<text>Die gesteigerten Werte von Metamenschen kosten in der Bauphase Punkte</text>
		</string>
		<string>
			<key>Checkbox_Transgenic</key>
			<text>Gentech hinzufügen</text>
		</string>
		<!-- Version 323 -->
		<string>
			<key>String_Omae_NoData</key>
			<text>Keine Datei gefunden</text>
		</string>
		<string>
			<key>Message_Omae_CannotFindData</key>
			<text>Es wurden keine Informationen für diese Datei gefunden im System</text>
		</string>
		<string>
			<key>MessageTitle_Omae_CannotFindData</key>
			<text>Datei konnte nicht gefunden werden</text>
		</string>
		<string>
			<key>Message_Omae_CannotFindSheet</key>
			<text>Es wurden keine Informationen für dieses Charakterblatt gefunden im System</text>
		</string>
		<string>
			<key>MessageTitle_Omae_CannotFindSheet</key>
			<text>Charakterblatt konnte nicht gefunden werden</text>
		</string>
		<string>
			<key>MessageTitle_Omae_DeleteData</key>
			<text>Daten löschen</text>
		</string>
		<string>
			<key>Message_Omae_ConfirmData</key>
			<text>Wollen Sie wirklich diese Daten unwiderruflich aus dem OMAE-System löschen?</text>
		</string>
		<string>
			<key>Message_Omae_DataDeleted</key>
			<text>Datei gelöscht</text>
		</string>
		<string>
			<key>Message_Omae_DataDeleteError</key>
			<text>Beim Herunterladen der Datei ist ein Fehler aufgetreten. Versuchen Sie es später noch einmal.</text>
		</string>
		<string>
			<key>Message_Omae_DataDownloaded</key>
			<text>Datei erfolgreich heruntergeladen. Sie müssen Chummer neu starten, um die neuen Daten nutzen zu können.</text>
		</string>
		<string>
			<key>MessageTitle_Omae_DataDownloaded</key>
			<text>Datei erfolgreich heruntergeladen</text>
		</string>
		<string>
			<key>MessageTitle_Omae_DeleteSheet</key>
			<text>Charakterblatt löschen</text>
		</string>
		<string>
			<key>Message_Omae_ConfirmSheet</key>
			<text>Wollen Sie wirklich dieses Charakterblatt unwiderruflich aus dem OMAE-System löschen?</text>
		</string>
		<string>
			<key>Message_Omae_SheetDeleted</key>
			<text>Charakterblatt gelöscht</text>
		</string>
		<string>
			<key>Message_Omae_SheetDeleteError</key>
			<text>Beim runterladen des Charakterblattes ist ein Fehler aufgetreten. Versuchen Sie es später noch einmal.</text>
		</string>
		<string>
			<key>Message_Omae_SheetDownloaded</key>
			<text>Charakterblatt erfolgreich runtergeladen.</text>
		</string>
		<string>
			<key>MessageTitle_Omae_SheetDownloaded</key>
			<text>Charakterblatt erfolgreich runtergeladen</text>
		</string>
		<string>
			<key>Message_OmaeUpload_DataName</key>
			<text>Sie müssen einen Namen für diese Datei vergeben.</text>
		</string>
		<string>
			<key>MessageTitle_OmaeUpload_DataName</key>
			<text>Data-Datei Bezeichnung</text>
		</string>
		<string>
			<key>Message_OameUpload_DataDescription</key>
			<text>Bitte beschreiben Sie kurz, was für Daten diese Datei enthält.</text>
		</string>
		<string>
			<key>MessageTitle_OmaeUpload_DataDescription</key>
			<text>Data-Datei Beschreibung</text>
		</string>
		<string>
			<key>Message_OmaeUpload_DataSelectFiles</key>
			<text>Bitte wählen Sie eine Datei, die Sie hochladen möchten.</text>
		</string>
		<string>
			<key>Message_OmaeUpload_CannotUploadSheet</key>
			<text>Nur XSL und XSLT Dateien können hochgeladen werden.</text>
		</string>
		<string>
			<key>Message_OmaeUpload_SheetName</key>
			<text>Bitte geben Sie eine Bezeichnung für dieses Charakterblatt ein.</text>
		</string>
		<string>
			<key>MessageTitle_OmaeUpload_SheetName</key>
			<text>Charakterblatt Bezeichnung</text>
		</string>
		<string>
			<key>Message_OameUpload_SheetDescription</key>
			<text>Bitte geben Sie eine kurze Beschreibung für dieses Charakterblatt ein.</text>
		</string>
		<string>
			<key>MessageTitle_OmaeUpload_SheetDescription</key>
			<text>Charakterblatt Beschreibung</text>
		</string>
		<string>
			<key>Title_OmaeUploadData</key>
			<text>Selbsterstellte Inhalte in das OMAE-System hochladen</text>
		</string>
		<string>
			<key>Title_OmaeUploadSheet</key>
			<text>Charakterblatt in das OMAE-System hochladen</text>
		</string>
		<string>
			<key>Button_Omae_UploadData</key>
			<text>&amp;Dateien hochladen</text>
		</string>
		<string>
			<key>Message_DeleteArmorLocation</key>
			<text>Möchten Sie dieses Panzerungsset wirklich löschen? Alle enthaltenen Gegenstände werden in den Rüstungsreiter verschoben.</text>
		</string>
		<string>
			<key>Button_AddBundle</key>
			<text>Panzerungsset hinzufügen</text>
		</string>
		<string>
			<key>Button_EquipAll</key>
			<text>Gesamte Ausrüstung anlegen</text>
		</string>
		<string>
			<key>Button_UnEquipAll</key>
			<text>Gesamte Ausrüstung ablegen</text>
		</string>
		<string>
			<key>Tip_Power_DoublePoints</key>
			<text>Die Kraftpunktkosten für diese Kraft wurden erhöht, weil das Attribut um {0} über das Metatypmaximum gestiegen ist. Die gesteigerten Kosten beziehen sich nur auf die {0} Punkte, die über dem Maximum liegen.</text>
		</string>
		<string>
			<key>Message_OmaeUpload_UploadFailed</key>
			<text>Datei konnte nicht hochgeladen werden.</text>
		</string>
		<string>
			<key>Message_OmaeUpload_UploadComplete</key>
			<text>Datei erfolgreich hochgeladen. Vielen Dank für Ihren Beitrag.</text>
		</string>
		<string>
			<key>MessageTitle_OmaeUpload_UploadComplete</key>
			<text>Datei erfolgreich hochgeladen.</text>
		</string>
		<string>
			<key>String_Omae_NoSheets</key>
			<text>Kein Charakterblatt gefunden.</text>
		</string>
		<string>
			<key>Message_OmaeUpload_CannotUploadFile</key>
			<text>Nur Chummer Charakterdateien können hochgeladen werden.</text>
		</string>
		<string>
			<key>Message_OmaeUpload_SheetSelectFiles</key>
			<text>Sie müssen mindestens ein Charakterblatt auswählen für den Upload.</text>
		</string>
		<!-- Version 327 -->
		<string>
			<key>Message_Omae_NPCPackDownloaded</key>
			<text>NPC Paket runtergeladen.</text>
		</string>
		<string>
			<key>Checkbox_Option_AllowSkillDiceRolling</key>
			<text>Würfeltool für Fertigkeiten benutzen</text>
		</string>
		<string>
			<key>Tip_DiceRoller</key>
			<text>Würfeltool öffnen</text>
		</string>
		<!-- Version 330 -->
		<string>
			<key>Checkbox_Options_SingleDiceRoller</key>
			<text>Nur ein Würfelfenster zulassen</text>
		</string>
		<!-- Version 342 -->
		<string>
			<key>Checkbox_DiceRoller_CinematicGameplay</key>
			<text>Erfolg bei 4,5 und 6</text>
		</string>
		<string>
			<key>Menu_SpecialPossessLiving</key>
			<text>Lebendes Gefäß für Beherrschung/Besessenheit</text>
		</string>
		<string>
			<key>Menu_SpecialPossessInanimate</key>
			<text>Lebloses Gefäß für Beherrschung/Besessenheit</text>
		</string>
		<string>
			<key>MessageTitle_Possession</key>
			<text>Beherrschung/Besessenheit</text>
		</string>
		<string>
			<key>Message_VesselInCareerMode</key>
			<text>Das Gefäß muss sich im Karriere Modus befinden um beherrscht oder besessen zu sein.</text>
		</string>
		<string>
			<key>Message_PossessionSave</key>
			<text>Der Geist muss - bevor er an ein Gefäß gebunden wird - gespeichert werden. Wollen Sie nun speichern?</text>
		</string>
		<string>
			<key>String_Possessed</key>
			<text>Besessen</text>
		</string>
		<!-- Version 345 -->
		<string>
			<key>Checkbox_Metatype_PossessionTradition</key>
			<text>Beschworen durch eine auf Besessenheit basierenden Tradition</text>
		</string>
		<string>
			<key>Tip_Metatype_PossessionTradition</key>
			<text>Geister, die durch eine Besessenheit basierenden Tradition beschworen wurden, erhalten die mit der Besessenheit verbundenen Critterkräfte anstelle der Materialisierung</text>
		</string>
		<!-- Version 347 -->
		<string>
			<key>Message_DeleteArmorLocation</key>
			<text>Möchten Sie dieses Panzerungsset wirklich löschen? Alle beinhalteten Gegenstände werden zurück in die Hauptgruppe verschoben.</text>
		</string>
		<string>
			<key>Button_AddGroup</key>
			<text>Gruppe hinzufügen</text>
		</string>
		<string>
			<key>Message_DeleteImprovementGroup</key>
			<text>Wollen Sie wirklich diesen Container mit Verbesserungen löschen? Alle beinhalteten Verbesserungen werden zurück in die Hauptgruppe verschoben.</text>
		</string>
		<string>
			<key>Button_EnableAll</key>
			<text>Alle aktivieren</text>
		</string>
		<string>
			<key>Button_DisableAll</key>
			<text>Alle deaktivieren</text>
		</string>
		<string>
			<key>String_Roommates</key>
			<text>Mitbewohner</text>
		</string>
		<!-- Version 350 -->
		<string>
			<key>Label_SelectLifestyle_Roommates</key>
			<text>Mitbewohner:</text>
		</string>
		<string>
			<key>Menu_EditLifestyle</key>
			<text>Lebensstil &amp;bearbeiten</text>
		</string>
		<!-- Version  352 -->
		<string>
			<key>MenuItem_CreateCritter</key>
			<text>Critter erstellen</text>
		</string>
		<string>
			<key>Message_SelectCritterType</key>
			<text>Bitte wählen Sie erst eine Critter-Art.</text>
		</string>
		<string>
			<key>Message_UnknownCritterType</key>
			<text>Die Critter-Art {0} konnte nicht gefunden werden in den Data-Dateien</text>
		</string>
		<string>
			<key>MessageTitle_SelectCritterType</key>
			<text>Critter konnte nicht erstellt werden.</text>
		</string>
		<!-- Version 356 -->
		<string>
			<key>Checkbox_Option_CreateBackupOnCareer</key>
			<text>Kopie des Charakters erstellen, bevor er in den Karriere-Modus überführt wird</text>
		</string>
		<string>
			<key>Title_CreateMode</key>
			<text>Erstellungsmodus</text>
		</string>
		<string>
			<key>Message_CyberwareGear</key>
			<text>Diese Ausrüstung kann der gewählten Cyberware nicht hinzugefügt werden.</text>
		</string>
		<string>
			<key>MessageTitle_CyberwareGear</key>
			<text>Ausrüstung kann nicht hinzugefügt werden.</text>
		</string>
		<string>
			<key>String_ExpensePurchaseCyberwearGear</key>
			<text>Gekaufte Cyberwareausrüstung</text>
		</string>
		<string>
			<key>String_ExpenseSoldCyberwareGear</key>
			<text>Verkaufte Cyberwareausrüstung</text>
		</string>
		<string>
			<key>Message_WeaponGear</key>
			<text>Diese Ausrüstung kann der gewählten Waffenerweiterung nicht hinzugefügt werden.</text>
		</string>
		<string>
			<key>String_ExpensePurchaseWeaponGear</key>
			<text>Gekaufte Waffenausrüstung</text>
		</string>
		<string>
			<key>String_ExpenseSoldWeaponGear</key>
			<text>Verkaufte Waffenausrüstung</text>
		</string>
		<!-- Version 358 -->
		<string>
			<key>String_SkillCommand</key>
			<text>Befehl</text>
		</string>
		<string>
			<key>String_SkillDirectFire</key>
			<text>direkter Beschuss</text>
		</string>
		<string>
			<key>String_SkillArtificing</key>
			<text>Anschleichen</text>
		</string>
		<string>
			<key>String_SkillMetamagic</key>
			<text>Metamagie</text>
		</string>
		<string>
			<key>Tab_Options_Global</key>
			<text>Global</text>
		</string>
		<string>
			<key>Tab_Options_Character</key>
			<text>Charakter</text>
		</string>
		<string>
			<key>Tab_Options_Miscellaneous</key>
			<text>Verschiedenes</text>
		</string>
		<string>
			<key>Checkbox_Option_PrintLeadershipAlternates</key>
			<text>Alternative Führungsfertigkeiten anzeigen (aus dem "War!"-Regelwerk)</text>
		</string>
		<string>
			<key>Checkbox_Option_PrintArcanaAlternates</key>
			<text>Alternative Magiefertigkeiten anzeigen (aus dem "Straßenmagie"-Regelwerk)</text>
		</string>
		<!-- Version 360 -->
		<string>
			<key>Message_SelectVehicleLocation</key>
			<text>Bitte erst das Fahrzeug wählen, das dem Ort zugeordnet werden soll.</text>
		</string>
		<string>
			<key>Message_DeleteVehicleLocation</key>
			<text>Möchten Sie diesen Ort wirklich löschen? Die gesamte Ausrüstung dieses Ortes wird dann dem Fahrzeug zugeordnet.</text>
		</string>
		<!-- Version 363 -->
		<string>
			<key>Button_DiceRoller_RollMisses</key>
			<text>Fehlschläge noch einmal würfeln</text>
		</string>
		<!-- Version 365 -->
		<!-- Version 371 -->
		<string>
			<key>Menu_Main_Edit</key>
			<text>Bearbeiten</text>
		</string>
		<string>
			<key>Menu_EditCopy</key>
			<text>&amp;Kopieren</text>
		</string>
		<string>
			<key>Menu_EditPaste</key>
			<text>&amp;Einfügen</text>
		</string>
		<!-- Version 375 -->
		<string>
			<key>Message_CannotRemoveQualityWeapon</key>
			<text>Um diese durch eine Gabe erhaltene Waffe zu entfernen, müssen Sie die Gabe selbst entfernen.</text>
		</string>
		<string>
			<key>MessageTitle_CannotRemoveQualityWeapon</key>
			<text>Durch eine Gabe erhaltene Waffe kann nicht entfernt werden.</text>
		</string>
		<string>
			<key>Label_ActiveSkill</key>
			<text>aktive Fertigkeit:</text>
		</string>
		<string>
			<key>Menu_AddNaturalWeapon</key>
			<text>Natürliche Waffe erstellen</text>
		</string>
		<string>
			<key>Checkbox_Option_PrintNotes</key>
			<text>Notizen ausdrucken</text>
		</string>
		<string>
			<key>Checkbox_BlackMarketDiscount</key>
			<text>10% Schwarzmarkt-Rabatt</text>
		</string>
		<string>
			<key>Title_CreateNaturalWeapon</key>
			<text>Natürliche Waffe erstellen</text>
		</string>
		<!-- Version 377 -->
		<string>
			<key>String_Pet</key>
			<text>Haustier</text>
		</string>
		<string>
			<key>Tab_Pets</key>
			<text>Haustiere und Begleiter</text>
		</string>
		<string>
			<key>Button_AddPet</key>
			<text>Haustier &amp;hinzufügen</text>
		</string>
		<!-- Version 380 -->
		<string>
			<key>Message_ConntAddComplexFormOptionLimit</key>
			<text>Diese komplexe Form kann aufgrund ihrer Wertung nicht über mehr als {0} Optionen verfügen.</text>
		</string>
		<!-- Version  -->
		<string>
			<key>Checkbox_CritterPowerCount</key>
			<text>Zählt zum maximalen Critter-Kraftlevel dazu</text>
		</string>
		<string>
			<key>Tip_Metatype_BloodSpirit</key>
			<text>Alle Blutgeister werden mit aktiver Blutgeist-Metamagie beschworen und erhalten zusätzliche Critter-Kräfte</text>
		</string>
		<string>
			<key>Checkbox_Metatype_BloodSpirit</key>
			<text>Blutgeist</text>
		</string>
		<!-- Version 396 -->
		<string>
			<key>Checkbox_BaseArmor</key>
			<text>Teil der Standardrüstung</text>
		</string>
		<string>
			<key>Checkbox_DoNotAffectMaximum</key>
			<text>Beeinflusst nicht das Metatype-Maximum</text>
		</string>
		<string>
			<key>String_ExpenseVehicleRetrofit</key>
			<text>{0}, in Retro-Optik</text>
		</string>
		<string>
			<key>String_Retrofit</key>
			<text>Ein Fahrzeug auf Retrolook umzubauen kostet einen Anteil der Basiskosten des Fahrzeuges. Bitte geben Sie den Prozentanteil an.</text>
		</string>
		<!-- Version 401 -->
		<string>
			<key>Checkbox_Option_AllowObsolescentUpgrade</key>
			<text>Antiquierte Fahrzeuge dürfen ebenso wie Auslaufmodelle nachgerüstet werden.</text>
		</string>
		<string>
			<key>String_QuickeningKarma</key>
			<text>Wie viel Karma wollen Sie für das intensivieren von {0} ausgeben?</text>
		</string>
		<string>
			<key>Button_QuickenSpell</key>
			<text>Spruch intensivieren</text>
		</string>
		<string>
			<key>Message_ConfirmKarmaExpenseQuickeningMetamagic</key>
			<text>Möchten Sie wirklich {0} Karma ausgeben um {1} zu intensivieren??</text>
		</string>
		<string>
			<key>String_ExpenseQuickenMetamagic</key>
			<text>Intensiviert</text>
		</string>
		<!-- Version 403 -->
		<string>
			<key>Menu_SpecialAddBiowareSuite</key>
			<text>Bioware Zusammenstellung hinzufügen</text>
		</string>
		<string>
			<key>Menu_SpecialCreateBiowareSuite</key>
			<text>Bioware Zusammenstellung erstellen</text>
		</string>
		<string>
			<key>Checkbox_Option_AllowBiowareSuites</key>
			<text>Bioware Zusammenstellung erlauben</text>
		</string>
		<string>
			<key>Title_SelectBiowareSuite</key>
			<text>Bioware Zusammenstellung auswählen</text>
		</string>
		<string>
			<key>Label_SelectBiowareSuite_PartsInSuite</key>
			<text>Komponenten der Bioware Zusammenstellung:</text>
		</string>
		<string>
			<key>Title_CreateBiowareSuite</key>
			<text>Erstelle Bioware Zusammenstellung</text>
		</string>
		<string>
			<key>Message_DeleteWeaponLocation</key>
			<text>Möchten Sie diesen Ort wirklich löschen? Die gesamte Ausrüstung wird in den Hauptcontainer verschoben.</text>
		</string>
		<!-- Version 405 -->
		<string>
			<key>Menu_NameGear</key>
			<text>Ausrüstung benennen</text>
		</string>
		<string>
			<key>Message_SelectGearName</key>
			<text>Ausrüstung, die benannt werden soll, muss vorher ausgewählt werden.</text>
		</string>
		<string>
			<key>String_GearName</key>
			<text>Geben Sie den Namen für die Ausrüstung ein (oder Feld leer lassen, um eine Benennung zu löschen).</text>
		</string>
		<!-- Version 408 -->
		<string>
			<key>Checkbox_Option_FreeSpiritPowerPointsMAG</key>
			<text>Frei Geister erhalten ihre Kraftpunkte basierend auf ihrem MAG Attribut, nicht Edge</text>
		</string>
		<!-- Version 413 -->
		<string>
			<key>String_SkillFilterRatingZero</key>
			<text>Zeige aktive Fertigkeiten Stufe = 0</text>
		</string>
		<string>
			<key>Checkbox_DiceRoller_RushedJob</key>
			<text>Hastige Arbeit (Patzer bei 1 und 2)</text>
		</string>
		<!-- Version 416 -->
		<string>
			<key>Button_ChangeStartWeek</key>
			<text>Startdatum ändern</text>
		</string>
		<string>
			<key>Checkbox_Option_SpecialAttributeKarmaLimit</key>
			<text>Spezialattribute (EDG, MAG, RES) werden während der Charaktererschaffung nicht dem 50% Limit für Attribute angerechnet</text>
		</string>
		<!-- Version 418 -->
		<string>
			<key>Message_DeletePACKSKit</key>
			<text>Möchten Sie wirklich das selbsterstellte PACKS Kit {0} löschen?</text>
		</string>
		<!-- Version 423 -->
		<string>
			<key>Checkbox_Options_ErgonomicProgramLimit</key>
			<text>Ergonomische Programme beeinflussen die Prozessorleistung des Kommlinks nicht (UN114)</text>
		</string>
		<string>
			<key>Checkbox_Option_TechnomancerAllowAutosoft</key>
			<text>Technomancer dürfen Autosofts als Komplexe Form wählen</text>
		</string>
		<!-- Version 425 -->
		<string>
			<key>Checkbox_Commlinks</key>
			<text>Zeige nur Kommlinks</text>
		</string>
		<string>
			<key>Checkbox_ActiveCommlink</key>
			<text>Kommlink aktivieren</text>
		</string>
		<string>
			<key>Tip_ActiveCommlink</key>
			<text>Dieses ausgewählte Kommlink als das gerade aktive markieren. Die Matrixinitiative wird mit diesem Kommlink berechnet.</text>
		</string>
		<!-- Version 429 -->
		<string>
			<key>Menu_SpecialBPAvailLimit</key>
			<text>Maximale BP ändern</text>
		</string>
		<string>
			<key>Menu_SpecialConvertToFreeSprite</key>
			<text>In freien Geist konvertieren</text>
		</string>
		<!-- Version 430 -->
		<string>
			<key>String_SpellRangeLineOfInfluence</key>
			<text>LoI</text>
		</string>
		<string>
			<key>Node_SelectedGeomancyRituals</key>
			<text>Rituale</text>
		</string>
		<!-- Version 439 -->
		<string>
			<key>Label_EssenceConsumption</key>
			<text>Verbrauchte Essenz</text>
		</string>
		<string>
			<key>Label_Cyberware</key>
			<text>Cyberware:</text>
		</string>
		<string>
			<key>Label_Bioware</key>
			<text>Bioware:</text>
		</string>
		<string>
			<key>Label_EssenceHole</key>
			<text>Verlorene Essenz:</text>
		</string>
		<string>
			<key>Label_Options_EssenceDecimals</key>
			<text>Auf wie vielen Stellen hinter dem Komma soll für die Essenz-Berechnung gerundet werden?</text>
		</string>
		<!-- Version 445 -->
		<string>
			<key>String_Break</key>
			<text>Gruppe auftrennen</text>
		</string>
		<string>
			<key>Label_Options_DefaultCharacterSheet</key>
			<text>Standard Charakterbogen:</text>
		</string>
		<string>
			<key>Menu_Main_DumpshockThread</key>
			<text>&amp;Zum offiziellen Forum</text>
		</string>
		<!-- Version 449 -->
		<string>
			<key>Button_Options_RestoreDefaults</key>
			<text>Auf Standard zurücksetzen</text>
		</string>
		<string>
			<key>Message_Options_RestoreDefaults</key>
			<text>Wollen Sie den Inhalt dieses Reiters wirklich auf die Standardwerte zurücksetzen?</text>
		</string>
		<string>
			<key>MessageTitle_Options_RestoreDefaults</key>
			<text>Auf Standard zurücksetzen</text>
		</string>
		<string>
			<key>Message_Update_MultipleInstances</key>
			<text>Chummer kann ein vorhandenes Update nicht einspielen, während mehrere Instanzen des Programmes laufen. Bitte schließen Sie die anderen Instanzen und führen Sie das Update noch einmal aus.</text>
		</string>
		<!-- Version 453 -->
		<string>
			<key>Label_Options_PDFApplicationPath</key>
			<text>Pfad zum PDF-Betrachter:</text>
		</string>
		<string>
			<key>Label_Options_PDFLocation</key>
			<text>Pfad zur PDF-Datei:</text>
		</string>
		<string>
			<key>Label_Options_PDFOffset</key>
			<text>Seitenversatz:</text>
		</string>
		<string>
			<key>Button_Options_PDFTest</key>
			<text>Test - Seite 5 öffnen</text>
		</string>
		<string>
			<key>Checkbox_Options_DatesIncludeTime</key>
			<text>Zu Ausgaben soll die Uhrzeit angezeigt werden</text>
		</string>
		<!-- Version 455 -->
		<string>
			<key>Checkbox_Options_BreakSkillGroupsInCreateMode</key>
			<text>Erlauben, während der Charaktererstellung Fertigkeitsgruppen aufzutrennen</text>
		</string>
		<string>
			<key>String_ExpensePurchaseCyberwareSuite</key>
			<text>Gekauftes Cyberware-Set</text>
		</string>
		<string>
			<key>Message_IncorrectGameVersion_SR4</key>
			<text>Diese Sicherungsdatei ist für Shadowrun 4 vorgesehen, während diese Version von Chummer für Shadowrun 5 ist. Bitte benutze die Version für Shadowrun 4 von Chummer, um diese Datei zu öffnen.</text>
		</string>
		<string>
			<key>Message_IncorrectGameVersion_SR5</key>
			<text>Diese Sicherungsdatei ist für Shadowrun 5 vorgesehen, während diese Version von Chummer für Shadowrun 4 ist. Bitte benutze die Version für Shadowrun 5 von Chummer, um diese Datei zu öffnen.</text>
		</string>
		<string>
			<key>MessageTitle_IncorrectGameVersion</key>
			<text>Falsche Spiel-Edition</text>
		</string>
		<string>
			<key>String_SpellExtended</key>
			<text>Ausgedehnt</text>
		</string>
		<string>
			<key>Label_DiceRoller_Threshold</key>
			<text>Mindestwurf:</text>
		</string>
		<string>
			<key>String_DiceRoller_Success</key>
			<text>Erfolg</text>
		</string>
		<string>
			<key>String_DiceRoller_Failure</key>
			<text>Fehlschlag</text>
		</string>
		<string>
			<key>Checkbox_Options_LocalisedUpdatesOnly</key>
			<text>Lade Aktualisierungen nur in der von mir gewählten Sprache.</text>
		</string>
		<string>
			<key>Checkbox_Option_PrintToFileFirst</key>
			<text>Linux Druckfehler-Fix nutzen</text>
		</string>
		<string>
			<key>Label_Options_BrowserVersion</key>
			<text>Internet-Explorer-Version für Vorschau</text>
		</string>
		<string>
			<key>Checkbox_Aerodynamic</key>
			<text>Aerodynamisch</text>
		</string>
		<string>
			<key>Checkbox_SelectSpell_ExtendedSpell</key>
			<text>Ausgedehnter Spruch (SR5 285)</text>
		</string>
		<string>
			<key>Tip_SelectSpell_ExtendedSpell</key>
			<text>Sprüche mit ausgedehnter Reichweite haben eine Reichweite von (Kraft × MAG × 10) Metern aber einen um +2 erhöhten Entzugswert.</text>
		</string>
		<string>
			<key>String_BuyWithKarma</key>
			<text>Mit Karma kaufen</text>
		</string>
		<string>
			<key>String_Points</key>
			<text>Punkte</text>
		</string>
		<string>
			<key>String_Priority</key>
			<text>Priorität</text>
		</string>
		<string>
			<key>String_Special</key>
			<text>Spezial</text>
		</string>
		<string>
			<key>String_SpecialAttributes</key>
			<text>Spezialattribute</text>
		</string>
		<string>
			<key>Label_SpecialAttributes</key>
			<text>Spezialattribute:</text>
		</string>
		<string>
			<key>String_SpecialAttributePoints</key>
			<text>Spezialattributpunkte</text>
		</string>
		<string>
			<key>String_AttributePoints</key>
			<text>Attributpunkte</text>
		</string>
		<string>
			<key>String_Metamagic</key>
			<text>Metamagie</text>
		</string>
		<string>
			<key>String_Echo</key>
			<text>Echo</text>
		</string>
		<string>
			<key>String_Art</key>
			<text>Kunst</text>
		</string>
		<string>
			<key>String_Ritual</key>
			<text>Ritual</text>
		</string>
		<string>
			<key>String_Enchantment</key>
			<text>Verzauberung</text>
		</string>
		<string>
			<key>String_Enhancement</key>
			<text>Verbesserung</text>
		</string>
		<string>
			<key>Label_Metamagic</key>
			<text>Metamagie:</text>
		</string>
		<string>
			<key>Label_Echo</key>
			<text>Echo:</text>
		</string>
		<string>
			<key>Label_Art</key>
			<text>Kunst:</text>
		</string>
		<string>
			<key>Label_Ritual</key>
			<text>Ritual:</text>
		</string>
		<string>
			<key>Label_Enchantment</key>
			<text>Verzauberung:</text>
		</string>
		<string>
			<key>Label_Enhancement</key>
			<text>Verbesserung:</text>
		</string>
		<string>
			<key>String_MartialArtsCount</key>
			<text>Kampfkünste</text>
		</string>
		<string>
			<key>String_TechniquesCount</key>
			<text>Techniken</text>
		</string>
		<string>
			<key>String_SkillPoints</key>
			<text>Fertigkeitspunkte</text>
		</string>
		<string>
			<key>String_SkillGroupPoints</key>
			<text>Punkte für Fertigkeitsgruppen</text>
		</string>
		<string>
			<key>String_Spells</key>
			<text>Zaubersprüche</text>
		</string>
		<string>
			<key>String_ComplexForms</key>
			<text>Stufe der komplexen Form</text>
		</string>
		<string>
			<key>Label_Bonus</key>
			<text>Bonus:</text>
		</string>
		<string>
			<key>Label_Accuracy</key>
			<text>Präzision</text>
		</string>
		<string>
			<key>Label_DeviceRating</key>
			<text>Gerätestufe</text>
		</string>
		<string>
			<key>Label_Attack</key>
			<text>Angriff</text>
		</string>
		<string>
			<key>Label_Sleaze</key>
			<text>Schleicher</text>
		</string>
		<string>
			<key>Label_DataProcessing</key>
			<text>Datenverarb:</text>
		</string>
		<string>
			<key>Label_ArmorShort</key>
			<text>Name:</text>
		</string>
		<string>
			<key>Label_ArmorValueShort</key>
			<text>Panzerung:</text>
		</string>
		<string>
			<key>Label_ArmorLong</key>
			<text>Panzerungswert:</text>
		</string>
		<string>
			<key>Label_PriorityHeritage</key>
			<text>Metatyp:</text>
		</string>
		<string>
			<key>Label_PriorityTalent</key>
			<text>Magie oder Resonanz:</text>
		</string>
		<string>
			<key>Label_PriorityAttributes</key>
			<text>Attribute:</text>
		</string>
		<string>
			<key>Label_PrioritySkills</key>
			<text>Fertigkeiten:</text>
		</string>
		<string>
			<key>Label_PriorityResources</key>
			<text>Ressourcen:</text>
		</string>
		<string>
			<key>Label_Location</key>
			<text>Ort:</text>
		</string>
		<string>
			<key>Label_Archtype</key>
			<text>Archetyp:</text>
		</string>
		<string>
			<key>String_Contacts</key>
			<text>Kontakte</text>
		</string>
		<string>
			<key>String_ArmorEncumbrance</key>
			<text>Belastung durch Panzerung</text>
		</string>
		<string>
			<key>String_MountSide</key>
			<text>Seite</text>
		</string>
		<string>
			<key>String_MountInternal</key>
			<text>Intern</text>
		</string>
		<string>
			<key>String_MountStock</key>
			<text>Schulterstütze</text>
		</string>
		<string>
			<key>MessageTitle_DeleteGrade</key>
			<text>Kann nicht gelöscht werden</text>
		</string>
		<string>
			<key>Message_DeleteGrade</key>
			<text>Sie müssen den höchsten Grad zuerst entfernen.</text>
		</string>
		<string>
			<key>Message_DeleteLimitModifier</key>
			<text>Möchten Sie diesen Limit Modifikator wirklich löschen?</text>
		</string>
		<string>
			<key>Message_DeleteInitiateGrade</key>
			<text>Möchten Sie diesen Initiatengrad und alle damit verbundenen Boni wirklich löschen?</text>
		</string>
		<string>
			<key>Message_DeleteSubmersionGrade</key>
			<text>Möchten Sie diesen Wandlungsgrad und alle damit verbundenen Boni wirklich löschen?</text>
		</string>
		<string>
			<key>Message_DeleteArt</key>
			<text>Möchten Sie diese Kunst wirklich löschen?</text>
		</string>
		<string>
			<key>Message_DeleteEnhancement</key>
			<text>Möchten Sie diese Verbesserung wirklich löschen?</text>
		</string>
		<string>
			<key>Message_CannotDeleteLimitModifier</key>
			<text>Sie müssen die Quelle dieses Modifikators löschen, um dieses Element zu löschen.</text>
		</string>
		<string>
			<key>MessageTitle_CannotDeleteLimitModifier</key>
			<text>Kann nicht gelöscht werden</text>
		</string>
		<string>
			<key>MessageTitle_SelectLimitModifier</key>
			<text>Limit Modifikator auswählen</text>
		</string>
		<string>
			<key>Message_PositiveQualityMoreThanNegativeQuality</key>
			<text>Sie können nicht mehr für Vorteile und Nachteile ausgeben.</text>
		</string>
		<string>
			<key>Message_PrioritySpellLimit</key>
			<text>Die Anzahl Sprüche darf durch die ausgewählte Talentpriorität definierte Anzahl nicht überschreiten.</text>
		</string>
		<string>
			<key>Message_PriorityComplexFormLimit</key>
			<text>Die Anzahl an komplexen Formen darf die durch die ausgewählte Talentpriorität definierte Anzahl nicht überschreiten.</text>
		</string>
		<string>
			<key>Message_InvalidAttributeExcess</key>
			<text>{0} über erlaubten Attributpunkten</text>
		</string>
		<string>
			<key>Message_InvalidSpecialExcess</key>
			<text>{0} über erlaubten Spezialattributpunkten</text>
		</string>
		<string>
			<key>Message_InvalidSkillGroupExcess</key>
			<text>{0} über erlaubten Punkten für Fertigkeitsgruppen</text>
		</string>
		<string>
			<key>Message_InvalidActiveSkillExcess</key>
			<text>{0} über erlaubten Aktionsfertigkeitspunkten</text>
		</string>
		<string>
			<key>Message_InvalidKnowledgeSkillExcess</key>
			<text>{0} über erlaubten Wissensfertigkeitspunkten</text>
		</string>
		<string>
			<key>Message_ExtraNuyen</key>
			<text>Sie haben {0} verfügbar, aber ist Ihnen nur erlaubt, {1} in den Karrieremodus zu übertragen. Sind Sie sicher, dass sie diese extra Nuyen verlieren möchten?</text>
		</string>
		<string>
			<key>MessageTitle_ExtraNuyen</key>
			<text>Extra Nuyen</text>
		</string>
		<string>
			<key>Message_NotEnoughMagic</key>
			<text>Sie haben nicht genug Magie für diese Verbesserung.</text>
		</string>
		<string>
			<key>MessageTitle_NotEnoughMagic</key>
			<text>Nicht genug Magie</text>
		</string>
		<string>
			<key>Message_ConfirmKarmaandNuyenExpense</key>
			<text>Sind Sie sicher, dass sie Karma und Nuyen ausgeben wollen um {0} auf {1} zu verbessern, für {2} Karma und {3} Nuyen?</text>
		</string>
		<string>
			<key>Message_UndoNotHighestGrade</key>
			<text>Sie müssen zuerst die Einträge für Initiatengrade oberhalb dieses rückgängig machen.</text>
		</string>
		<string>
			<key>MessageTitle_NotHighestGrade</key>
			<text>Sie können diesen Eintrag nicht entfernen</text>
		</string>
		<string>
			<key>String_SpellAlchemical</key>
			<text>Alchemistisch</text>
		</string>
		<string>
			<key>String_ExpenseLearnTechnique</key>
			<text>Erlernte Technik</text>
		</string>
		<string>
			<key>String_Schooling</key>
			<text>Ausbildung</text>
		</string>
		<string>
			<key>String_DescAlchemicalPreparation</key>
			<text>Alchemistisches Erzeugnis</text>
		</string>
		<string>
			<key>String_DescAdept</key>
			<text>Adept</text>
		</string>
		<string>
			<key>String_DescAnchored</key>
			<text>Verankert</text>
		</string>
		<string>
			<key>String_DescBlood</key>
			<text>Blut</text>
		</string>
		<string>
			<key>String_DescContractual</key>
			<text>Vertraglich</text>
		</string>
		<string>
			<key>String_DescGeomancy</key>
			<text>Geomantie</text>
		</string>
		<string>
			<key>String_DescMaterialLink</key>
			<text>Materielle Verbindung</text>
		</string>
		<string>
			<key>String_DescMinion</key>
			<text>Diener</text>
		</string>
		<string>
			<key>String_DescOrganicLink</key>
			<text>Biologische Verbindung</text>
		</string>
		<string>
			<key>String_DescSpell</key>
			<text>Zauber</text>
		</string>
		<string>
			<key>String_DescSpotter</key>
			<text>Späher</text>
		</string>
		<string>
			<key>Label_ValAugmented</key>
			<text>Wert (Verb)</text>
		</string>
		<string>
			<key>Tip_OptionsUnarmedSkillImprovements</key>
			<text>Aktivierung dieser Hausregel erlaubt es Schlagringen, von Boni zu profitieren, die waffenlosen Kampf beeinflussen, inklusive DK Boni.</text>
		</string>
		<string>
			<key>Tip_OptionsIgnoreArt</key>
			<text>Aktivierung dieser Hausregel erlaubt es, alle Anforderungen an Metamagie, Verbesserungen, Verzauberungen und Rituale zu ignorieren, die in Straßengrimoire beschrieben sind.</text>
		</string>
		<string>
			<key>Tip_OptionsCyberlegMovement</key>
			<text>Aktivierung dieser Hausregel erlaubt es Charakteren mit zwei Cyberbeinen die Geschicklichkeit der Cyberbeine als Modifikator für die Laufgeschwindigkeit zu benutzen.</text>
		</string>
		<string>
			<key>Tip_OptionsExceptionalNotMaxed</key>
			<text>Aktivierung dieser Hausregel erlaubt es, bis zu zwei Attribute und das Metatyp-Limit zu steigern, wenn eines der Attribute durch Außergewöhnliches Attribut gesteigert wurde.</text>
		</string>
		<string>
			<key>Tip_OptionsUsePointsOnBrokenGroups</key>
			<text>Aktivierung dieser Hausregel erlaubt es, Fertigkeitspunkte auf Fertigkeiten zu verteilen, die zu einer aufgelösten Fertigkeitsgruppe gehören.</text>
		</string>
		<string>
			<key>Tip_OptionsAllowInitiation</key>
			<text>Aktivierung dieser Hausregel erlaubt es, bei der Charaktererschaffung Initiations- und Wandlungsränge zu erwerben.</text>
		</string>
		<string>
			<key>Label_FreeSkills</key>
			<text>Verfügbare Fertigkeitspunkte:</text>
		</string>
		<string>
			<key>Label_FreeSkillGroups</key>
			<text>Verfügbare Punkte für Fertigkeitsgruppen:</text>
		</string>
		<string>
			<key>Label_TraditionName</key>
			<text>Name:</text>
		</string>
		<string>
			<key>Label_SpiritCombat</key>
			<text>Kampf:</text>
		</string>
		<string>
			<key>Label_SpiritDetection</key>
			<text>Wahrnehmung:</text>
		</string>
		<string>
			<key>Label_SpiritHealth</key>
			<text>Heilung:</text>
		</string>
		<string>
			<key>Label_SpiritIllusion</key>
			<text>Illusion:</text>
		</string>
		<string>
			<key>Label_SpiritManipulation</key>
			<text>Manipulation:</text>
		</string>
		<string>
			<key>Node_SelectedEnchantments</key>
			<text>Verzauberungen</text>
		</string>
		<string>
			<key>Tab_Limits</key>
			<text>Limits</text>
		</string>
		<string>
			<key>String_AddLimitModifier</key>
			<text>Limit Modifikator hinzufügen</text>
		</string>
		<string>
			<key>String_EnterLimitModifier</key>
			<text>Limit Modifikator eingeben</text>
		</string>
		<string>
			<key>Node_Physical</key>
			<text>Körperlich</text>
		</string>
		<string>
			<key>Node_Mental</key>
			<text>Geistig</text>
		</string>
		<string>
			<key>Node_Social</key>
			<text>Sozial</text>
		</string>
		<string>
			<key>Node_Astral</key>
			<text>Astral</text>
		</string>
		<string>
			<key>String_LimitPhysicalShort</key>
			<text>Körperlich</text>
		</string>
		<string>
			<key>String_LimitMentalShort</key>
			<text>Geistig</text>
		</string>
		<string>
			<key>String_LimitSocialShort</key>
			<text>Sozial</text>
		</string>
		<string>
			<key>Checkbox_InitiationSchooling</key>
			<text>Ausbildung (-10%)</text>
		</string>
		<string>
			<key>Button_AddInitiateGrade</key>
			<text>Initiatengrad hinzufügen</text>
		</string>
		<string>
			<key>Button_AddSubmersionGrade</key>
			<text>Wandlungsgrad hinzufügen</text>
		</string>
		<string>
			<key>Tip_ArmorDegradationPlus</key>
			<text>Panzerungswert reparieren</text>
		</string>
		<string>
			<key>Tip_ArmorDegradationMinus</key>
			<text>Panzerungswert beschädigen</text>
		</string>
		<string>
			<key>Label_AdeptWayDiscount</key>
			<text>Zur Kostensenkung vorgesehene gebundene Foki des beschrittenen Adeptenweges:</text>
		</string>
		<string>
			<key>Label_SummaryEssence</key>
			<text>Essenz</text>
		</string>
		<string>
			<key>Label_OtherMatrixInitVRCold</key>
			<text>Matrix Initiative (Kalt):</text>
		</string>
		<string>
			<key>Label_OtherMatrixInitVRHot</key>
			<text>Matrix Initiative (Heiß):</text>
		</string>
		<string>
			<key>Label_OtherRiggingInit</key>
			<text>Rigger Initiative (AR):</text>
		</string>
		<string>
			<key>Label_OtherArmor</key>
			<text>Panzerung:</text>
		</string>
		<string>
			<key>Tip_OtherArmor</key>
			<text>Nur der höchste einzelne Panzerungswert wird auf die Panzerung angerechnet.</text>
		</string>
		<string>
			<key>Label_CMArmor</key>
			<text>Panzerung:</text>
		</string>
		<string>
			<key>Message_Metatype_SelectTalent</key>
			<text>Sie müssen ein Talent auswählen, um fortfahren zu können.</text>
		</string>
		<string>
			<key>MessageTitle_Metatype_SelectTalent</key>
			<text>Wähle ein Talent</text>
		</string>
		<string>
			<key>Message_Metatype_SelectSkill</key>
			<text>Sie müssen eine Fertigkeit/Fertigkeitsgruppe auswählen, um fortfahren zu können.</text>
		</string>
		<string>
			<key>MessageTitle_Metatype_SelectSkill</key>
			<text>Wählen sie eine Fertigkeit/Fertigkeitsgruppe</text>
		</string>
		<string>
			<key>Checkbox_Options_MayBuyQualities</key>
			<text>Kann Vorteile kaufen (RC 40)</text>
		</string>
		<string>
			<key>Checkbox_Options_ContactPoints</key>
			<text>Connection-Punkte anstatt fester Anzahl von Connections (RC 40)</text>
		</string>
		<string>
			<key>Checkbox_Options_UseLogging</key>
			<text>Benutze Debug Logging</text>
		</string>
		<string>
			<key>Checkbox_Options_LicenseRestricted</key>
			<text>Jeden eingeschränkten Gegenstand Lizensieren lassen.</text>
		</string>
		<string>
			<key>Checkbox_Options_IgnoreArt</key>
			<text>Ignoriere Anforderungen für Künste aus dem Straßengrimoire</text>
		</string>
		<string>
			<key>Checkbox_Options_CyberlegMovement</key>
			<text>Werte von Cyberbeinen für Bewegung verwenden</text>
		</string>
		<string>
			<key>Checkbox_Options_ExceptionalAttributes</key>
			<text>Attributpunkte können für außergewöhnliche Attribute ausgegeben werden</text>
		</string>
		<string>
			<key>Checkbox_Options_ExceptionalNotMaxed</key>
			<text>Exceptional attributes not at cap, are not maxed</text>
		</string>
		<string>
			<key>Checkbox_Options_PointsOnBrokenGroups</key>
			<text>Benutze Fertigkeitspunkte für aufgelöste Fertigkeitsgruppen</text>
		</string>
		<string>
			<key>Checkbox_Options_AllowInitiation</key>
			<text>Erlaube Initiation/Wandlung im Erschaffungsmodus</text>
		</string>
		<string>
			<key>Checkbox_Options_ExtendAnyDetectionSpell</key>
			<text>Wahrnehmungszauber als Variante mit erweiterter Reichweite zulassen (SM 165)</text>
		</string>
		<string>
			<key>Checkbox_Options_DroneArmorMultiplier</key>
			<text>Begrenze Drohnen Panzerungsverbesserung auf Drohnen-Panzerung</text>
		</string>
		<string>
			<key>Checkbox_Options_SpecialKarmaCost</key>
			<text>Karmakosten zum Erhöhen von Spezialattributen werden bei Essenzverlust nicht reduziert</text>
		</string>
		<string>
			<key>Checkbox_Options_IgnoreComplexFormLimit</key>
			<text>Maximum für komplexe Formen im Karrieremodus ignorieren</text>
		</string>
		<string>
			<key>Label_SelectAdvancedLifestyle_Qualities</key>
			<text>Lebensstiloptionen</text>
		</string>
		<string>
			<key>Label_SelectAdvancedLifestyle_Lifestyle</key>
			<text>Lebensstil:</text>
		</string>
		<string>
			<key>String_SelectBP_PrioritySummary</key>
			<text>Geben Sie die maximale Verfügbarkeit ein, mit der Ihr Charakter erschaffen werden soll.</text>
		</string>
		<string>
			<key>String_PowerPoint</key>
			<text>Kraftpunkt</text>
		</string>
		<string>
			<key>Label_SelectComplexForm_Target</key>
			<text>Ziel:</text>
		</string>
		<string>
			<key>Label_SelectComplexForm_Duration</key>
			<text>Dauer:</text>
		</string>
		<string>
			<key>Label_SelectComplexForm_FV</key>
			<text>Schwund:</text>
		</string>
		<string>
			<key>Checkbox_SelectSpell_Alchemical</key>
			<text>Alchemistisches Erzeugnis (SR5 305)</text>
		</string>
		<string>
			<key>String_Improvement_SelectLimitNamed</key>
			<text>Wählen Sie ein Limit, das von {0} betroffen ist.</text>
		</string>
		<string>
			<key>String_Improvement_SelectLimit</key>
			<text>Wählen Sie ein betroffenes Limit</text>
		</string>
		<string>
			<key>String_CustomItem_SelectText</key>
			<text>Geben Sie einen Namen für diesen Gegenstand an.</text>
		</string>
		<string>
			<key>Message_Improvement_EmptySelectionList</key>
			<text>Für diesen Effekt konnten keine passenden Elemente ausgewählt werden!</text>
		</string>
		<string>
			<key>Message_Improvement_EmptySelectionListNamed</key>
			<text>Es konnten keine geeigneten Elemente ausgewählt werden, die sich auf {0} auswirken!</text>
		</string>
		<string>
			<key>String_MetamagicSkillBase</key>
			<text>Basierend auf Ihrer Talentauswahl dürfen Sie {0} auswählen.</text>
		</string>
		<string>
			<key>Message_Metatype_Duplicate</key>
			<text>Sie können die gleiche Fertigkeit nicht zweifach auswählen.</text>
		</string>
		<string>
			<key>MessageTitle_Metatype_Duplicate</key>
			<text>Duplizierte Auswahl</text>
		</string>
		<string>
			<key>Label_Condition</key>
			<text>Zustand:</text>
		</string>
		<string>
			<key>Message_ConfirmKarmaExpenseSkillSpecialization</key>
			<text>Sind Sie sicher, dass Sie {0} Karma für eine Fertigkeitsspezialisierung ausgeben wollen?</text>
		</string>
		<string>
			<key>String_ExpenseLearnSpecialization</key>
			<text>Erlernte Spezialisierung</text>
		</string>
		<string>
			<key>Tip_Skill_AddSpecialization</key>
			<text>Spezialisierung für {0} Karma hinzufügen</text>
		</string>
		<string>
			<key>Label_CounterspellingDice</key>
			<text>Antimagie Würfel</text>
		</string>
		<string>
			<key>Label_SpellDefenceIndirectDodge</key>
			<text>Indirektes Ausweichen</text>
		</string>
		<string>
			<key>Label_SpellDefenceIndirect</key>
			<text>Indirektes Widerstehen</text>
		</string>
		<string>
			<key>Label_SpellDefenceDirectSoakMana</key>
			<text>Direktes Widerstehen - Mana</text>
		</string>
		<string>
			<key>Label_SpellDefenceDirectSoakPhysical</key>
			<text>Direktes Widerstehen - Körperlich</text>
		</string>
		<string>
			<key>Label_SpellDefenceDetection</key>
			<text>Wahrnehmungszauber</text>
		</string>
		<string>
			<key>Label_SpellDefenceDecAttBOD</key>
			<text>Attribut verringern (KON)</text>
		</string>
		<string>
			<key>Label_SpellDefenceDecAttSTR</key>
			<text>Attribut verringern (STR)</text>
		</string>
		<string>
			<key>Label_SpellDefenceDecAttAGI</key>
			<text>Attribut verringern (GES)</text>
		</string>
		<string>
			<key>Label_SpellDefenceDecAttREA</key>
			<text>Attribut verringern (REA)</text>
		</string>
		<string>
			<key>Label_SpellDefenceDecAttLOG</key>
			<text>Attribut verringern (LOG)</text>
		</string>
		<string>
			<key>Label_SpellDefenceDecAttWIL</key>
			<text>Attribut verringern (WIL)</text>
		</string>
		<string>
			<key>Label_SpellDefenceDecAttINT</key>
			<text>Attribut verringern (INT)</text>
		</string>
		<string>
			<key>Label_SpellDefenceDecAttCHA</key>
			<text>Attribut verringern (CHA)</text>
		</string>
		<string>
			<key>Label_SpellDefenceIllusionMana</key>
			<text>Illusion - Mana</text>
		</string>
		<string>
			<key>Label_SpellDefenceIllusionPhysical</key>
			<text>Illusion - Körperlich</text>
		</string>
		<string>
			<key>Label_SpellDefenceManipMental</key>
			<text>Manipulation - Geistig</text>
		</string>
		<string>
			<key>Label_SpellDefenceManipPhysical</key>
			<text>Manipulation - Körperlich</text>
		</string>
		<!-- Advanced Programs Region -->
		<string>
			<key>Label_SummaryAINormalPrograms</key>
			<text>Normale Programme</text>
		</string>
		<string>
			<key>Label_SummaryAIAdvancedPrograms</key>
			<text>Fortgeschrittene Programme</text>
		</string>
		<string>
			<key>Label_Options_NewAIProgram</key>
			<text>Neues Programm (KI)</text>
		</string>
		<string>
			<key>Label_Options_NewAIAdvancedProgram</key>
			<text>Neues fortgeschrittenes Programm (KI)</text>
		</string>
		<!-- Advanced Programs Tab -->
		<string>
			<key>Tab_AdvancedPrograms</key>
			<text>Fortgeschrittene Programme</text>
		</string>
		<string>
			<key>Label_AIProgramsAdvancedPrograms</key>
			<text>KI Programme und fortgeschrittene Programme</text>
		</string>
		<string>
			<key>Button_AddProgram</key>
			<text>Programm hinzufügen</text>
		</string>
		<string>
			<key>String_Requires</key>
			<text>Benötigt:</text>
		</string>
		<string>
			<key>Node_SelectedAIPrograms</key>
			<text>KI Programme und fortgeschrittene Programme</text>
		</string>
		<!-- End Region-->
		<!-- Select AI Program Window -->
		<string>
			<key>Title_SelectAIProgram</key>
			<text>KI Programm oder fortgeschrittenes Programm auswählen</text>
		</string>
		<string>
			<key>Message_SelectAIProgram_AdvancedProgramRequirement</key>
			<text>Sie erfüllen nicht alle Anforderungen für dieses fortgeschrittene Programm. Die folgenden Programme müssen gelernt werden: </text>
		</string>
		<string>
			<key>MessageTitle_SelectAIProgram_AdvancedProgramRequirement</key>
			<text>Anforderung des fortgeschrittenen Programms</text>
		</string>
		<string>
			<key>Checkbox_SelectAIProgram_LimitList</key>
			<text>Nur Fortgeschrittene Programme anzeigen, die ich wählen kann.</text>
		</string>
		<string>
			<key>Message_DeleteAIProgram</key>
			<text>Möchten Sie dieses Programm wirklich löschen?</text>
		</string>
		<!-- End Region -->
		<string>
			<key>String_ExpenseLearnProgram</key>
			<text>Erlernte KI Programme</text>
		</string>
		<!-- End Region -->
		<string>
			<key>Message_DroneIllegalDowngrade</key>
			<text>Die folgenden {0} Drohnen haben Downgrades durch die Attribute zu weit gesenkt werden:</text>
		</string>
		<string>
			<key>String_Search</key>
			<text>Suche:</text>
		</string>
		<string>
			<key>String_All</key>
			<text>Alle</text>
		</string>
		<string>
			<key>String_OverPriorityPoints</key>
			<text>{0} von {1}: {2} Karma</text>
		</string>
		<string>
			<key>Label_Weapons</key>
			<text>Waffen:</text>
		</string>
		<string>
			<key>String_Initiative</key>
			<text>{0} +{1}W6</text>
		</string>
		<string>
			<key>String_MatrixInitiative</key>
			<text>{0} + DV +{1}W6</text>
		</string>
		<string>
			<key>String_MatrixInitiativeLong</key>
			<text>{0} + Datenverarbeitung +{1}W6</text>
		</string>
		<string>
			<key>String_AttributeESSLong</key>
			<text>Essenz</text>
		</string>
		<string>
			<key>String_AttributeESSShort</key>
			<text>ESS</text>
		</string>
		<string>
			<key>Label_Roster_File_Name</key>
			<text>Dateiname:</text>
		</string>
		<string>
			<key>Tab_Roster_Description</key>
			<text>Beschreibung</text>
		</string>
		<string>
			<key>Tab_Roster_Concept</key>
			<text>Konzept</text>
		</string>
		<string>
			<key>Tab_Roster_Background</key>
			<text>Hintergrund</text>
		</string>
		<string>
			<key>Menu_FilePrintPreview</key>
			<text>&amp;Druckvorschau</text>
		</string>
		<string>
			<key>String_MetamagicSkills</key>
			<text>{0} {1} Fertigkeit(en) die auf Stufe {2} beginnt</text>
		</string>
		<string>
			<key>Label_About</key>
			<text>Über</text>
		</string>
		<string>
			<key>Button_Add</key>
			<text>Hinzufügen</text>
		</string>
		<string>
			<key>Message_DeleteCalendarWeek</key>
			<text>Möchten Sie diesen Kalendereintrag wirklich löschen?</text>
		</string>
		<string>
			<key>String_Attack</key>
			<text>Angriff</text>
		</string>
		<string>
			<key>Label_SumtoTenAttributes</key>
			<text>Attribute:</text>
		</string>
		<string>
			<key>Label_Biography</key>
			<text>Biographie:</text>
		</string>
		<string>
			<key>Label_SkillGroup_Broken</key>
			<text>Gebrochen</text>
		</string>
		<string>
			<key>Tab_Roster_CharacterNotes</key>
			<text>Charakternotizen</text>
		</string>
		<string>
			<key>Label_SelectAdvancedLifestyle_Base_Comforts</key>
			<text>[{0}/{1}]</text>
		</string>
		<string>
			<key>String_DataProcessing</key>
			<text>Datenverarbeitung</text>
		</string>
		<string>
			<key>Node_SelectAdvancedLifestyle_Entertainments</key>
			<text>Unterhaltungen</text>
		</string>
		<string>
			<key>String_Error</key>
			<text>Fehler</text>
		</string>
		<string>
			<key>Label_Exit</key>
			<text>Verlassen</text>
		</string>
		<string>
			<key>MessageTitle_ExtraPoints</key>
			<text>Extra Punkte</text>
		</string>
		<string>
			<key>Label_File</key>
			<text>Datei</text>
		</string>
		<string>
			<key>Tab_Roster_GameNotes</key>
			<text>Spielnotizen</text>
		</string>
		<string>
			<key>Label_Handedness</key>
			<text>Händigkeit:</text>
		</string>
		<string>
			<key>Label_Help</key>
			<text>Hilfe</text>
		</string>
		<string>
			<key>Label_InitiativeDice</key>
			<text>Initiativwürfel</text>
		</string>
		<string>
			<key>Label_SelectAdvancedLifestyle_Base_Lifestyle</key>
			<text>[{0}/{1}]</text>
		</string>
		<string>
			<key>String_Limit</key>
			<text>Limit:</text>
		</string>
		<string>
			<key>Label_SumtoTenTalent</key>
			<text>Magie oder Resonanz:</text>
		</string>
		<string>
			<key>Label_SumtoTenHeritage</key>
			<text>Metatyp:</text>
		</string>
		<string>
			<key>String_Name</key>
			<text>Name</text>
		</string>
		<string>
			<key>Button_Next</key>
			<text>Nächste</text>
		</string>
		<string>
			<key>MessageTitle_NoContactFound</key>
			<text>Keine verfügbaren Connections gefunden</text>
		</string>
		<string>
			<key>Label_Options_PDFParameters</key>
			<text>PDF Parameter:</text>
		</string>
		<string>
			<key>Checkbox_Options_UseCalculatedPublicAwareness</key>
			<text>Prominenz sollte sein (Straßenruf + schlechter Ruf /3)</text>
		</string>
		<string>
			<key>Label_SelectAdvancedLifestyle_Rating</key>
			<text>Stufe:</text>
		</string>
		<string>
			<key>Button_Remove</key>
			<text>Entfernen</text>
		</string>
		<string>
			<key>Button_Reset</key>
			<text>Zurücksetzen</text>
		</string>
		<string>
			<key>Label_SumtoTenResources</key>
			<text>Ressourcen:</text>
		</string>
		<string>
			<key>Button_Viewer_SaveAsPdf</key>
			<text>Speichere als PDF</text>
		</string>
		<string>
			<key>Label_VehicleSeats</key>
			<text>Sitze:</text>
		</string>
		<string>
			<key>String_SecondChance</key>
			<text>Zweite Chance</text>
		</string>
		<string>
			<key>Label_SelectAdvancedLifestyle_Base_Security</key>
			<text>[{0}/{1}]</text>
		</string>
		<string>
			<key>String_KnowledgeSkillFilterAll</key>
			<text>Zeige alle Wissensfertigkeiten</text>
		</string>
		<string>
			<key>String_SkillFilterBrokenSkillGroup</key>
			<text>Zeige aktive Fertigkeiten in gebrochenen Fertigkeitsgruppen</text>
		</string>
		<string>
			<key>String_KnowledgeSkillFilterRatingZero</key>
			<text>Zeige Wissensfertigkeiten Stufe = 0</text>
		</string>
		<string>
			<key>String_KnowledgeSkillFilterRatingAboveZero</key>
			<text>Zeige Wissensfertigkeiten Stufe &gt; 0</text>
		</string>
		<string>
			<key>String_KnowledgeSkillFilterTotalRatingAboveZero</key>
			<text>Zeige Wissensfertigkeiten mit Gesamtwert &gt; 0</text>
		</string>
		<string>
			<key>String_SkillFilterNoSkillGroup</key>
			<text>Zeile nicht gruppierte aktive Fertigkeiten</text>
		</string>
		<string>
			<key>Label_SumtoTenSkills</key>
			<text>Fertigkeiten:</text>
		</string>
		<string>
			<key>String_Sleaze</key>
			<text>Schleicher</text>
		</string>
		<string>
			<key>Button_Sort</key>
			<text>Sortieren</text>
		</string>
		<string>
			<key>String_SpellResistanceDice</key>
			<text>Zauberwiderstand-Würfel</text>
		</string>
		<string>
			<key>Label_Vehicles</key>
			<text>Fahrzeuge</text>
		</string>
		<string>
			<key>Message_DeleteExoticSkill</key>
			<text>Möchten Sie diese exotische Fertigkeit wirklich löschen?</text>
		</string>
		<string>
			<key>Message_SelectQuality_RequireESSAbove</key>
			<text>Essenz über {0}: Sie haben {1}</text>
		</string>
		<string>
			<key>Message_SelectQuality_RequireESSBelow</key>
			<text>Essenz unter {0}: Sie haben {1}</text>
		</string>
		<string>
			<key>InitRoller_Header</key>
			<text>Initiativwürfel Ergebnisse</text>
		</string>
		<string>
			<key>Label_Open</key>
			<text>Öffnen</text>
		</string>
		<string>
			<key>Label_Powertrain</key>
			<text>Antrieb:</text>
		</string>
		<string>
			<key>Label_SelectBP_StartingKarma</key>
			<text>Anfangs-Karma</text>
		</string>
		<string>
			<key>String_SumtoTen</key>
			<text>Zehn-Punkte-Option</text>
		</string>
		<string>
			<key>String_ActionInterrupt</key>
			<text>Unterbrechung (-5 Initiative)</text>
		</string>
		<string>
			<key>Label_SummaryRituals</key>
			<text>Rituale</text>
		</string>
		<string>
			<key>Label_SelectAdvancedLifestyle_Base_Neighborhood</key>
			<text>[{0}/{1}]</text>
		</string>
		<string>
			<key>Label_SelectAdvancedLifestyle_UnusedLP</key>
			<text>Ungen. LP:</text>
		</string>
		<string>
			<key>Label_SelectBP_SumToX</key>
			<text>Zehn-Punkte-Option</text>
		</string>
		<string>
			<key>String_LifestyleFreeNuyen</key>
			<text>Im Lebensstil enthalten</text>
		</string>
		<string>
			<key>Node_SelectAdvancedLifestyle_FreeMatrixGrids</key>
			<text>Freie Matrix-Gitter</text>
		</string>
		<string>
			<key>Title_ListView</key>
			<text>Listenansicht</text>
		</string>
		<string>
			<key>Title_Browse</key>
			<text>Durchblättern</text>
		</string>
		<string>
			<key>Label_PowerLevels</key>
			<text>Stufe:</text>
		</string>
		<string>
			<key>Power_SortAction</key>
			<text>Handlung</text>
		</string>
		<string>
			<key>String_PowerFilterAll</key>
			<text>Zeige alle Kräfte</text>
		</string>
		<string>
			<key>String_PowerFilterRatingAboveZero</key>
			<text>Zeige aktive Kräfte mit Stufe &gt; 0</text>
		</string>
		<string>
			<key>String_PowerFilterRatingZero</key>
			<text>Zeige Kräfte mit Stufe = 0</text>
		</string>
		<string>
			<key>Label_SummaryPreparations</key>
			<text>Alchemistische Zauber</text>
		</string>
		<string>
			<key>Checkbox_Contact_Family</key>
			<text>Familie</text>
		</string>
		<string>
			<key>Checkbox_Options_PrintFreeExpenses</key>
			<text>Freie Karma und Nuyen Ausgaben ausdrucken</text>
		</string>
		<string>
			<key>Label_Contact_HobbiesVice</key>
			<text>Hobbys/Laster:</text>
		</string>
		<string>
			<key>Label_Contact_PersonalLife</key>
			<text>Lebensumstände:</text>
		</string>
		<string>
			<key>Button_ToggleSourcebooks</key>
			<text>Alle Bücher ein-/ausschalten</text>
		</string>
		<string>
			<key>Label_DiceRoller_Sum</key>
			<text>Summe:</text>
		</string>
		<string>
			<key>Label_DroneModSlots</key>
			<text>Halterungen:</text>
		</string>
		<string>
			<key>Label_FiringMode</key>
			<text>Feuermodus:</text>
		</string>
		<string>
			<key>Label_Options_QiFocus</key>
			<text>Qi-Fokus</text>
		</string>
		<string>
			<key>Label_Roster_Settings_File</key>
			<text>Konfigurationsdatei:</text>
		</string>
		<string>
			<key>Menu_ValidCharacter</key>
			<text>Prüfe Charaktergültigkeit</text>
		</string>
		<string>
			<key>Menu_AddWeaponMount</key>
			<text>Waffenhalterung hinzufügen</text>
		</string>
		<string>
			<key>Message_MissingSourceBooks_Title</key>
			<text>Fehlende Bücher</text>
		</string>
		<string>
			<key>MessageTitle_CharacterOptions_OpenOptions</key>
			<text>Keine Konfigurationsdatei gefunden</text>
		</string>
		<string>
			<key>String_AttributeDEPLong</key>
			<text>Mächtigkeit</text>
		</string>
		<string>
			<key>Tip_Skill_Cannot_Default</key>
			<text>Du kannst diese Fertigkeit nicht improvisieren.</text>
		</string>
		<string>
			<key>String_WeaponMounts</key>
			<text>Waffenhalterungen</text>
		</string>
		<string>
			<key>String_Quality</key>
			<text>Gabe</text>
		</string>
		<string>
			<key>String_MountNone</key>
			<text>Keine</text>
		</string>
		<string>
			<key>String_Metavariant</key>
			<text>Metavariante</text>
		</string>
		<string>
			<key>String_Metatype</key>
			<text>Metatyp</text>
		</string>
		<string>
			<key>String_MartialArt</key>
			<text>Kampfkunst</text>
		</string>
		<string>
			<key>String_Loading_Characters</key>
			<text>Lade Charaktere ...</text>
		</string>
		<string>
			<key>String_FreeSpells</key>
			<text>Freie Zauber</text>
		</string>
		<string>
			<key>String_FreeCFs</key>
			<text>Freie Komplexe Formen</text>
		</string>
		<string>
			<key>String_DamageResistance</key>
			<text>Schadenswiderstand</text>
		</string>
		<string>
			<key>MessageTitle_ValidCharacter</key>
			<text>Bestätige Charakter Gültigkeit</text>
		</string>
		<string>
			<key>Message_ValidCharacter</key>
			<text>Der Charakter ist gültig und kann in den Karrieremodus überführt werden.</text>
		</string>
		<string>
			<key>Label_Options_NuyenDecimalsMaximum</key>
			<text>Maximale Anzahl anzuzeigender Nuyen-Dezimalstellen:</text>
		</string>
		<string>
			<key>Label_Options_NuyenDecimalsMinimum</key>
			<text>Minimale Anzahl anzuzeigender Nuyen-Dezimalstellen:</text>
		</string>
		<string>
			<key>Label_Options_NewKnoSpecialization</key>
			<text>Neue Wissensfertigkeit-Spezialisierung</text>
		</string>
		<string>
			<key>Label_FreeContactPoints</key>
			<text>Verbleibende freie Connection-Punkte:</text>
		</string>
		<string>
			<key>Checkbox_ShowFreeEntries</key>
			<text>Zeige freie Einträge</text>
		</string>
		<string>
			<key>Menu_ToggleFavorite</key>
			<text>&amp;Favorit umschalten</text>
		</string>
		<string>
			<key>Treenode_Roster_FavouriteCharacters</key>
			<text>Favorisierte Charaktere</text>
		</string>
		<string>
			<key>Treenode_Roster_RecentCharacters</key>
			<text>Letzte Charaktere</text>
		</string>
		<string>
			<key>Menu_Close</key>
			<text>&amp;Schließe diesen Charakter</text>
		</string>
		<string>
			<key>Menu_Delete</key>
			<text>Aus dieser Liste &amp;löschen</text>
		</string>
		<string>
			<key>Menu_Sort</key>
			<text>Diese Liste &amp;alphabetisch sortieren</text>
		</string>
		<string>
			<key>Button_ContactsExpansionToggle</key>
			<text>Alle &amp;Erweitern/Reduzieren</text>
		</string>
		<string>
			<key>Node_UnequippedModularCyberware</key>
			<text>Unausgerüstete Modulare Cyberware</text>
		</string>
		<string>
			<key>Menu_EditWeaponMount</key>
			<text>Waffenhalterung &amp;bearbeiten</text>
		</string>
		<string>
			<key>String_ShowAll</key>
			<text>Alles Zeigen</text>
		</string>
		<string>
			<key>String_LifeModule</key>
			<text>Lebensmodul</text>
		</string>
		<string>
			<key>String_Life_Module</key>
			<text>Lebensmodul</text>
		</string>
		<string>
			<key>String_SpellCategory</key>
			<text>Zauberkategorie</text>
		</string>
		<string>
			<key>Enum_ManualOperation</key>
			<text>Manuelle Bedienung</text>
		</string>
		<string>
			<key>Enum_Skill</key>
			<text>Charakter Fertigkeit</text>
		</string>
		<string>
			<key>Enum_RemoteOperated</key>
			<text>Fernsteuerung - Geschütze [LOG]</text>
		</string>
		<string>
			<key>Enum_GunneryCommandDevice</key>
			<text>Fernsteuerung - Geschütze [GES]</text>
		</string>
		<string>
			<key>Label_Options_AlchemicalFocus</key>
			<text>Alchemiefokus</text>
		</string>
		<string>
			<key>Label_Options_DisenchantingFocus</key>
			<text>Entzauberungsfokus</text>
		</string>
		<string>
			<key>Label_Options_RitualSpellcastingFocus</key>
			<text>Ritualfokus</text>
		</string>
		<string>
			<key>Label_Options_FlexibleSignatureFocus</key>
			<text>Signaturschleier (Fokus)</text>
		</string>
		<string>
			<key>Label_Options_SpellShapingFocus</key>
			<text>Formungsfokus</text>
		</string>
		<string>
			<key>Label_SelectAdvancedLifestyle_Tenant</key>
			<text>Hauptmieter</text>
		</string>
		<string>
			<key>Label_SelectAdvancedLifestyle_LPContribution</key>
			<text>Trägt zu Lebensstilpunkten bei</text>
		</string>
		<string>
			<key>Message_File_Cannot_Be_Accessed</key>
			<text>Chummer5 kann nicht schreibend auf die Datei zugreifen. Stellen Sie sicher, dass die Berechtigung zum Schreiben in den Speicherort vorhanden ist und dass die Datei derzeit nicht verwendet wird.</text>
		</string>
		<string>
			<key>String_PushTheLimit</key>
			<text>Die Grenzen sprengen</text>
		</string>
		<string>
			<key>String_SeizeTheInit</key>
			<text>Die Initiative ergreifen</text>
		</string>
		<string>
			<key>String_Blitz</key>
			<text>Blitzangriff</text>
		</string>
		<string>
			<key>String_CloseCall</key>
			<text>Das war knapp</text>
		</string>
		<string>
			<key>String_DeadManTrigger</key>
			<text>Späte Rache</text>
		</string>
		<string>
			<key>Message_FailedLoad</key>
			<text>Diese Datei konnte aufgrund des folgenden XML-Fehlers nicht geladen werden:\n{0}</text>
		</string>
		<string>
			<key>Message_FailedSave</key>
			<text>Diese Datei konnte aufgrund des folgenden XML-Fehlers nicht gespeichert werden:\n{0}</text>
		</string>
		<string>
			<key>MessageTitle_FailedLoad</key>
			<text>Konnte nicht Laden</text>
		</string>
		<string>
			<key>MessageTitle_FailedSave</key>
			<text>Konnte nicht Speichern</text>
		</string>
		<string>
			<key>MessageTitle_OverCapacityLimit</key>
			<text>Über Kapazitätsgrenze</text>
		</string>
		<string>
			<key>String_Immune</key>
			<text>Immun</text>
		</string>
		<string>
			<key>Message_OutdatedChummerSave</key>
			<text>Diese Datei wurde in einer späteren Version von Chummer ({0}) als Ihrer aktuellen Version von Chummer ({1}) erstellt.\nDiese Datei wird möglicherweise nicht richtig geladen und es wird dringend empfohlen, dass Sie auf die neueste Version von Chummer aktualisieren.\nSind Sie sicher, dass Sie diesen Charakter weiter laden möchten?</text>
		</string>
		<string>
			<key>Checkbox_Options_UseLifeModule</key>
			<text>Lebensmodule verfügbar</text>
		</string>
		<string>
			<key>Checkbox_Option_AllowMysadPowerPointCareer</key>
			<text>Erlaube Magieradepten Kraftpunkte im Karrieremodus zu kaufen</text>
		</string>
		<string>
			<key>Checkbox_Option_DontRoundEssenceInternally</key>
			<text>Runde Essenz nur zu Anzeigezwecken, nicht für interne Berechnungen</text>
		</string>
		<string>
			<key>Checkbox_Options_ContactMultiplier</key>
			<text>Überschreibe Connection-Punkte Charisma Multiplikator</text>
		</string>
		<string>
			<key>Checkbox_Options_KnowledgeMultiplier</key>
			<text>Überschreibe Wissensfertigkeitenpunkte (INT+LOG) Multiplikator</text>
		</string>
		<string>
			<key>Checkbox_Options_SearchInCategoryOnly</key>
			<text>Suchen in Auswahlformularen ist auf die aktuelle Kategorie beschränkt</text>
		</string>
		<string>
			<key>Checkbox_Options_UseTotalValueForFreeContacts</key>
			<text>Freie Connection-Punkte werden mit verbesserten CHA Wert berechnet.</text>
		</string>
		<string>
			<key>Label_Contact_PreferredPayment</key>
			<text>Bevorzugte Zahlung:</text>
		</string>
		<string>
			<key>Label_SelectAdvancedLifestyle_TrustFund</key>
			<text>Treuhandfond</text>
		</string>
		<string>
			<key>Menu_KarmaValue</key>
			<text>Berechne Karmawert</text>
		</string>
		<string>
			<key>Label_CyberlimbAGI</key>
			<text>Geschicklichkeit (GES):</text>
		</string>
		<string>
			<key>Label_CyberlimbSTR</key>
			<text>Stärke (STR):</text>
		</string>
		<string>
			<key>Node_SelectedQualities</key>
			<text>Gaben</text>
		</string>
		<string>
			<key>Label_QualityLevel</key>
			<text>Gaben Stufe:</text>
		</string>
		<string>
			<key>Checkbox_IsMainMugshot</key>
			<text>Ist Hauptfoto</text>
		</string>
		<string>
			<key>String_SpellDefense</key>
			<text>Zauberwiderstand</text>
		</string>
		<string>
			<key>String_Relationships</key>
			<text>Beziehungen</text>
		</string>
		<string>
			<key>Button_SwapOrdering</key>
			<text>Ordnung &amp;Tauschen</text>
		</string>
		<string>
			<key>Checkbox_Spirit_Fettered</key>
			<text>gefesselt</text>
		</string>
		<string>
			<key>Button_AddCustomDirectory</key>
			<text>Verzeichnis hinzufügen</text>
		</string>
		<string>
			<key>Button_AddMod</key>
			<text>Mod hinzufügen</text>
		</string>
		<string>
			<key>String_Ambidextrous</key>
			<text>Beidhändig</text>
		</string>
		<string>
			<key>Button_RemoveCustomDirectory</key>
			<text>Verzeichnis entfernen</text>
		</string>
		<string>
			<key>Checkbox_PrototypeTranshuman</key>
			<text>Prototyp des Transhumanismus</text>
		</string>
		<string>
			<key>Label_Control</key>
			<text>Bedienung:</text>
		</string>
		<string>
			<key>Label_Visibility</key>
			<text>Sichtbarkeit:</text>
		</string>
		<string>
			<key>Label_Flexibility</key>
			<text>Montage:</text>
		</string>
		<string>
			<key>Label_Size</key>
			<text>Größe:</text>
		</string>
		<string>
			<key>Button_DeleteMod</key>
			<text>Mod entfernen</text>
		</string>
		<string>
			<key>Label_SelectLifestyle_CostPerDay</key>
			<text>Kosten/Tag:</text>
		</string>
		<string>
			<key>Menu_AddFromFile</key>
			<text>Aus Datei &amp;hinzufügen</text>
		</string>
		<string>
			<key>Menu_SpecialChangeOptions</key>
			<text>Ändere &amp;Einstellungsdatei</text>
		</string>
		<string>
			<key>Node_AdditionalMods</key>
			<text>Zusätzliche Mods</text>
		</string>
		<string>
			<key>String_EssenceLoss</key>
			<text>Essenzverlust</text>
		</string>
		<string>
			<key>String_EssenceLossChargen</key>
			<text>Essenzverlust (Charaktererstellung)</text>
		</string>
		<string>
			<key>String_Power</key>
			<text>Kraft</text>
		</string>
		<string>
			<key>Title_CreateWeaponMount</key>
			<text>Waffenhalterung erstellen</text>
		</string>
		<string>
			<key>Title_SelectGeneric</key>
			<text>Wähle {0}</text>
		</string>
		<string>
			<key>Title_ChooseCharacterPriorities</key>
			<text>Charakterprioritäten auswählen</text>
		</string>
		<string>
			<key>Tab_MatrixConditionMonitor</key>
			<text>Matrix Zustandsmonitor</text>
		</string>
		<string>
			<key>Tab_PhysicalConditionMonitor</key>
			<text>Körperlicher Zustandsmonitor</text>
		</string>
		<string>
			<key>Checkbox_Options_AllowPointBuySpecializationsOnKarmaSkills</key>
			<text>Erlaube Fertigkeitspunkte für Spezialisierungen zu mit Karma gekauften Fertigkeiten</text>
		</string>
		<string>
			<key>Checkbox_Options_DontDoubleQualityPurchases</key>
			<text>Kosten zum Kaufen von Vorteilen im Karrieremodus nicht verdoppeln</text>
		</string>
		<string>
			<key>Checkbox_Options_DontDoubleNegativeQualityRefunds</key>
			<text>Kosten zum Entfernen von Nachteilen im Karrieremodus nicht verdoppeln</text>
		</string>
		<string>
			<key>Checkbox_Options_EnemyKarmaQualityLimit</key>
			<text>Für Feinde ausgegebenes Karma zählt im Erschaffungsmodus gegen das Limit für Nachteile</text>
		</string>
		<string>
			<key>Checkbox_Options_ExceedPositiveQualitiesCostDoubled</key>
			<text>Verdopple die Karmakosten von Vorteilen oberhalb des Limits</text>
		</string>
		<string>
			<key>Checkbox_Options_FreeKarmaContacts</key>
			<text>Karma-Generieren: Kostenlose Connections wie im Prioritätensystem</text>
		</string>
		<string>
			<key>Checkbox_Options_Missions</key>
			<text>Gaben verbergen, die für Missionen verboten sind</text>
		</string>
		<string>
			<key>Checkbox_Options_PreferNightlyBuilds</key>
			<text>Bevorzuge Nightly-Versionen</text>
		</string>
		<string>
			<key>Checkbox_Options_ReverseAttributePriorityOrder</key>
			<text>Karma für Attribute vor Prioritätspunkten ausgeben</text>
		</string>
		<string>
			<key>Checkbox_Options_StrictSkillGroups</key>
			<text>Strenge Interpretation für gebrochene Fertigkeitsgruppen im Erschaffungsmodus</text>
		</string>
		<string>
			<key>Checkbox_Options_UseTotalValueForFreeKnowledge</key>
			<text>Freie Wissensfertigkeitspunkte werden mit verbesserten LOG+INT Werten berechnet.</text>
		</string>
		<string>
			<key>Checkbox_SelectGeneric_LimitList</key>
			<text>Nur {0}, die ich auswählen kann</text>
		</string>
		<string>
			<key>Checkbox_SelectLifeModule_LimitList</key>
			<text>Nur Lebensmodule, die ich auswählen kann</text>
		</string>
		<string>
			<key>Checkbox_ShowOnlyAffordItems</key>
			<text>Nur Gegenstände, die ich mir leisten kann</text>
		</string>
		<string>
			<key>Button_DecreaseCustomDirectoryLoadOrder</key>
			<text>Ladereihenfolge verringern</text>
		</string>
		<string>
			<key>Button_Download</key>
			<text>Herunterladen</text>
		</string>
		<string>
			<key>Button_IncreaseCustomDirectoryLoadOrder</key>
			<text>Ladereihenfolge erhöhen</text>
		</string>
		<string>
			<key>Button_Install_Restart</key>
			<text>Installieren und neu starten</text>
		</string>
		<string>
			<key>Button_Export_SaveJsonAs</key>
			<text>Speichere JSON als</text>
		</string>
		<string>
			<key>Button_Clean_Reinstall</key>
			<text>Saubere Neuinstallation</text>
		</string>
		<string>
			<key>Button_Redownload</key>
			<text>Erneut Herunterladen</text>
		</string>
		<string>
			<key>Button_RenameCustomDataDirectory</key>
			<text>Eintrag umbenennen</text>
		</string>
		<string>
			<key>Button_Up_To_Date</key>
			<text>Bereits aktuell</text>
		</string>
		<string>
			<key>Checkbox_Contact_Blackmail</key>
			<text>Erpressung</text>
		</string>
		<string>
			<key>Checkbox_HideBannedCyberwareGrades</key>
			<text>Verbotene Cyberware-Grade verbergen</text>
		</string>
		<string>
			<key>Checkbox_HideOverAvailLimit</key>
			<text>Über Verfügbarkeitslimit verbergen ({0})</text>
		</string>
		<string>
			<key>Checkbox_Options_OpenPDFsAsUnix</key>
			<text>Verwende Unix-Style Parameter beim Öffnen von PDFs</text>
		</string>
		<string>
			<key>Checkbox_Options_OpenPDFsAsURLs</key>
			<text>Öffne PDFs als URLs (für Verwendung in Browsern)</text>
		</string>
		<string>
			<key>DialogFilter_All</key>
			<text>Alle Dateien (*.*)|*.*</text>
		</string>
		<string>
			<key>DialogFilter_Chum5</key>
			<text>Chummer5 Dateien (*.chum5)|*.chum5</text>
		</string>
		<string>
			<key>DialogFilter_Exe</key>
			<text>Ausführbare Dateien (*.exe)|*.exe</text>
		</string>
		<string>
			<key>DialogFilter_Html</key>
			<text>HTML Dateien (*.htm;*.html)|*.htm;*.html</text>
		</string>
		<string>
			<key>DialogFilter_Json</key>
			<text>JSON Dateien (*.json)|*.json</text>
		</string>
		<string>
			<key>DialogFilter_Pdf</key>
			<text>PDF Dateien (*.pdf)|*.pdf</text>
		</string>
		<string>
			<key>DialogFilter_Xml</key>
			<text>XML Dateien (*.xml)|*.xml</text>
		</string>
		<string>
			<key>InitRoller_Description</key>
			<text>Bitte gib die Summe der Ergebnisse der W6 ein.</text>
		</string>
		<string>
			<key>Label_Bodymod</key>
			<text>Rumpf Mods:</text>
		</string>
		<string>
			<key>Label_Cosmetic</key>
			<text>Kosmetik:</text>
		</string>
		<string>
			<key>Label_Protection</key>
			<text>Schutz:</text>
		</string>
		<string>
			<key>Label_Electromagnetic</key>
			<text>Elektronik:</text>
		</string>
		<string>
			<key>Label_Options_CharacterRoster</key>
			<text>Ordner zur Charakterüberwachung:</text>
		</string>
		<string>
			<key>Label_Options_URLApplicationPath</key>
			<text>Pfad zum Webbrowser:</text>
		</string>
		<string>
			<key>Label_Overclocker</key>
			<text>Übertakter:</text>
		</string>
		<string>
			<key>Label_PrototypeTranshuman</key>
			<text>Prototyp des Transhumanismus:</text>
		</string>
		<string>
			<key>Label_SelectBP_MaxNuyen</key>
			<text>Max Nuyen Karma</text>
		</string>
		<string>
			<key>Label_SelectSkillSpecialization_Description</key>
			<text>Wähle eine Fertigkeitsspezialisierung, um sie deinem Charakter hinzuzufügen.</text>
		</string>
		<string>
			<key>Main_Menu_GM_Dash</key>
			<text>SL Dashboard</text>
		</string>
		<string>
			<key>Main_Menu_Player_Dash</key>
			<text>Spieler Dashboard</text>
		</string>
		<string>
			<key>Menu_RenameExtraText</key>
			<text>Zusatztext &amp;umbenennen</text>
		</string>
		<string>
			<key>Message_BannedGrade</key>
			<text>Sie haben einen Grad ausgewählt, der in deinen Spieloptionen gesperrt wurde. Bitte wählen Sie einen gültigen Grad.</text>
		</string>
		<string>
			<key>Message_CannotFindWeapon</key>
			<text>Waffe wurde nicht gefunden. Bitte entferne die Waffe und füge sie erneut hinzu, da sich der Name oder andere Details möglicherweise geändert haben.</text>
		</string>
		<string>
			<key>Message_CharacterOptions_OpenOptions</key>
			<text>Dies scheint der erste Start von Chummer zu sein, da keine Einstellungsdatei vorhanden ist. Möchten Sie den Optionsdialog jetzt öffnen?</text>
		</string>
		<string>
			<key>Message_ConfirmKarmaExpenseLowerLevel</key>
			<text>Möchten Sie wirklich {1} Karma für das Entfernen einer Stufe von {0} ausgeben?</text>
		</string>
		<string>
			<key>Message_DeleteVehicleLocationBase</key>
			<text>Möchten Sie diesen Ort wirklich löschen? Alle Fahrzeuge an diesem Ort werden dann dem ausgewählten Behälter zugeordnet.</text>
		</string>
		<string>
			<key>Message_ExtraPoints</key>
			<text>Sie haben noch {0} Punkte für {1}.\nSind Sie sicher, dass Sie diese zusätzlichen Punkte verlieren möchten?</text>
		</string>
		<string>
			<key>Message_HighContact</key>
			<text>Sie können keinen Kontakt mit mehr als 7 Punkten bei der Charaktergenerierung haben.</text>
		</string>
		<string>
			<key>Message_ImprovementQuality</key>
			<text>Diese Gabe wurde durch {0} hinzugefügt. Sie müssen die Quelle entfernen, um diese Gabe zu entfernen.</text>
		</string>
		<string>
			<key>Message_InvalidCyberwareGrades</key>
			<text>Limit für Cyber-/Biowaregrad wurde für folgenden Elemente überschritten:</text>
		</string>
		<string>
			<key>Message_KarmaNuyenExchange</key>
			<text>Nuyen kann nur in Vielfachen von 2,000¥ getauscht werden.</text>
		</string>
		<string>
			<key>Message_MissingSourceBooks</key>
			<text>Der Charakter wurde mit den folgenden nicht aktivierten Quellenbüchern erstellt:\n\n{0}\n\nDies kann zu Problemen führen. Möchten Sie den Charakter trotzdem laden?</text>
		</string>
		<string>
			<key>Message_NegativeQualityAndMetatypeLimit</key>
			<text>Sie können nicht mehr als {0} aus Nachteilen und Metatyp bekommen</text>
		</string>
		<string>
			<key>Message_NoContactFound</key>
			<text>Keine auswählbaren Connections gefunden. Bitte erstellen sie eine Connection und versuchen es erneut.</text>
		</string>
		<string>
			<key>Message_Options_CloseForms</key>
			<text>Einstellungen werden nur beim Laden des Charakters angewendet. Soll die Anwendung neu gestartet werden?</text>
		</string>
		<string>
			<key>Message_Options_Restart</key>
			<text>Sind Sie sicher das die neu starten wollen?</text>
		</string>
		<string>
			<key>Message_Options_SaveForms</key>
			<text>Möchten Sie Änderungen an den Einstellungen speichern?</text>
		</string>
		<string>
			<key>Message_Options_ValidationResults</key>
			<text>Die Ergebnisse wurden nach {0} geschrieben.</text>
		</string>
		<string>
			<key>Message_Options_SettingsName</key>
			<text>Sie müssen der Einstellungsdatei einen Namen geben.</text>
		</string>
		<string>
			<key>Message_OverLanguageLimit</key>
			<text>Zu viele Sprachen als Muttersprache geführt. Aktuell: {0} Maximum: {1}</text>
		</string>
		<string>
			<key>Message_OverNegativeMetagenicQualities</key>
			<text>Zu viele metagenetische Nachteile. Aktuell: {0} Maximum: {1}</text>
		</string>
		<string>
			<key>Message_OverCapacityLimit</key>
			<text>Die Kapazität des Gegenstandes ist für den übergeordneten Gegenstand zu hoch: Maximale Kapazität {0}, {1} benötigt</text>
		</string>
		<string>
			<key>Message_OverPositiveMetagenicQualities</key>
			<text>Zu viele metagenetische Vorteile. Aktuell: {0} Maximum: {1}</text>
		</string>
		<string>
			<key>Message_OverPrototypeLimit</key>
			<text>Biowarelimit für Prototyp des Transhumanismus überschritten. Aktuell: {0} Maximum: {1}</text>
		</string>
		<string>
			<key>Message_RestrictedGearUsed</key>
			<text>Eingeschränkte Ausrüstung wurde verwendet:\n{0}</text>
		</string>
		<string>
			<key>Message_SelectQuality_RequireESSGradeAbove</key>
			<text>Mindestens {0} Essenz verbraucht von {1} Grad: Sie haben {2}</text>
		</string>
		<string>
			<key>Message_SelectQuality_RequireESSGradeBelow</key>
			<text>Weniger als {0} Essenz verbraucht von {1} Grad: Sie haben {2}</text>
		</string>
		<string>
			<key>Message_SumtoTen</key>
			<text>Deine Prioritätenauswahl muss gleich {0} sein. Aktuell ist es {1}.</text>
		</string>
		<string>
			<key>Message_SumtoTenComplexFormLimit</key>
			<text>Die Anzahl an komplexen Formen darf die durch die ausgewählte Talentpriorität definierte Anzahl nicht überschreiten.</text>
		</string>
		<string>
			<key>Message_SumtoTenSpellLimit</key>
			<text>Die Anzahl Sprüche darf durch die ausgewählte Talentpriorität definierte Anzahl nicht überschreiten.</text>
		</string>
		<string>
			<key>MessageTitle_BannedGrade</key>
			<text>Verbotene Grade!</text>
		</string>
		<string>
			<key>MessageTitle_KarmaValue</key>
			<text>Charakter Karmawert</text>
		</string>
		<string>
			<key>MessageTitle_Options_SettingsName</key>
			<text>Chummer Einstellungen</text>
		</string>
		<string>
			<key>MessageTitle_Options_ValidationResults</key>
			<text>Validierungsergebnisse</text>
		</string>
		<string>
			<key>MessageTitle_Updater_CleanReinstallPrompt</key>
			<text>Saubere Neuinstallation?</text>
		</string>
		<string>
			<key>Skill_NativeLanguageShort</key>
			<text>M</text>
		</string>
		<string>
			<key>String_CharacterRoster</key>
			<text>Charakterverzeichnis</text>
		</string>
		<string>
			<key>String_Checking_For_Update</key>
			<text>Suche nach Updates ...</text>
		</string>
		<string>
			<key>String_Currently_Installed_Version</key>
			<text>Aktuell installierte Version ist {0}.</text>
		</string>
		<string>
			<key>String_D6</key>
			<text>W6</text>
		</string>
		<string>
			<key>String_DealerConnection_Drones</key>
			<text>Drohnen</text>
		</string>
		<string>
			<key>String_DealerConnection_Groundcraft</key>
			<text>Bodenfahrzeuge</text>
		</string>
		<string>
			<key>String_DealerConnection_Aircraft</key>
			<text>Flugzeuge</text>
		</string>
		<string>
			<key>String_DealerConnection_Watercraft</key>
			<text>Wasserfahrzeuge</text>
		</string>
		<string>
			<key>String_ExpenseFetteredSpirit</key>
			<text>Einen Geist gefesselt</text>
		</string>
		<string>
			<key>String_ExpensePurchaseCritterPower</key>
			<text>Gekaufte Critter-Kraft</text>
		</string>
		<string>
			<key>String_Generating_Sheet</key>
			<text>Erzeuge Blätter ...</text>
		</string>
		<string>
			<key>String_Improvement_SelectOptionalPower</key>
			<text>Zu bekommende Kraft auswählen.</text>
		</string>
		<string>
			<key>String_Latest_Version</key>
			<text>Letzte {0} Version von Chummer5 ist {1}.</text>
		</string>
		<string>
			<key>String_LifeModules</key>
			<text>Lebensmodule</text>
		</string>
		<string>
			<key>String_MetamagicSkillType_grouped</key>
			<text>Fertigkeitsgruppe(n)</text>
		</string>
		<string>
			<key>String_MetamagicSkillType_active</key>
			<text>Aktionsfertigkeit(en)</text>
		</string>
		<string>
			<key>String_MetamagicSkillType_magic</key>
			<text>Magische Fertigkeit(en)</text>
		</string>
		<string>
			<key>String_MetamagicSkillType_matrix</key>
			<text>Matrixfertigkeit(en)</text>
		</string>
		<string>
			<key>String_MetamagicSkillType_resonance</key>
			<text>Resonanzfertigkeit(en)</text>
		</string>
		<string>
			<key>String_MetamagicSkillType_specific</key>
			<text>Spezifische Fertigkeit(en)</text>
		</string>
		<string>
			<key>String_MutantCritter</key>
			<text>Mundaner Critter</text>
		</string>
		<string>
			<key>String_ReduceGear</key>
			<text>Geben Sie die Anzahl der zu entfernenden Gegenstände an.</text>
		</string>
		<string>
			<key>String_SelectBP_LifeModuleSummary</key>
			<text>Geben Sie die maximale Verfügbarkeit und das Karma ein, mit der Ihr Charakter erschaffen werden soll (Standard {0})</text>
		</string>
		<string>
			<key>String_SpiritFettering</key>
			<text>Geist fesseln</text>
		</string>
		<string>
			<key>String_Total</key>
			<text>Gesamt</text>
		</string>
		<string>
			<key>String_Unknown</key>
			<text>Unbekannt</text>
		</string>
		<string>
			<key>String_Up_To_Date</key>
			<text>Chummer5 ist aktuell.</text>
		</string>
		<string>
			<key>String_Update_Available</key>
			<text>Update auf Version {0} verfügbar!</text>
		</string>
		<string>
			<key>Tip_CalculatedMovement</key>
			<text>Gehen: GES × 2 ({0} m/KR) / ({1} km/h)\nLaufen: GES × 4 ({2} m/KR) / ({3} km/h)</text>
		</string>
		<string>
			<key>Tip_CombineItems</key>
			<text>Sie haben mehrere Fertigkeiten mit dem gleichen Namen. Sie können diese zu einer kombinieren</text>
		</string>
		<string>
			<key>Tip_OptionsDontDoubleQualityPurchases</key>
			<text>Ermöglicht es Charakteren im Karrieremodus, Vorteile zum normalen Preis zu erwerben, anstatt sie zu verdoppeln.</text>
		</string>
		<string>
			<key>Tip_OptionsDontDoubleQualityRefunds</key>
			<text>Ermöglicht es Charakteren im Karrieremodus, Nachteile zum normalen Preis zu entfernen, anstatt sie zu verdoppeln.</text>
		</string>
		<string>
			<key>Tip_OptionStrictSkillGroups</key>
			<text>Brechen von Fertigkeitsgruppen im Erschaffungsmodus nicht erlauben</text>
		</string>
		<string>
			<key>Tip_RecoilAccessories</key>
			<text>{0} ({1} (bereitstellbar))</text>
		</string>
		<string>
			<key>Tip_SelectKarma_IgnoreRules</key>
			<text>Wenn diese Option aktiviert ist, werden alle Karma- und Attribute/Fertigkeits-Maximalregeln ignoriert. Nur für Spielleiter / NSC geeignet.</text>
		</string>
		<string>
			<key>Title_SelectSkillSpecialization</key>
			<text>Fertigkeitsspezialisierung auswählen</text>
		</string>
		<string>
			<key>Treenode_Roster_WatchFolder</key>
			<text>Überwachter Ordner</text>
		</string>
		<string>
			<key>Button_RemoveEcho</key>
			<text>Echo entfernen</text>
		</string>
		<string>
			<key>Button_RemoveInitiateGrade</key>
			<text>Initiatengrad entfernen</text>
		</string>
		<string>
			<key>Button_RemoveMetamagic</key>
			<text>Metamagie entfernen</text>
		</string>
		<string>
			<key>Button_RemoveSubmersionGrade</key>
			<text>Wandlungsgrad entfernen</text>
		</string>
		<string>
			<key>Label_OtherCoreCM</key>
			<text>Kern Zustandsmonitor:</text>
		</string>
		<string>
			<key>Label_OtherMatrixCM</key>
			<text>Matrix Zustandsmonitor:</text>
		</string>
		<string>
			<key>Message_SelectGeneric_CareerOnlyRestriction</key>
			<text>Sie können diese {0} nicht auswählen, weil der Charakter noch nicht erstellt wurde.</text>
		</string>
		<string>
			<key>Message_SelectGeneric_ChargenRestriction</key>
			<text>Sie können diese {0} nicht auswählen, weil der Charakter bereits erstellt wurde.</text>
		</string>
		<string>
			<key>String_CannotFindLifestyle</key>
			<text>Der Basislebensstilname für Lebensstil {0} wurde nicht gefunden. Bitte wählen Sie den entsprechenden Namen aus der folgenden Liste.</text>
		</string>
		<string>
			<key>String_CannotFindLifestyleQuality</key>
			<text>Die Qualität {0} konnte nicht gefunden werden. Bitte wählen Sie die entsprechende Qualität aus der folgenden Liste.</text>
		</string>
		<string>
			<key>String_ComplexFormLevel</key>
			<text>S</text>
		</string>
		<string>
			<key>String_ComplexFormTargetDevice</key>
			<text>Gerät</text>
		</string>
		<string>
			<key>String_ComplexFormTargetFile</key>
			<text>Datei</text>
		</string>
		<string>
			<key>String_ComplexFormTargetPersona</key>
			<text>Persona</text>
		</string>
		<string>
			<key>String_ComplexFormTargetIC</key>
			<text>IC</text>
		</string>
		<string>
			<key>String_ComplexFormTargetHost</key>
			<text>Host</text>
		</string>
		<string>
			<key>String_ComplexFormTargetSprite</key>
			<text>Sprite</text>
		</string>
		<string>
			<key>String_DeviceRating</key>
			<text>Gerätestufe</text>
		</string>
		<string>
			<key>String_Level</key>
			<text>Stufe</text>
		</string>
		<string>
			<key>String_TotalComparisonWithPointBuy</key>
			<text>Gesamt (Für Vergleich mit Punktekauf)</text>
		</string>
		<string>
			<key>Tip_ComplexFormFadingBase</key>
			<text>Basis Schwund für</text>
		</string>
		<string>
			<key>Tip_ComplexFormFadingSeeDescription</key>
			<text>Siehe Beschreibung der Komplexem Form</text>
		</string>
		<string>
			<key>Label_Options_KarmaMysticAdeptPowerPoint</key>
			<text>Magieradept Kraftpunkt</text>
		</string>
		<string>
			<key>String_VehicleBody</key>
			<text>Rumpf</text>
		</string>
		<string>
			<key>Checkbox_Options_HideCharacterRoster</key>
			<text>Charakterverzeichnis verbergen</text>
		</string>
		<string>
			<key>Button_CreateCustomDrug</key>
			<text>Maßgeschneiderte Droge erstellen</text>
		</string>
		<string>
			<key>Label_AddictionThreshold</key>
			<text>Schwellwert:</text>
		</string>
		<string>
			<key>Label_DrugEffects</key>
			<text>Effekte:</text>
		</string>
		<string>
			<key>Label_DrugComponents</key>
			<text>Bausteine:</text>
		</string>
		<string>
			<key>Message_DeleteWeaponMount</key>
			<text>Möchten Sie diese Waffenhalterung wirklich löschen?</text>
		</string>
		<string>
			<key>Message_DuplicateDrugComponentWarning</key>
			<text>Sie können denselben Baustein nicht zweimal hinzufügen.</text>
		</string>
		<string>
			<key>Message_DuplicateDrugFoundationWarning</key>
			<text>Sie können nicht mehr als eine Basis zu einer Droge hinzufügen.</text>
		</string>
		<string>
			<key>MessageTitle_NoValidWeaponMount</key>
			<text>Keine gültige Waffenhalterung gefunden</text>
		</string>
		<string>
			<key>Node_SelectedDrugs</key>
			<text>Drogen</text>
		</string>
		<string>
			<key>String_ExpensePurchaseDrug</key>
			<text>Gekaufte Droge</text>
		</string>
		<string>
			<key>Tab_Drugs</key>
			<text>Drogen</text>
		</string>
		<string>
			<key>Tip_SplitItems</key>
			<text>Dieser Gegenstand besteht aus mehreren kombinierten Fähigkeiten. Klicken Sie hier, um sie zu trennen.</text>
		</string>
		<string>
			<key>Message_LowerQualityLevel</key>
			<text>Sind Sie sicher, dass Sie eine Stufe aus dieser Gabe entfernen möchten?</text>
		</string>
		<string>
			<key>Message_NoValidWeaponMount</key>
			<text>Ausgewählte(s) Fahrzeug / Drohne verfügt über keine gültigen Waffenhalterungen, um diese Waffe hinzuzufügen.</text>
		</string>
		<string>
			<key>Message_LowerMetatypeQualityLevel</key>
			<text>Sind Sie sicher, dass Sie ein Level von dieser Metatype Gabe entfernen möchten {0}?</text>
		</string>
		<string>
			<key>Message_LowerPositiveQualityLevelCareer</key>
			<text>Sind Sie sicher, dass Sie eine Stufe aus dieser positiven Gabe entfernen wollen? Sie werden kein Karma erhalten, wenn Sie es entfernen.</text>
		</string>
		<string>
			<key>Message_NoExtraKarma</key>
			<text>Sie haben {0} Karma übrig, dürfen es aber nicht in den Karrieremodus übernehmen.\nSind Sie sicher, dass Sie dieses zusätzliche Karma verlieren möchten?</text>
		</string>
		<string>
			<key>String_EdgeUse</key>
			<text>Edge verwenden</text>
		</string>
		<string>
			<key>Message_ReapplyImprovementsFoundOutdatedItems_Top</key>
			<text>Bei der erneuten Anwendung von Verbesserungen wurden die folgenden Elemente ohne Datendateieinträge gefunden:\n\n</text>
		</string>
		<string>
			<key>Message_ReapplyImprovementsFoundOutdatedItems_Bottom</key>
			<text>\nAlle von Ihnen gewährten Verbesserungen konnten nicht wieder hinzugefügt werden. Bitte entfernen und ersetzen Sie diese Elemente manuell und/oder stellen Sie sicher, dass alle benutzerdefinierten Datendateien, die beim Erstellen dieses Charakters verwendet werden, noch vorhanden und aktiv sind.</text>
		</string>
		<string>
			<key>String_AttributeLoss</key>
			<text>Attributverlust</text>
		</string>
		<string>
			<key>MessageTitle_KarmaNuyenExchange</key>
			<text>Nicht konvertierbar</text>
		</string>
		<string>
			<key>Checkbox_Options_Live_CustomData</key>
			<text>Live-Daten-Updates aus benutzerspezifischen Ordnern erlauben</text>
		</string>
		<string>
			<key>Checkbox_Options_OmaeEnabled</key>
			<text>Omae Charakteraustausch aktivieren</text>
		</string>
		<string>
			<key>Checkbox_Option_FreeMartialArtSpecialization</key>
			<text>Kampfkünsten eine freie Fertigkeitenspezialisierung zugestehen</text>
		</string>
		<string>
			<key>Message_SelectAdvancedLifestyle_OverLPLimit</key>
			<text>Für diesen Lebensstil wurden zu viele Lebensstilpunkte verwendet.</text>
		</string>
		<string>
			<key>Message_SelectCyberware_CyberwareRestriction</key>
			<text>Sie können diese Cyberware/Bioware nicht auswählen, da Sie bereits die folgenden verbotenen Gegenstände gewählt haben.</text>
		</string>
		<string>
			<key>Message_SelectGeneric_Requirement</key>
			<text>Sie erfüllen nicht die Voraussetzungen für {0}. Sie müssen alle der nachfolgenden Kriterien erfüllen:</text>
		</string>
		<string>
			<key>MessageTitle_SelectGeneric_Requirement</key>
			<text>{0} Voraussetzungen</text>
		</string>
		<string>
			<key>Message_SelectGeneric_Restriction</key>
			<text>Sie können {0} nicht auswählen, da Sie bereits die folgenden verbotenen Gegenstände gewählt haben.</text>
		</string>
		<string>
			<key>MessageTitle_SelectGeneric_Restriction</key>
			<text>{0} Einschränkung</text>
		</string>
		<string>
			<key>Message_SelectGeneric_Limit</key>
			<text>{0} kann nicht mehr als {1} Mal gewählt werden.</text>
		</string>
		<string>
			<key>Message_SelectGeneric_PriorityRestriction</key>
			<text>Sie können {0} nicht auswählen, da Sie Methode zur Charaktererstellung es nicht erlaubt {0} zu erwerben.</text>
		</string>
		<string>
			<key>Warning_Update_CouldNotConnect</key>
			<text>Chummer konnte sich nicht mit dem Update-Server verbinden. Bitte überprüfen Sie Ihre Firewall- und Proxy-Einstellungen.</text>
		</string>
		<string>
			<key>Warning_Update_CouldNotConnectException</key>
			<text>Chummer konnte sich nicht mit dem Update-Server verbinden. Bitte überprüfen Sie Ihre Firewall- und Proxy-Einstellungen.\n\nFehlermeldung:\n{0}.</text>
		</string>
		<string>
			<key>Message_Update_CloseForms</key>
			<text>Eine neuere Version von Chummer5a wurde automatisch heruntergeladen. Soll sie installiert und die Anwendung neu gestartet werden?</text>
		</string>
		<string>
			<key>String_Loading</key>
			<text>Lade ...</text>
		</string>
		<string>
			<key>String_Loading_Pattern</key>
			<text>Lade {0}...</text>
		</string>
		<string>
			<key>String_Initializing</key>
			<text>Initialisiere ...</text>
		</string>
		<string>
			<key>Checkbox_Options_LiveUpdateCleanCharacterFiles</key>
			<text>Änderungen geöffneter Charaktere automatisch laden, wenn keine ausstehenden Änderungen zu speichern sind</text>
		</string>
		<string>
			<key>Checkbox_Option_HideItemsOverAvailLimit</key>
			<text>Einträge ausblenden, die über dem Verfügbarkeitslimit zur Charaktererstellung liegen</text>
		</string>
		<string>
			<key>Checkbox_Options_AllowHoverIncrement</key>
			<text>Veränderung von Werten über numerische Drehfelder erlauben, indem mit der Maus darübergefahren wird</text>
		</string>
		<string>
			<key>Checkbox_Options_MysAdeptSecondMAGAttribute</key>
			<text>Magieradepten nutzen 2. MAG-Attribut für Adeptenkräfte anstatt besonderer Kraftpunkteregeln</text>
		</string>
		<string>
			<key>Checkbox_Options_CompensateSkillGroupKarmaDifference</key>
			<text>Höhere Karmakosten beim Erhöhen der letzten Fertigkeit einer Fertigkeitsgruppe angleichen</text>
		</string>
		<string>
			<key>Checkbox_Options_UnarmedSkillImprovements</key>
			<text>Mit waffenlosen Kampftechniken eingesetzte Waffen erhalten den Bonus für Ersteres</text>
		</string>
		<string>
			<key>Checkbox_Option_PrioritySpellsAsAdeptPowers</key>
			<text>Verwenden freier Zaubersprüche als Kraftpunkte für Magiepriorität erlauben</text>
		</string>
		<string>
			<key>Label_AddictionRating</key>
			<text>Abhängigkeitswert:</text>
		</string>
		<string>
			<key>Label_CrashEffect</key>
			<text>Nachwirkung:</text>
		</string>
		<string>
			<key>MessageTitle_SelectAdvancedLifestyle_OverLPLimit</key>
			<text>Über LP Limit</text>
		</string>
		<string>
			<key>Label_SelectMartialArt_IncludedTechniques</key>
			<text>Erlaubt das Erlernen der folgenden Techniken:</text>
		</string>
		<string>
			<key>Node_Block</key>
			<text>Bausteine</text>
		</string>
		<string>
			<key>Node_Foundation</key>
			<text>Basis</text>
		</string>
		<string>
			<key>Node_Enhancer</key>
			<text>Verstärker</text>
		</string>
		<string>
			<key>String_Arts</key>
			<text>Künste</text>
		</string>
		<string>
			<key>String_CombatTurn</key>
			<text>Kampfrunde</text>
		</string>
		<string>
			<key>String_CombatTurns</key>
			<text>Kampfrunden</text>
		</string>
		<string>
			<key>String_DamageUnresisted</key>
			<text>Schaden, ohne Widerstandsprobe</text>
		</string>
		<string>
			<key>String_Enhancements</key>
			<text>Verbesserungen</text>
		</string>
		<string>
			<key>String_ExpenseRemovePositiveQuality</key>
			<text>Gelöschter Vorteil</text>
		</string>
		<string>
			<key>String_Expenses</key>
			<text>Aufwendungen</text>
		</string>
		<string>
			<key>String_Metamagics</key>
			<text>Metamagien</text>
		</string>
		<string>
			<key>String_Locations</key>
			<text>Orte</text>
		</string>
		<string>
			<key>String_NotApplicable</key>
			<text>k.A.</text>
		</string>
		<string>
			<key>String_Version</key>
			<text>Version</text>
		</string>
		<string>
			<key>String_Colon</key>
			<text>:</text>
		</string>
		<string>
			<key>String_Sensor</key>
			<text>Sensor</text>
		</string>
		<string>
			<key>String_Minute</key>
			<text>Minute</text>
		</string>
		<string>
			<key>String_Minutes</key>
			<text>Minuten</text>
		</string>
		<string>
			<key>String_PerLevel</key>
			<text>Pro Stufe</text>
		</string>
		<string>
			<key>String_Second</key>
			<text>Sekunde</text>
		</string>
		<string>
			<key>String_Seconds</key>
			<text>Sekunden</text>
		</string>
		<string>
			<key>String_Immediate</key>
			<text>Sofort</text>
		</string>
		<string>
			<key>String_TotalRating</key>
			<text>Gesamtstufe</text>
		</string>
		<string>
			<key>String_Settings</key>
			<text>Optionen</text>
		</string>
		<string>
			<key>String_GeneratedImprovements</key>
			<text>Erzeugte Verbesserungen</text>
		</string>
		<string>
			<key>String_LegacyFixes</key>
			<text>Legacy-Korrekturen</text>
		</string>
		<string>
			<key>String_MentorSpirit</key>
			<text>Schutzgeist</text>
		</string>
		<string>
			<key>Menu_Main_ClearUnpinnedItems</key>
			<text>&amp;Ungeöffnete Elemente entfernen</text>
		</string>
		<string>
			<key>String_Cyberzombie</key>
			<text>Cyberzombie</text>
		</string>
		<string>
			<key>Message_Updater_CleanReinstallPrompt</key>
			<text>Bei einer Neuinstallation werden alle Dateien im Chummer5a-Verzeichnis gelöscht, die nicht zum Hauptdownload gehören. Das schließt benutzerspezifische Ergänzungen, automatisch generierte Zwischenspeicherungen, benutzerdefinierte Datenblätter, individuelle Übersetzungen und andere vom Standard abweichende Einstellungen ein.\n\nSind Sie sicher, dass Sie eine Neuinstallation durchführen möchten?</text>
		</string>
		<string>
			<key>Message_DuplicateGuidWarning</key>
			<text>In der Datei {1} wurden {0} Einträge mit der gleichen GUID gefunden. Falls Sie benutzerspezifische Inhalte verwenden, stellen Sie bitte sicher, dass Sie für jedes hinzugefügte Element eine neue GUID verwenden.\n\nEinträge mit doppelter GUID:\n{2}</text>
		</string>
		<string>
			<key>Message_NonGuidIdWarning</key>
			<text>In der Datei {1} wurden {0} Einträge mit IDs gefunden, die nicht als GUID erkannt werden können. Falls Sie benutzerspezifische Inhalte verwenden, stellen Sie bitte sicher, dass ID-Felder stets mit einer eindeutigen GUID versehen sind.\n\nEinträge mit nicht GUID-konformen ID-Feldern:\n{2}</text>
		</string>
		<string>
			<key>Message_ImprovementLoadError</key>
			<text>Chummer5a ist beim Laden einer oder mehrerer Verbesserungen für diesen Charakter auf einen Fehler gestoßen. Dies liegt wahrscheinlich daran, dass eine bestimmte Verbesserung, die in einer älteren Version von Chummer vorhanden war, in einer neueren Version signifikant geändert wurde.\n\n\nDas Problem kann behoben werden, indem man nur die Verbesserungen, die Probleme verursacht haben, erneut anwendet.\n\n\nMöchten Sie diese Verbesserungen jetzt erneut anwenden? Wenn Sie dies nicht tun, können die Probleme trotzdem behoben werden, indem Sie alle Verbesserungen über 'Spezial' &gt; 'Verbesserungen nochmal anwenden' entsprechend anpassen.</text>
		</string>
		<string>
			<key>MessageTitle_ImprovementLoadError</key>
			<text>Beim Laden von Verbesserungen ist ein Fehler aufgetreten.</text>
		</string>
		<string>
			<key>Message_InvalidCharacters</key>
			<text>Dieser Text enthält ein oder mehrere ungültige Zeichen. Ungültige Zeichen: "\n Bitte entfernen Sie alle ungültigen Zeichen und versuchen Sie es erneut.</text>
		</string>
		<string>
			<key>Message_MissingCustomDataDirectories</key>
			<text>Dieser Charakter wurde mit den folgenden benutzerdefinierten Datenverzeichnissen erstellt, die nicht aktiviert sind:\n\n{0}\n\nDadurch können Fehler entstehen. Möchten Sie den Charakter dennoch laden?</text>
		</string>
		<string>
			<key>Message_ConfirmKarmaExpenseKnowledgeSkill</key>
			<text>Sind Sie sicher, dass Sie {2} Karma ausgeben möchten um {0} auf {1} zu verbessern, um diese Fertigkeit auf {3} zu setzen?</text>
		</string>
		<string>
			<key>String_UI</key>
			<text>Oberfläche</text>
		</string>
		<string>
			<key>Button_ApplyManeuver</key>
			<text>Manöver anwenden</text>
		</string>
		<string>
			<key>Button_Delay</key>
			<text>Verzögern</text>
		</string>
		<string>
			<key>Label_AutoRollInit</key>
			<text>Initiative automatisch würfeln</text>
		</string>
		<string>
			<key>MessageTitle_SelectGeneric_Limit</key>
			<text>{0} Limit</text>
		</string>
		<string>
			<key>String_BubbleDie</key>
			<text>Nur für Patzer:</text>
		</string>
		<string>
			<key>String_Pilot</key>
			<text>Pilot</text>
		</string>
		<string>
			<key>AddToken_Header</key>
			<text>Spieler-Token hinzufügen</text>
		</string>
		<string>
			<key>Enum_DogBrain</key>
			<text>Drohnen gesteuert</text>
		</string>
		<string>
			<key>Label_InitiativeManeuvers</key>
			<text>Initiativmanöver</text>
		</string>
		<string>
			<key>Label_Round</key>
			<text>Runde</text>
		</string>
		<string>
			<key>String_Tradition</key>
			<text>Tradition</text>
		</string>
		<string>
			<key>String_Handling</key>
			<text>Handling</text>
		</string>
		<string>
			<key>Label_StartingInit</key>
			<text>Startinitiative</text>
		</string>
		<string>
			<key>Menu_Main_ChummerDiscord</key>
			<text>Chummer Discord</text>
		</string>
		<string>
			<key>Menu_Main_IssueTracker</key>
			<text>Issue Tracker</text>
		</string>
		<string>
			<key>Menu_Main_Translator</key>
			<text>Übersetzer</text>
		</string>
		<string>
			<key>Checkbox_Option_EducationQualitiesApplyOnChargenKarma</key>
			<text>Bildungsvorteile geben Karma-Rabatt für Wissensfähigkeiten im Erstellungsmodus.</text>
		</string>
		<string>
			<key>Label_CustomDataDirectories</key>
			<text>Zu verwendende benutzerdefinierte Datenverzeichnisse (Änderungen werden nur nach einem Neustart angewendet)</text>
		</string>
		<string>
			<key>Message_Duplicate_CustomDataDirectoryName</key>
			<text>Ein benutzerdefiniertes Datenverzeichnis dieses Namens ist bereits vorhanden.</text>
		</string>
		<string>
			<key>Message_Duplicate_CustomDataDirectoryName_Title</key>
			<text>Doppelter Name eines benutzerdefinierten Datenverzeichnisses</text>
		</string>
		<string>
			<key>Message_MissingCustomDataDirectories_Title</key>
			<text>Fehlende benutzerdefinierte Datenverzeichnisse</text>
		</string>
		<string>
			<key>MessageTitle_Options_CloseForms</key>
			<text>Formulare schließen</text>
		</string>
		<string>
			<key>Label_Options_EditSourcebookInfo</key>
			<text>Quellenbuchangaben bearbeiten</text>
		</string>
		<string>
			<key>Label_Options_SelectedSourcebook</key>
			<text>Ausgewähltes Quellenbuch:</text>
		</string>
		<string>
			<key>Label_Options_Defaults</key>
			<text>Vorbelegung für neue Charaktere:</text>
		</string>
		<string>
			<key>String_NotSupported</key>
			<text>"Diese Kombination von Rasse/Metavariante ist aktuell noch unvollständig und wird in künftige Versionen vervollständigt. Versuche, einen Charakter mit dieser Kombination zu erstellen, können zu unerwarteten Ergebnissen führen."</text>
		</string>
		<string>
			<key>Warning_NoLimitFound</key>
			<text>Es konnte kein passendes Limit zum Ändern gefunden werden. Stellen Sie sicher, dass Sie einen benutzerdefinierten Limit-Modifikator gewählt haben.</text>
		</string>
		<string>
			<key>Label_Options_SourcebooksToUse</key>
			<text>Zu verwendende Quellenbücher</text>
		</string>
		<string>
			<key>Label_Updater_Status</key>
			<text>Status der Aktualisierung:</text>
		</string>
		<string>
			<key>Label_Options_MetatypesCostKarma</key>
			<text>Faktor für Metatyp Karmakosten</text>
		</string>
		<string>
			<key>Label_Options_CustomDataDirectories</key>
			<text>Anzuwendende Sonderregeln (Änderungen werden erst nach einem Programmneustart aktiv)</text>
		</string>
		<string>
			<key>About_Description_Text</key>
			<text>Charaktergenerator für Shadowrun 5. Edition\n\r\n\rDanke an Keith für die wundervolle Arbeit, die er in die Erstellung und Pflege von Chummer für die 4. Edition gesteckt hat. Ohne ihn wäre das alles nicht möglich.\n\r\n\rHerzlichen Dank an alle der 'Dumpshock community', dass sie dieses Projekt mit all ihren wertvollen Rückmeldungen, tollen Ideen, Verbesserungsvorschlägen und Hinweise auf enthaltene Fehler unterstützt haben. Ein großes Dankeschön auch an alle, die sich freiwillig gemeldet haben um Chummer in andere Sprachen zu übersetzen!</text>
		</string>
		<string>
			<key>String_WorkingForTheMan</key>
			<text>Für den Mann arbeiten</text>
		</string>
		<string>
			<key>String_WorkingForThePeople</key>
			<text>Für die Leute arbeiten</text>
		</string>
		<string>
			<key>String_WorkingForTheManPeople</key>
			<text>Für den Mann/die Leute arbeiten</text>
		</string>
		<string>
			<key>Tip_LifeModule_Warning</key>
			<text>Lebensmodule sind derzeit im Experimentierstadium mit eingeschränkten Funktionen. Siehe https://github.com/chummer5a/chummer5a/issues/2000 für Details zu den bestehenden Problemen. Die Verwendung erfolgt auf eigene Gefahr vor. Wollen Sie fortfahren?</text>
		</string>
		<string>
			<key>Tip_RemainingVehicleModCapacity</key>
			<text>Hier wird die Kapazität des Fahrzeugs/der Drohne angezeigt, nachdem die ausgewählte Modifikation installiert wurde.</text>
		</string>
		<string>
			<key>Tip_TotalVehicleModCapacity</key>
			<text>Hier wird die die insgesamt installierte/verfügbare Kapazität des Fahrzeugs/der Drohne angezeigt.</text>
		</string>
		<string>
			<key>About_Copyright_Text</key>
			<text>Copyright © Keith Rudolph 2013</text>
		</string>
		<string>
			<key>About_Company_Text</key>
			<text>Original Chummer für die 4. Edition von Keith Rudolph.\n\r\rChummer5 Update von Adam Schmidt: srchummer5@gmail.com\n\rChummer5a Update von Anonymous fa/tg/uy: chummer5isalive@gmail.com\n\r\r Zusätzliche 5a Updates von Johannes Elgaard: joha4270@gmail.com</text>
		</string>
		<string>
			<key>About_Label_Contributors</key>
			<text>Vielen Dank an alle GitHub Mitwirkenden!</text>
		</string>
		<string>
			<key>About_Label_Disclaimer</key>
			<text>Disclaimer</text>
		</string>
		<string>
			<key>About_Label_Disclaimer_Text</key>
			<text>Chummer ist völlig unabhängig und wird in keiner Weise von 'The Topps Company, Inc.' oder 'Catalyst Game Labs' unterstützt. The Topps Company, Inc. ist alleiniger Eigentümer der Namen, Logos, Kunstwerke, Marken, Fotos, Sounds, Audio, Video und/oder aller proprietären Materialien, die in Verbindung mit dem Spiel Shadowrun verwendet werden.\n\r\n\rOhne schriftliche Zustimmung stellt der Ersteller (und jeder Mitwirkende seine Beiträge) zur Verfügung "WIE ES IST" OHNE GEWÄHRLEISTUNGEN ODER BEDINGUNGEN JEGLICHER ART, weder ausdrücklich noch stillschweigend, einschließlich, aber nicht beschränkt auf Garantien oder Bedingungen von TITEL, NICHTVERLETZUNG, MARKTFÄHIGKEIT oder Eignung für einen bestimmten Zweck.\n\r\n\rDurch die Verwendung von Chummer erklären Sie sich damit einverstanden, dass Sie rechtlich Eigentümer einer Kopie der Shadowrun-Regeln und jedes Quellbuchs sind, dessen Informationen Sie zur Verwendung auswählen. Sie sind allein für die Feststellung der Angemessenheit der Nutzung oder Weiterverbreitung der von Ihnen erstellten Inhalte verantwortlich und übernehmen alle Risiken, die mit Ihrer Ausübung von Berechtigungen unter dieser Lizenz verbunden sind.\n\r\n\rChummer verwendet Symbole aus dem von Mark James erstellten 'Silk icon set', welches unter www.famfamfam.com. verfügbar ist.</text>
		</string>
		<string>
			<key>String_Nightly</key>
			<text>nightly</text>
		</string>
		<string>
			<key>String_Stable</key>
			<text>stable</text>
		</string>
		<string>
			<key>Tip_Omae_Warning</key>
			<text>Omae liegt außerhalb der Kontrolle der aktuellen Entwickler und enthält alte Charaktere, die möglicherweise nicht funktionieren oder die aktuelle Version von Chummer zum Absturz bringen. Die Benutzung erfolgt auf eigene Gefahr.\nWollen Sie fortfahren?</text>
		</string>
		<string>
			<key>Message_KarmaValue</key>
			<text>Neben Punkten für Wissensfertigkeiten aus Lebensmodulen und dem Ignorieren von Metatypeffekten, für die der Karmawert nicht objektiv beurteilt werden kann, hat dieser Charakter folgenden Karmawert:</text>
		</string>
		<string>
			<key>String_Nightly_Changelog_Warning</key>
			<text>Versionen im nightly Changelog sind temporär.</text>
		</string>
		<string>
			<key>Button_Options_UploadPastebin</key>
			<text>Datei zu Pastebin hochladen</text>
		</string>
		<string>
			<key>Tab_Options_GitHubIssues</key>
			<text>GitHub Issues</text>
		</string>
		<string>
			<key>Message_MetagenicQualitiesInsufficientKarma</key>
			<text>Es ist 1 Karma notwendig, um metagenetische Nachteile und Vorteile auszugleichen. Aktuell verfügbar: {0}</text>
		</string>
		<string>
			<key>Message_MetagenicQualitiesSubtractingKarma</key>
			<text>Es ist 1 Karma notwendig, um metagenetische Nachteile und Vorteile auszugleichen. Aktuell verfügbar: {0}.\nIst es in Ordnung, dieses Karma auszugeben?</text>
		</string>
		<string>
			<key>Message_MetagenicQualitiesUnbalanced</key>
			<text>Die metagenetischen Vor-/Nachteile sind nicht ausgeglichen. Aktuell: {0} Erwartet: {1} oder {2}</text>
		</string>
		<string>
			<key>String_MaximumDrugBlockLevel</key>
			<text>Ein Baustein, der ein Attribut erhöht, das durch die gewählte Basis gesenkt wird, darf maximal die Stufe 2 haben. (CF 191)</text>
		</string>
		<string>
			<key>Message_InvalidExConWare</key>
			<text>Die folgende limitierte Cyber-/Bioware ist auf einer ExCon nicht erlaubt:</text>
		</string>
		<string>
			<key>Menu_SpecialChangePriorities</key>
			<text>Ändere &amp;Prioritätenauswahl</text>
		</string>
		<string>
			<key>String_Dashboard</key>
			<text>Dashboard</text>
		</string>
		<string>
			<key>Label_Stage</key>
			<text>Phase:</text>
		</string>
		<string>
			<key>Message_MissingGameplayOption</key>
			<text>Dieser Charakter wurde mit der folgenden Spieloption angelegt:\n\n{0}\n\nDiese Option konnte in den aktuellen Daten nicht gefunden werden. Um das Laden des Charakters fortzusetzen, muss eine neue Spieloption dafür gewählt werden.</text>
		</string>
		<string>
			<key>Message_MissingGameplayOption_Title</key>
			<text>Fehlende Spieloption</text>
		</string>
		<string>
			<key>Button_ChangeMountedLocation</key>
			<text>Verwendeten Ort ändern</text>
		</string>
		<string>
			<key>String_Weapon</key>
			<text>Waffe</text>
		</string>
		<string>
			<key>String_Vehicle</key>
			<text>Fahrzeug</text>
		</string>
		<string>
			<key>String_Matrix</key>
			<text>Matrix</text>
		</string>
		<string>
			<key>String_Info</key>
			<text>Info</text>
		</string>
		<string>
			<key>String_Armor</key>
			<text>Panzerung</text>
		</string>
		<string>
			<key>String_SubmersionType</key>
			<text>Neue Wandlungsart</text>
		</string>
		<string>
			<key>String_SubmersionNetwork</key>
			<text>Netzwerk für neue Wandlung</text>
		</string>
		<string>
			<key>String_InitiationGroup</key>
			<text>Gruppe für neue Initiation</text>
		</string>
		<string>
			<key>String_InitiationType</key>
			<text>Neue Initiationsart</text>
		</string>
		<string>
			<key>String_Paragon</key>
			<text>Paragon</text>
		</string>
		<string>
			<key>String_Stream</key>
			<text>Strömung</text>
		</string>
		<string>
			<key>Label_InitRoller_ResultOf</key>
			<text>Ergebnis von {0}W6:</text>
		</string>
		<string>
			<key>Title_HeroLabImporter</key>
			<text>Hero Lab Importierer</text>
		</string>
		<string>
			<key>Message_HeroLabImporterWarning</key>
			<text>Aufgrund der unterschiedlichen Art und Weise, wie Hero Lab und Chummer5a mit den Daten der gespeicherten Charaktere umgehen, werden einige Elemente falsch in Chummer5a importiert, insbesondere in Bezug auf die Karmazuteilung für Charaktere bei der Erstellung.\n\nZusätzlich werden die folgenden Elemente nicht richtig importiert:\n - Komplexe Formen\n - Kampfkünste\n - Alles, was mit Initiationen und Wandlungen zu tun hat\n - Mystischen Adepten PPs\n - Geister und Sprites\n - Fahrzeuge\n - Erweiterte KI-Programme\n\n\nNicht-mundanen Charakteren, die im Erstellungsmodus mit der Prioritäts- oder Zehn-Punkte-Option erstellt wurden, müssen zudem ihre Prioritäten nach dem Import erneut anwenden (Spezial &gt; Ändere Prioritätenauswahl &gt; mit OK bestätigen).\n\nSind Sie sicher, dass Sie dieses Werkzeug benutzen wollen?</text>
		</string>
		<string>
			<key>Message_HeroLabImporterWarning_Title</key>
			<text>Hero Lab Importierprobleme</text>
		</string>
		<string>
			<key>Label_HeroLabTrademarks</key>
			<text>Hero Lab und das Hero Lab-Logo sind eingetragene Warenzeichen von LWD Technology, Inc.</text>
		</string>
		<string>
			<key>String_SelectPORFile</key>
			<text>POR-Datei wählen</text>
		</string>
		<string>
			<key>String_ImportCharacter</key>
			<text>Charakter importieren</text>
		</string>
		<string>
			<key>String_AttributeDEPShort</key>
			<text>MCH</text>
		</string>
		<string>
			<key>Menu_Main_HeroLabImporter</key>
			<text>Hero Lab Importierer</text>
		</string>
		<string>
			<key>Checkbox_DiceRoller_BubbleDie</key>
			<text>Scheinwürfel (egalisiert Patzerwahrscheinlichkeit bei gerader Anzahl von Würfeln)</text>
		</string>
		<string>
			<key>Checkbox_DiceRoller_VariableGlitch</key>
			<text>Patzer bei mehr Einsen als Erfolgen, nicht bei halbem Würfelpool</text>
		</string>
		<string>
			<key>Checkbox_Sprite_Pet</key>
			<text>Sprite-Haustier</text>
		</string>
		<string>
			<key>Message_UnregisteredSpriteLimit</key>
			<text>Sie können nicht mehr als einen nicht registrierten Sprite auf einmal haben.</text>
		</string>
		<string>
			<key>MessageTitle_UnregisteredSpriteLimit</key>
			<text>Limit für nicht registrierte Sprites</text>
		</string>
		<string>
			<key>MessageTitle_CustomDrug_Name</key>
			<text>Drogenname</text>
		</string>
		<string>
			<key>Message_CustomDrug_Name</key>
			<text>Bitte geben Sie einen Namen für Ihre Droge ein.</text>
		</string>
		<string>
			<key>Tab_Options_Plugins</key>
			<text>Module</text>
		</string>
		<string>
			<key>String_AvailablePlugins</key>
			<text>Verfügbare Module</text>
		</string>
		<string>
			<key>String_Program</key>
			<text>Programm</text>
		</string>
		<string>
			<key>Message_OrphanedImprovements</key>
			<text>In Ihrer Charakterdatei wurden nicht zuordenbare Verbesserungen gefunden. In den meisten Fällen sollte es unbedenklich sein, diesen Charakter zu laden. Sie sollten aber eine Sicherungskopie dieser Charakterdatei erstellen.\n\nWollen Sie das Laden des Charakters fortsetzen und diese Verbesserungen entfernen?</text>
		</string>
		<string>
			<key>MessageTitle_OrphanedImprovements</key>
			<text>Nicht zuordenbare Verbesserungen vorhanden</text>
		</string>
		<string>
			<key>Checkbox_Stolen</key>
			<text>gestohlen</text>
		</string>
		<string>
			<key>Label_StolenGearNuyen</key>
			<text>Nuyen (gestohlen):</text>
		</string>
		<string>
			<key>String_ExpenseUpgradedCyberware</key>
			<text>Verbesserte Cyberware</text>
		</string>
		<string>
			<key>Message_InvalidStolenNuyenExcess</key>
			<text>{0} über Ihrer Nuyen-Gesamtsumme für gestohlene Ausrüstung</text>
		</string>
		<string>
			<key>Menu_FileSaveAsCreated</key>
			<text>Speichern unter &amp;Erstellt</text>
		</string>
		<string>
			<key>Checkbox_Wireless</key>
			<text>WiFi aktiviert</text>
		</string>
		<string>
			<key>String_Wireless</key>
			<text>WiFi</text>
		</string>
		<string>
			<key>Message_Files_Cannot_Be_Removed</key>
			<text>Chummer5 konnte die nachfolgenden Dateien während des Updates nicht entfernen, da auf sie nicht zugegriffen werden konnte:</text>
		</string>
		<string>
			<key>Checkbox_Options_EnablePlugins</key>
			<text>Module aktivieren (experimentell)</text>
		</string>
		<string>
			<key>Checkbox_Options_AllowEasterEggs</key>
			<text>Ostereier erlauben</text>
		</string>
		<string>
			<key>String_online</key>
			<text>Online</text>
		</string>
		<string>
			<key>Menu_Main_SINnerSearch</key>
			<text>SIN Datenbank durchsuchen</text>
		</string>
		<string>
			<key>Menu_Main_SINners</key>
			<text>SINners</text>
		</string>
		<string>
			<key>String_SpecialModificationLimit</key>
			<text>Maximum für Spezialmodifikationen</text>
		</string>
		<string>
			<key>Tip_SelectSpell_MasteryQuality</key>
			<text>Maximum für Spezialmodifikationen</text>
		</string>
		<string>
			<key>String_SpellPoints</key>
			<text>Zauberpunkte</text>
		</string>
		<string>
			<key>MessageTitle_CustomDrug_MissingFoundation</key>
			<text>Fehlende Grundlage</text>
		</string>
		<string>
			<key>Message_CustomDrug_MissingFoundation</key>
			<text>Drogen müssen eine Grundlage haben.</text>
		</string>
		<string>
			<key>Message_DeleteDrug</key>
			<text>Sind Sie sicher, dass Sie dieses Drogenrezept entfernen möchten?</text>
		</string>
		<string>
			<key>Tip_ImproveItemAtMaximum</key>
			<text>Nicht steigerbar, Maximum erreicht</text>
		</string>
		<string>
			<key>Chummy_Intro</key>
			<text>Hallo! Hier ist Chummy, der Chummer KI-Assistent! Es gibt viele hilfreiche Tipps und Empfehlungen zu Ihren Charakteren!</text>
		</string>
		<string>
			<key>String_ApplicationInsights_NotSet</key>
			<text>Chummer entscheiden lassen</text>
		</string>
		<string>
			<key>String_ApplicationInsights_Yes</key>
			<text>Alle Fehlermeldungen übertragen</text>
		</string>
		<string>
			<key>String_ApplicationInsights_Crashes</key>
			<text>Abstürze übertragen</text>
		</string>
		<string>
			<key>String_ApplicationInsights_OnlyMetric</key>
			<text>Statistische Daten übertragen</text>
		</string>
		<string>
			<key>String_ApplicationInsights_OnlyLocal</key>
			<text>Nur lokale Protokollierung</text>
		</string>
		<string>
			<key>String_Bullet</key>
			<text>Patrone</text>
		</string>
		<string>
			<key>String_Bullets</key>
			<text>Patronen</text>
		</string>
		<string>
			<key>Checkbox_CreateImprovementIgnoreLimits</key>
			<text>Limits nicht beachten</text>
		</string>
	</strings>
	<string>
		<key>String_ApplicationInsights_OnlyLocal</key>
		<text>nur lokal loggen</text>
	</string>
	<string>
		<key>String_ApplicationInsights_OnlyMetric</key>
		<text>nur Statistiken hochladen</text>
	</string>
	<string>
		<key>String_ApplicationInsights_Crashes</key>
		<text>Programm-Abstürze hochladen</text>
	</string>
	<string>
		<key>String_ApplicationInsights_Yes</key>
		<text>alle Fehler hochladen</text>
	</string>
	<string>
		<key>String_ApplicationInsights_NotSet</key>
		<text>lasse Chummer entscheiden</text>
<<<<<<< HEAD
	</string>
	<string>
		<key>Menu_Tools_SINners</key>
		<text>SINner Gruppen</text>
	</string>
	<string>
		<key>Menu_Tools_SINnersArchetypes</key>
		<text>Archetypen</text>
	</string>
	<string>
		<key>Menu_Tools_SINnerSearch</key>
		<text>SINner suchen</text>
=======
>>>>>>> 531a0649
	</string>
</chummer><|MERGE_RESOLUTION|>--- conflicted
+++ resolved
@@ -9610,7 +9610,6 @@
 	<string>
 		<key>String_ApplicationInsights_NotSet</key>
 		<text>lasse Chummer entscheiden</text>
-<<<<<<< HEAD
 	</string>
 	<string>
 		<key>Menu_Tools_SINners</key>
@@ -9623,7 +9622,5 @@
 	<string>
 		<key>Menu_Tools_SINnerSearch</key>
 		<text>SINner suchen</text>
-=======
->>>>>>> 531a0649
 	</string>
 </chummer>