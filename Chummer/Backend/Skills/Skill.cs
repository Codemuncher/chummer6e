/*  This file is part of Chummer5a.
 *
 *  Chummer5a is free software: you can redistribute it and/or modify
 *  it under the terms of the GNU General Public License as published by
 *  the Free Software Foundation, either version 3 of the License, or
 *  (at your option) any later version.
 *
 *  Chummer5a is distributed in the hope that it will be useful,
 *  but WITHOUT ANY WARRANTY; without even the implied warranty of
 *  MERCHANTABILITY or FITNESS FOR A PARTICULAR PURPOSE.  See the
 *  GNU General Public License for more details.
 *
 *  You should have received a copy of the GNU General Public License
 *  along with Chummer5a.  If not, see <http://www.gnu.org/licenses/>.
 *
 *  You can obtain the full source code for Chummer5a at
 *  https://github.com/chummer5a/chummer5a
 */
using System;
using System.Collections.Generic;
using System.ComponentModel;
using System.Diagnostics;
using System.Globalization;
using System.Linq;
using System.Runtime.CompilerServices;
using System.Text;
using System.Xml;
using Chummer.Annotations;
using Chummer.Backend.Equipment;
using Chummer.Backend.Attributes;
using System.Drawing;

namespace Chummer.Backend.Skills
{
    [DebuggerDisplay("{_strName} {_intBase} {_intKarma} {Rating}")]
    [HubClassTag("SkillId", true, "Name", "Rating;Specialization")]
    public partial class Skill : INotifyMultiplePropertyChanged, IHasName, IHasXmlNode, IHasNotes
    {
        private CharacterAttrib _objAttribute;
        private string _strDefaultAttribute;
        private bool _blnCheckSwapSkillImprovements = true;

        public CharacterAttrib AttributeObject
        {
            get
            {
                if (!_blnCheckSwapSkillImprovements && _objAttribute != null) return _objAttribute;
                if (CharacterObject.Improvements.Any(imp =>
                        imp.ImproveType == Improvement.ImprovementType.SwapSkillAttribute && imp.Target == Name))
                {
                    AttributeObject = CharacterObject.GetAttribute(CharacterObject.Improvements.First(imp =>
                            imp.ImproveType == Improvement.ImprovementType.SwapSkillAttribute &&
                            imp.Target == Name).ImprovedName);
                }
                else if (_strDefaultAttribute != _objAttribute?.Abbrev || _objAttribute == null)
                {
                    AttributeObject = CharacterObject.GetAttribute(_strDefaultAttribute);
                }

                return _objAttribute;
            }
            protected set
            {
                if (_objAttribute == value) return;
                if (_objAttribute != null)
                    _objAttribute.PropertyChanged -= OnLinkedAttributeChanged;
                if (value != null)
                    value.PropertyChanged += OnLinkedAttributeChanged;
                _objAttribute = value;
                _strDefaultAttribute = _objAttribute?.Abbrev;
                OnPropertyChanged();
            }
        } //Attribute this skill primarily depends on

        private string _strName = string.Empty; //English name of this skill
        private string _strNotes = string.Empty; //Text of any notes that were entered by the user
        public List<ListItem> SuggestedSpecializations { get; } = new List<ListItem>(10); //List of suggested specializations for this skill
        private bool _blnDefault;

        public virtual void WriteTo(XmlTextWriter objWriter)
        {
            if (objWriter == null)
                return;
            objWriter.WriteStartElement("skill");
            objWriter.WriteElementString("guid", Id.ToString("D", GlobalOptions.InvariantCultureInfo));
            objWriter.WriteElementString("suid", SkillId.ToString("D", GlobalOptions.InvariantCultureInfo));
            objWriter.WriteElementString("isknowledge", bool.FalseString);
            objWriter.WriteElementString("skillcategory", SkillCategory);
            objWriter.WriteElementString("karma", _intKarma.ToString(GlobalOptions.InvariantCultureInfo));
            objWriter.WriteElementString("base", _intBase.ToString(GlobalOptions.InvariantCultureInfo)); //this could actually be saved in karma too during career
            objWriter.WriteElementString("notes", _strNotes);
            objWriter.WriteElementString("name", _strName);
            if (!CharacterObject.Created)
            {
                objWriter.WriteElementString("buywithkarma", BuyWithKarma.ToString(GlobalOptions.InvariantCultureInfo));
            }

            if (Specializations.Count != 0)
            {
                objWriter.WriteStartElement("specs");
                foreach (SkillSpecialization objSpecialization in Specializations)
                {
                    objSpecialization.Save(objWriter);
                }
                objWriter.WriteEndElement();
            }

            objWriter.WriteEndElement();

        }

        public void Print(XmlTextWriter objWriter, CultureInfo objCulture, string strLanguageToPrint)
        {
            if (objWriter == null)
                return;
            objWriter.WriteStartElement("skill");

            int intRating = PoolOtherAttribute(AttributeModifiers, Attribute);
            int intSpecRating = intRating + GetSpecializationBonus();

            int intRatingModifiers = RatingModifiers(Attribute);
            int intDicePoolModifiers = PoolModifiers(Attribute);
            objWriter.WriteElementString("guid", InternalId);
            objWriter.WriteElementString("suid", SkillId.ToString("D", GlobalOptions.InvariantCultureInfo));
            objWriter.WriteElementString("name", DisplayName(strLanguageToPrint));
            objWriter.WriteElementString("skillgroup", SkillGroupObject?.DisplayName(strLanguageToPrint) ?? LanguageManager.GetString("String_None", strLanguageToPrint));
            objWriter.WriteElementString("skillgroup_english", SkillGroupObject?.Name ?? LanguageManager.GetString("String_None", strLanguageToPrint));
            objWriter.WriteElementString("skillcategory", DisplayCategory(strLanguageToPrint));
            objWriter.WriteElementString("skillcategory_english", SkillCategory);  //Might exist legacy but not existing atm, will see if stuff breaks
            objWriter.WriteElementString("grouped", (SkillGroupObject != null && SkillGroupObject.CareerIncrease && SkillGroupObject.Rating > 0).ToString(GlobalOptions.InvariantCultureInfo));
            objWriter.WriteElementString("default", Default.ToString(GlobalOptions.InvariantCultureInfo));
            objWriter.WriteElementString("rating", Rating.ToString(objCulture));
            objWriter.WriteElementString("ratingmax", RatingMaximum.ToString(objCulture));
            objWriter.WriteElementString("specializedrating", intSpecRating.ToString(objCulture));
            objWriter.WriteElementString("total", PoolOtherAttribute(AttributeModifiers, Attribute).ToString(objCulture));
            objWriter.WriteElementString("knowledge", IsKnowledgeSkill.ToString(GlobalOptions.InvariantCultureInfo));
            objWriter.WriteElementString("exotic", IsExoticSkill.ToString(GlobalOptions.InvariantCultureInfo));
            objWriter.WriteElementString("buywithkarma", BuyWithKarma.ToString(GlobalOptions.InvariantCultureInfo));
            objWriter.WriteElementString("base", Base.ToString(objCulture));
            objWriter.WriteElementString("karma", Karma.ToString(objCulture));
            objWriter.WriteElementString("spec", DisplaySpecialization(strLanguageToPrint));
            objWriter.WriteElementString("attribute", Attribute);
            objWriter.WriteElementString("displayattribute", DisplayAttributeMethod(strLanguageToPrint));
            if (CharacterObject.Options.PrintNotes)
                objWriter.WriteElementString("notes", Notes);
            objWriter.WriteElementString("source", CharacterObject.LanguageBookShort(Source, strLanguageToPrint));
            objWriter.WriteElementString("page", DisplayPage(strLanguageToPrint));
            objWriter.WriteElementString("attributemod", CharacterObject.GetAttribute(Attribute).TotalValue.ToString(objCulture));
            objWriter.WriteElementString("ratingmod", (intRatingModifiers + intDicePoolModifiers).ToString(objCulture));
            objWriter.WriteElementString("poolmod", intDicePoolModifiers.ToString(objCulture));
            objWriter.WriteElementString("islanguage", IsLanguage.ToString(GlobalOptions.InvariantCultureInfo));
            objWriter.WriteElementString("isnativelanguage", IsNativeLanguage.ToString(GlobalOptions.InvariantCultureInfo));
            objWriter.WriteElementString("bp", CurrentKarmaCost.ToString(objCulture));
            objWriter.WriteStartElement("skillspecializations");
            foreach (SkillSpecialization objSpec in Specializations)
            {
                objSpec.Print(objWriter, objCulture, strLanguageToPrint);
            }
            objWriter.WriteEndElement();

            objWriter.WriteEndElement();
        }

        #region Factory
        /// <summary>
        /// Load a skill from a xml node from a saved .chum5 file
        /// </summary>
        /// <param name="xmlSkillNode">The XML node describing the skill</param>
        /// <param name="objCharacter">The character this skill belongs to</param>
        /// <returns></returns>
        public static Skill Load(Character objCharacter, XmlNode xmlSkillNode)
        {
            if (!xmlSkillNode.TryGetField("suid", Guid.TryParse, out Guid suid))
            {
                return null;
            }
            XmlDocument xmlSkills = objCharacter.LoadData("skills.xml");
            Skill objLoadingSkill = null;
            bool blnIsKnowledgeSkill = false;
            if (xmlSkillNode.TryGetBoolFieldQuickly("isknowledge", ref blnIsKnowledgeSkill) && blnIsKnowledgeSkill)
            {
                if (xmlSkillNode["forced"] != null)
                    objLoadingSkill = new KnowledgeSkill(objCharacter, xmlSkillNode["name"]?.InnerText ?? string.Empty, !Convert.ToBoolean(xmlSkillNode["disableupgrades"]?.InnerText, GlobalOptions.InvariantCultureInfo));
                else
                {
                    KnowledgeSkill knoSkill = new KnowledgeSkill(objCharacter);
                    knoSkill.Load(xmlSkillNode);
                    objLoadingSkill = knoSkill;
                }
            }
            else if (suid != Guid.Empty)
            {
                XmlNode xmlSkillDataNode = xmlSkills.SelectSingleNode("/chummer/skills/skill[id = '" + xmlSkillNode["suid"]?.InnerText + "']");

                if (xmlSkillDataNode == null)
                    return null;

                if (xmlSkillDataNode["exotic"]?.InnerText == bool.TrueString)
                {
                    ExoticSkill exotic = new ExoticSkill(objCharacter, xmlSkillDataNode);
                    exotic.Load(xmlSkillNode);
                    objLoadingSkill = exotic;
                }
                else
                {
                    objLoadingSkill = new Skill(objCharacter, xmlSkillDataNode);
                }
            }
            /*
            else //This is ugly but i'm not sure how to make it pretty
            {
                if (n["forced"] != null && n["name"] != null)
                {
                    skill = new KnowledgeSkill(character, n["name"].InnerText);
                }
                else
                {
                    KnowledgeSkill knoSkill = new KnowledgeSkill(character);
                    knoSkill.Load(n);
                    skill = knoSkill;
                }
            }
            */
            // Legacy shim
            if (objLoadingSkill == null)
            {
                if (xmlSkillNode["forced"] != null)
                    objLoadingSkill = new KnowledgeSkill(objCharacter, xmlSkillNode["name"]?.InnerText ?? string.Empty, !Convert.ToBoolean(xmlSkillNode["disableupgrades"]?.InnerText, GlobalOptions.InvariantCultureInfo));
                else
                {
                    KnowledgeSkill knoSkill = new KnowledgeSkill(objCharacter);
                    knoSkill.Load(xmlSkillNode);
                    objLoadingSkill = knoSkill;
                }
            }
            if (xmlSkillNode.TryGetField("guid", Guid.TryParse, out Guid guiTemp))
                objLoadingSkill.Id = guiTemp;

            if (!xmlSkillNode.TryGetStringFieldQuickly("altnotes", ref objLoadingSkill._strNotes))
                xmlSkillNode.TryGetStringFieldQuickly("notes", ref objLoadingSkill._strNotes);

            if (!objLoadingSkill.IsNativeLanguage)
            {
                xmlSkillNode.TryGetInt32FieldQuickly("karma", ref objLoadingSkill._intKarma);
                xmlSkillNode.TryGetInt32FieldQuickly("base", ref objLoadingSkill._intBase);
                xmlSkillNode.TryGetBoolFieldQuickly("buywithkarma", ref objLoadingSkill._blnBuyWithKarma);
                using (XmlNodeList xmlSpecList = xmlSkillNode.SelectNodes("specs/spec"))
                {
                    if (xmlSpecList == null)
                        return objLoadingSkill;
                    foreach (XmlNode xmlSpec in xmlSpecList)
                    {
                        objLoadingSkill.Specializations.Add(SkillSpecialization.Load(objCharacter, xmlSpec));
                    }
                }
            }

            return objLoadingSkill;
        }

        /// <summary>
        /// Loads skill saved in legacy format
        /// </summary>
        /// <param name="objCharacter"></param>
        /// <param name="xmlSkillNode"></param>
        /// <returns></returns>
        public static Skill LegacyLoad(Character objCharacter, XmlNode xmlSkillNode)
        {
            if (xmlSkillNode == null)
                return null;
            xmlSkillNode.TryGetField("id", Guid.TryParse, out Guid suid, Guid.NewGuid());

            int.TryParse(xmlSkillNode["base"]?.InnerText, NumberStyles.Any, GlobalOptions.InvariantCultureInfo, out int intBaseRating);
            int.TryParse(xmlSkillNode["rating"]?.InnerText, NumberStyles.Any, GlobalOptions.InvariantCultureInfo, out int intFullRating);
            int intKarmaRating = intFullRating - intBaseRating;  //Not reading karma directly as career only increases rating

            bool blnTemp = false;

            string strName = xmlSkillNode["name"]?.InnerText ?? string.Empty;
            Skill objSkill;
            if (xmlSkillNode.TryGetBoolFieldQuickly("knowledge", ref blnTemp) && blnTemp)
            {
                KnowledgeSkill objKnowledgeSkill = new KnowledgeSkill(objCharacter)
                {
                    WriteableName = strName,
                    Base = intBaseRating,
                    Karma = intKarmaRating,

                    Type = xmlSkillNode["skillcategory"]?.InnerText
                };

                objSkill = objKnowledgeSkill;
            }
            else
            {
                XmlDocument xmlSkillsDocument = objCharacter.LoadData("skills.xml");
                XmlNode xmlSkillDataNode = xmlSkillsDocument
                                               .SelectSingleNode("/chummer/skills/skill[id = '"
                                                                 + suid.ToString("D", GlobalOptions.InvariantCultureInfo)
                                                                 + "']")
                    //Some stuff apparently have a guid of 0000-000... (only exotic?)
                    ?? xmlSkillsDocument.SelectSingleNode("/chummer/skills/skill[name = " + strName.CleanXPath() + ']');


                objSkill = FromData(xmlSkillDataNode, objCharacter);
                objSkill._intBase = intBaseRating;
                objSkill._intKarma = intKarmaRating;

                if (objSkill is ExoticSkill objExoticSkill)
                {
                    //don't need to do more load then.
                    objExoticSkill.Specific = xmlSkillNode.SelectSingleNode("skillspecializations/skillspecialization/name")?.InnerText ?? string.Empty;
                    return objSkill;
                }

                xmlSkillNode.TryGetBoolFieldQuickly("buywithkarma", ref objSkill._blnBuyWithKarma);
            }

            using (XmlNodeList xmlSpecList = xmlSkillNode.SelectNodes("skillspecializations/skillspecialization"))
            {
                if (xmlSpecList != null)
                {
                    foreach (XmlNode xmlSpecializationNode in xmlSpecList)
                    {
                        objSkill.Specializations.Add(SkillSpecialization.Load(objCharacter, xmlSpecializationNode));
                    }
                }
            }

            return objSkill;
        }

        public static Skill LoadFromHeroLab(Character objCharacter, XmlNode xmlSkillNode, bool blnIsKnowledgeSkill, string strSkillType = "")
        {
            if (xmlSkillNode == null)
                throw new ArgumentNullException(nameof(xmlSkillNode));
            string strName = xmlSkillNode.Attributes?["name"]?.InnerText ?? string.Empty;

<<<<<<< HEAD
            XmlNode xmlSkillDataNode = objCharacter.LoadData("skills.xml").SelectSingleNode("/chummer/" + (blnIsKnowledgeSkill ? "knowledgeskills" : "skills") + "/skill[name = \"" + strName + "\"]");
=======
            XmlNode xmlSkillDataNode = XmlManager.Load("skills.xml")
                .SelectSingleNode((blnIsKnowledgeSkill
                    ? "/chummer/knowledgeskills/skill[name = "
                    : "/chummer/skills/skill[name = ") + strName.CleanXPath() + ']');
>>>>>>> a3a7ffc6
            Guid suid = Guid.NewGuid();
            if (xmlSkillDataNode?.TryGetField("id", Guid.TryParse, out suid) != true)
                suid = Guid.NewGuid();

            int intKarmaRating = 0;
            if (xmlSkillNode.Attributes?["text"]?.InnerText != "N")      // Native Languages will have a base + karma rating of 0
                if (!int.TryParse(xmlSkillNode.Attributes?["base"]?.InnerText, NumberStyles.Any, GlobalOptions.InvariantCultureInfo, out intKarmaRating)) // Only reading karma rating out for now, any base rating will need modification within SkillsSection
                    intKarmaRating = 0;

            Skill objSkill;
            if (blnIsKnowledgeSkill)
            {
                KnowledgeSkill objKnowledgeSkill = new KnowledgeSkill(objCharacter)
                {
                    WriteableName = strName,
                    Karma = intKarmaRating,
                    Type = !string.IsNullOrEmpty(strSkillType) ? strSkillType : (xmlSkillDataNode?["category"]?.InnerText ?? "Academic")
                };

                objSkill = objKnowledgeSkill;
            }
            else
            {
                objSkill = FromData(xmlSkillDataNode, objCharacter);
                if (xmlSkillNode.Attributes?["fromgroup"]?.InnerText == "yes")
                {
                    intKarmaRating -= objSkill.SkillGroupObject.Karma;
                }
                objSkill._intKarma = intKarmaRating;

                if (objSkill is ExoticSkill objExoticSkill)
                {
                    string strSpecializationName = xmlSkillNode.SelectSingleNode("specialization/@bonustext")?.InnerText ?? string.Empty;
                    if (!string.IsNullOrEmpty(strSpecializationName))
                    {
                        int intLastPlus = strSpecializationName.LastIndexOf('+');
                        if (intLastPlus > strSpecializationName.Length)
                            strSpecializationName = strSpecializationName.Substring(0, intLastPlus - 1);
                    }
                    //don't need to do more load then.
                    objExoticSkill.Specific = strSpecializationName;
                    return objSkill;
                }
            }

            objSkill.SkillId = suid;

            List<SkillSpecialization> lstSpecializations;
            using (XmlNodeList xmlSpecList = xmlSkillNode.SelectNodes("specialization"))
            {
                lstSpecializations = new List<SkillSpecialization>(xmlSpecList?.Count ?? 0);
                if (xmlSpecList?.Count > 0)
                {
                    foreach (XmlNode xmlSpecializationNode in xmlSpecList)
                    {
                        string strSpecializationName = xmlSpecializationNode.Attributes?["bonustext"]?.InnerText;
                        if (string.IsNullOrEmpty(strSpecializationName)) continue;
                        int intLastPlus = strSpecializationName.LastIndexOf('+');
                        if (intLastPlus > strSpecializationName.Length)
                            strSpecializationName = strSpecializationName.Substring(0, intLastPlus - 1);
                        lstSpecializations.Add(new SkillSpecialization(objCharacter, strSpecializationName));
                    }
                }
            }
            if (lstSpecializations.Count > 0)
            {
                objSkill.Specializations.AddRange(lstSpecializations);
            }

            return objSkill;
        }

        protected static readonly Dictionary<string, bool> SkillTypeCache = new Dictionary<string, bool>();
        //TODO CACHE INVALIDATE

        /// <summary>
        /// Load a skill from a data file describing said skill
        /// </summary>
        /// <param name="xmlNode">The XML node describing the skill</param>
        /// <param name="character">The character the skill belongs to</param>
        /// <returns></returns>
        public static Skill FromData(XmlNode xmlNode, Character character)
        {
            if (xmlNode == null)
                return null;
            Skill objSkill;
            if (xmlNode["exotic"]?.InnerText == bool.TrueString)
            {
                //load exotic skill
                ExoticSkill objExoticSkill = new ExoticSkill(character, xmlNode);
                objSkill = objExoticSkill;
            }
            else
            {
                string category = xmlNode["category"]?.InnerText;
                if (string.IsNullOrEmpty(category))
                    return null;
                if (SkillTypeCache == null || !SkillTypeCache.TryGetValue(category, out bool blnIsKnowledgeSkill))
                {
                    blnIsKnowledgeSkill = character.LoadData("skills.xml").SelectSingleNode($"/chummer/categories/category[. = '{category}']/@type")?.InnerText != "active";
                    if (SkillTypeCache != null)
                        SkillTypeCache[category] = blnIsKnowledgeSkill;
                }


                if (blnIsKnowledgeSkill)
                {
                    //TODO INIT SKILL
                    Utils.BreakIfDebug();

                    objSkill = new KnowledgeSkill(character);
                }
                else
                {
                    //TODO INIT SKILL

                    objSkill = new Skill(character, xmlNode);
                }
            }


            return objSkill;
        }

        protected Skill(Character character)
        {
            CharacterObject = character ?? throw new ArgumentNullException(nameof(character));
            CharacterObject.PropertyChanged += OnCharacterChanged;
            CharacterObject.Options.PropertyChanged += OnCharacterOptionsPropertyChanged;
            CharacterObject.AttributeSection.PropertyChanged += OnAttributeSectionChanged;
            CharacterObject.AttributeSection.Attributes.CollectionChanged += OnAttributesCollectionChanged;
            Specializations.ListChanged += SpecializationsOnListChanged;
            Specializations.BeforeRemove += SpecializationsOnBeforeRemove;
        }

        private void OnAttributesCollectionChanged(object sender, System.Collections.Specialized.NotifyCollectionChangedEventArgs e)
        {
            switch (e.Action)
            {
                case System.Collections.Specialized.NotifyCollectionChangedAction.Add:
                    {
                        if (e.NewItems.Cast<CharacterAttrib>().Any(x => x.Abbrev == Attribute))
                        {
                            AttributeObject.PropertyChanged -= AttributeActiveOnPropertyChanged;
                            AttributeObject = CharacterObject.GetAttribute(Attribute);

                            AttributeObject.PropertyChanged += AttributeActiveOnPropertyChanged;
                            AttributeActiveOnPropertyChanged(sender, null);
                        }
                        break;
                    }
                case System.Collections.Specialized.NotifyCollectionChangedAction.Remove:
                    {
                        if (e.OldItems.Cast<CharacterAttrib>().Any(x => x.Abbrev == Attribute))
                        {
                            AttributeObject.PropertyChanged -= AttributeActiveOnPropertyChanged;
                            AttributeObject = CharacterObject.GetAttribute(Attribute);

                            AttributeObject.PropertyChanged += AttributeActiveOnPropertyChanged;
                            AttributeActiveOnPropertyChanged(sender, null);
                        }
                        break;
                    }
                case System.Collections.Specialized.NotifyCollectionChangedAction.Reset:
                    {
                        AttributeObject.PropertyChanged -= AttributeActiveOnPropertyChanged;
                        AttributeObject = CharacterObject.GetAttribute(Attribute);

                        AttributeObject.PropertyChanged += AttributeActiveOnPropertyChanged;
                        AttributeActiveOnPropertyChanged(sender, null);
                        break;
                    }
            }
        }

        private void OnAttributeSectionChanged(object sender, PropertyChangedEventArgs e)
        {
            if (e.PropertyName != nameof(AttributeSection.AttributeCategory)) return;
            AttributeObject.PropertyChanged -= AttributeActiveOnPropertyChanged;
            AttributeObject = CharacterObject.GetAttribute(Attribute);

            AttributeObject.PropertyChanged += AttributeActiveOnPropertyChanged;
            AttributeActiveOnPropertyChanged(sender, e);
        }

        private void AttributeActiveOnPropertyChanged(object sender, PropertyChangedEventArgs propertyChangedEventArgs)
        {
            OnPropertyChanged(nameof(Rating));
        }

        public void UnbindSkill()
        {
            CharacterObject.PropertyChanged -= OnCharacterChanged;
            CharacterObject.Options.PropertyChanged -= OnCharacterOptionsPropertyChanged;
            CharacterObject.AttributeSection.PropertyChanged -= OnAttributeSectionChanged;
            CharacterObject.AttributeSection.Attributes.CollectionChanged -= OnAttributesCollectionChanged;

            if (SkillGroupObject != null)
                SkillGroupObject.PropertyChanged -= OnSkillGroupChanged;
        }

        //load from data
        protected Skill(Character character, XmlNode xmlNode) : this(character)
        //Ugly hack, needs by then
        {
            if (xmlNode == null)
                return;
            _strName = xmlNode["name"]?.InnerText; //No need to catch errors (for now), if missing we are fsked anyway
            _strDefaultAttribute = xmlNode["attribute"]?.InnerText;
            SkillCategory = xmlNode["category"]?.InnerText ?? string.Empty;
            Default = xmlNode["default"]?.InnerText == bool.TrueString;
            Source = xmlNode["source"]?.InnerText;
            Page = xmlNode["page"]?.InnerText;
            if (xmlNode.TryGetField("id", Guid.TryParse, out Guid guiTemp))
                _guidSkillId = guiTemp;
            else if (xmlNode.TryGetField("suid", Guid.TryParse, out guiTemp))
                _guidSkillId = guiTemp;
            if (xmlNode.TryGetField("guid", Guid.TryParse, out guiTemp))
                _guidInternalId = guiTemp;

            string strGroup = xmlNode["skillgroup"]?.InnerText;

            if (!string.IsNullOrEmpty(strGroup))
            {
                SkillGroup = strGroup;
                SkillGroupObject = Skills.SkillGroup.Get(this);
                if (SkillGroupObject != null)
                {
                    SkillGroupObject.PropertyChanged += OnSkillGroupChanged;
                }
            }

            XmlNodeList xmlSpecList = xmlNode.SelectNodes("specs/spec");

            if (xmlSpecList != null)
            {
                SuggestedSpecializations.Capacity = xmlSpecList.Count;

                foreach (XmlNode xmlSpecNode in xmlSpecList)
                {
                    string strInnerText = xmlSpecNode.InnerText;
                    SuggestedSpecializations.Add(new ListItem(strInnerText, xmlSpecNode.Attributes?["translate"]?.InnerText ?? strInnerText));
                }

                SuggestedSpecializations.Sort(CompareListItems.CompareNames);
            }
        }

        public void ReloadSuggestedSpecializations()
        {
            SuggestedSpecializations.Clear();

            XmlNodeList xmlSpecList = GetNode()?.SelectNodes("specs/spec");

            if (xmlSpecList != null)
            {
                SuggestedSpecializations.Capacity = xmlSpecList.Count;

                foreach (XmlNode xmlSpecNode in xmlSpecList)
                {
                    string strInnerText = xmlSpecNode.InnerText;
                    SuggestedSpecializations.Add(new ListItem(strInnerText, xmlSpecNode.Attributes?["translate"]?.InnerText ?? strInnerText));
                }

                SuggestedSpecializations.Sort(CompareListItems.CompareNames);
            }
            OnPropertyChanged(nameof(SuggestedSpecializations));
        }
        #endregion

        /// <summary>
        /// The total, general purpose dice pool for this skill
        /// </summary>
        public int Pool => IsNativeLanguage ? int.MaxValue : PoolOtherAttribute(AttributeModifiers, Attribute);

        public bool Leveled => Rating > 0;

        public Color PreferredControlColor => Leveled && Enabled ? SystemColors.ButtonHighlight : SystemColors.Control;

        private int _intCachedCanHaveSpecs = -1;

        public bool CanHaveSpecs
        {
            get
            {
                if ((this as KnowledgeSkill)?.AllowUpgrade == false)
                    return false;
                if (_intCachedCanHaveSpecs >= 0)
                    return _intCachedCanHaveSpecs > 0;
                if (!Enabled)
                {
                    _intCachedCanHaveSpecs = 0;
                    return _intCachedCanHaveSpecs > 0;
                }
                _intCachedCanHaveSpecs = !IsExoticSkill && TotalBaseRating > 0 && KarmaUnlocked &&
                                         !CharacterObject.Improvements.Any(x => ((x.ImproveType == Improvement.ImprovementType.BlockSkillSpecializations && (string.IsNullOrEmpty(x.ImprovedName) || x.ImprovedName == Name)) ||
                                                                                 (x.ImproveType == Improvement.ImprovementType.BlockSkillCategorySpecializations && x.ImprovedName == SkillCategory)) && x.Enabled) ? 1 : 0;
                if (_intCachedCanHaveSpecs <= 0 && Specializations.Count > 0)
                {
                    Specializations.Clear();
                }

                return _intCachedCanHaveSpecs > 0;
            }
        }

        public Character CharacterObject { get; }

        //TODO change to the actual characterattribute object
        /// <summary>
        /// The Abbreviation of the linked attribute. Not the object due legacy
        /// </summary>
        public string Attribute => AttributeObject.Abbrev;

        /// <summary>
        /// The translated abbreviation of the linked attribute.
        /// </summary>
        public string DisplayAttributeMethod(string strLanguage)
        {
            return LanguageManager.GetString("String_Attribute" + Attribute +  "Short", strLanguage);
        }

        public string DisplayAttribute => DisplayAttributeMethod(GlobalOptions.Language);

        private int _intCachedEnabled = -1;

        private bool _blnForceDisabled;
        //TODO handle aspected/adepts who cannot (always) get magic skills
        public bool Enabled
        {
            get
            {
                if (_intCachedEnabled >= 0)
                    return _intCachedEnabled > 0;

                if (_blnForceDisabled)
                {
                    _intCachedEnabled = 0;
                    return false;
                }
                // SR5 400 : Critters that don't have the Sapience Power are unable to default in skills they don't possess.
                if (CharacterObject.IsCritter && !CharacterObject.Improvements.Any(x =>
                        x.ImproveType == Improvement.ImprovementType.AllowSkillDefault &&
                        (x.ImprovedName == Name || string.IsNullOrEmpty(x.ImprovedName)) && x.Enabled) && Rating == 0)
                {
                    _intCachedEnabled = 0;
                    return false;
                }

                if (CharacterObject.Improvements.Any(x => x.ImproveType == Improvement.ImprovementType.SkillDisable && x.ImprovedName == Name && x.Enabled))
                {
                    _intCachedEnabled = 0;
                    return false;
                }
                if (!IsKnowledgeSkill)
                {
                    bool blnIsMovementSkill = false;
                    string strMovementString = string.Empty;
                    if (Name.Contains("Flight"))
                    {
                        blnIsMovementSkill = true;
                        strMovementString = CharacterObject.GetFly(GlobalOptions.InvariantCultureInfo, GlobalOptions.DefaultLanguage);
                    }
                    else if (Name.Contains("Swimming"))
                    {
                        blnIsMovementSkill = true;
                        strMovementString = CharacterObject.GetSwim(GlobalOptions.InvariantCultureInfo, GlobalOptions.DefaultLanguage);
                    }
                    else if (Name.Contains("Running"))
                    {
                        blnIsMovementSkill = true;
                        strMovementString = CharacterObject.GetMovement(GlobalOptions.InvariantCultureInfo, GlobalOptions.DefaultLanguage);
                    }
                    if (blnIsMovementSkill
                        && (string.IsNullOrEmpty(strMovementString)
                            || strMovementString == "0"
                            || strMovementString.Contains(LanguageManager.GetString("String_ModeSpecial", GlobalOptions.DefaultLanguage))))
                    {
                        _intCachedEnabled = 0;
                        return false;
                    }
                }
                //TODO: This is a temporary workaround until proper support for selectively enabling or disabling skills works, as above.
                if (CharacterObject.IsAI)
                {
                    _intCachedEnabled = !(Attribute == "MAG" || Attribute == "RES") ? 1 : 0;
                }
                else
                {
                    _intCachedEnabled = AttributeObject.Value != 0 ? 1 : 0;
                }

                return _intCachedEnabled > 0;
            }
        }

        public bool ForceDisabled
        {
            get => _blnForceDisabled;
            set
            {
                if (_blnForceDisabled == value) return;
                _blnForceDisabled = value;
                OnPropertyChanged();
            }
        }

        private int _intCachedCanUpgradeCareer = -1;

        public bool CanUpgradeCareer
        {
            get
            {
                if (_intCachedCanUpgradeCareer < 0)
                    _intCachedCanUpgradeCareer = CharacterObject.Karma >= UpgradeKarmaCost && RatingMaximum > TotalBaseRating ? 1 : 0;

                return _intCachedCanUpgradeCareer == 1;
            }
        }

        public virtual bool AllowDelete => false;

        public bool Default
        {
            get
            {
                return _blnDefault && !RelevantImprovements(objImprovement => objImprovement.ImproveType == Improvement.ImprovementType.BlockSkillDefault, string.Empty, false, true).Any();
            }
            set
            {
                if (_blnDefault == value) return;
                _blnDefault = value;
                OnPropertyChanged();
            }
        }

        public bool IsExoticSkill => this is ExoticSkill;

        public bool IsKnowledgeSkill => this is KnowledgeSkill;

        public virtual bool AllowNameChange => false;

        public virtual bool AllowTypeChange => false;

        public virtual bool IsLanguage => false;

        public virtual bool IsNativeLanguage
        {
            get => false;
            set
            {
            }
        }

        private string _strDictionaryKey;
        public string DictionaryKey => _strDictionaryKey = _strDictionaryKey
                                                           ?? (IsExoticSkill
                                                               ? Name + " (" + DisplaySpecialization(GlobalOptions.DefaultLanguage) + ')'
                                                               : Name);

        public string Name
        {
            get => _strName;
            set
            {
                if (value == _strName) return;
                _strName = value;
                _strDictionaryKey = null;
                _intCachedFreeBase = int.MinValue;
                _intCachedFreeKarma = int.MinValue;
                OnPropertyChanged();
            }
        } //I

        //TODO RENAME DESCRIPTIVE
        private Guid _guidInternalId = Guid.NewGuid();
        /// <summary>
        /// The Unique ID for this skill. This is unique and never repeating
        /// </summary>
        public Guid Id
        {
            get => _guidInternalId;
            private set => _guidInternalId = value;
        }
        public string InternalId => _guidInternalId.ToString("D", GlobalOptions.InvariantCultureInfo);

        private Guid _guidSkillId = Guid.Empty;
        /// <summary>
        /// The ID for this skill. This is persistent for active skills over
        /// multiple characters, ?and predefined knowledge skills,? but not
        /// for skills where the user supplies a name (Exotic and Knowledge)
        /// </summary>
        public Guid SkillId
        {
            get => _guidSkillId;
            set
            {
                if (_guidSkillId == value) return;
                _guidSkillId = value;
                _objCachedMyXmlNode = null;
                ReloadSuggestedSpecializations();
            }
        }

        public string SkillGroup { get; } = string.Empty;

        public virtual string SkillCategory { get; } = string.Empty;

        private List<ListItem> _lstCachedSuggestedSpecializations;

        // ReSharper disable once InconsistentNaming
        public IReadOnlyList<ListItem> CGLSpecializations
        {
            get
            {
                if (_lstCachedSuggestedSpecializations == null)
                {
                    _lstCachedSuggestedSpecializations = new List<ListItem>(SuggestedSpecializations);
                    foreach (Improvement objImprovement in CharacterObject.Improvements.Where(x =>
                        x.ImprovedName == Name && x.ImproveType == Improvement.ImprovementType.SkillSpecializationOption &&
                        _lstCachedSuggestedSpecializations.All(y => y.Value?.ToString() != x.UniqueName) && x.Enabled))
                    {
                        string strSpecializationName = objImprovement.UniqueName;
                        _lstCachedSuggestedSpecializations.Add(new ListItem(strSpecializationName, CharacterObject.TranslateExtra(strSpecializationName)));
                    }
                }

                return _lstCachedSuggestedSpecializations;
            }
        }

        private readonly Dictionary<string, string> _cachedStringSpec = new Dictionary<string, string>();
        public virtual string DisplaySpecialization(string strLanguage)
        {
            if (_cachedStringSpec.TryGetValue(strLanguage, out string strReturn)) return strReturn;
            strReturn = string.Join(", ", Specializations.Select(x => x.DisplayName(strLanguage)));

            _cachedStringSpec.Add(strLanguage, strReturn);

            return strReturn;
        }

        public string CurrentDisplaySpecialization => DisplaySpecialization(GlobalOptions.Language);

        //TODO A unit test here?, I know we don't have them, but this would be improved by some
        //Or just ignore support for multiple specializations even if the rules say it is possible?
        public CachedBindingList<SkillSpecialization> Specializations { get; } = new CachedBindingList<SkillSpecialization>();

        public string Specialization
        {
            get
            {
                if (TotalBaseRating == 0)
                {
                    return string.Empty; //Unlevelled skills cannot have a specialization;
                }

                if (IsExoticSkill)
                {
                    return ((ExoticSkill) this).Specific;
                }

                return Specializations.Count > 0 ? Specializations[0].CurrentDisplayName : string.Empty;
            }
            set
            {
                if (string.IsNullOrWhiteSpace(value))
                {
                    int index = -1;
                    for (int i = 0; i < Specializations.Count; i++)
                    {
                        if (Specializations[i].Free) continue;
                        index = i;
                        break;
                    }

                    if (index >= 0) Specializations.RemoveAt(index);
                }
                else if (Specializations.Count == 0)
                {
                    Specializations.Add(new SkillSpecialization(CharacterObject, value));
                }
                else
                {
                    if (Specializations[0].Free)
                    {
                        Specializations.MergeInto(new SkillSpecialization(CharacterObject, value), (x, y) =>
                            x.Free == y.Free
                            ? x.Expertise == y.Expertise
                                ? 0
                                : x.Expertise
                                    ? 1
                                    : -1
                            : x.Free
                                ? 1
                                : -1);
                    }
                    else
                    {
                        Specializations[0] = new SkillSpecialization(CharacterObject, value);
                    }
                }
            }
        }

        public bool HasSpecialization(string strSpecialization)
        {
            if (IsExoticSkill)
            {
                return ((ExoticSkill)this).Specific == strSpecialization;
            }
            return Specializations.Any(x => x.Name == strSpecialization || x.CurrentDisplayName == strSpecialization)
                   && !CharacterObject.Improvements.Any(x => x.ImproveType == Improvement.ImprovementType.DisableSpecializationEffects && x.UniqueName == Name && string.IsNullOrEmpty(x.Condition) && x.Enabled);
        }

        public SkillSpecialization GetSpecialization(string strSpecialization)
        {

            if (IsExoticSkill && ((ExoticSkill)this).Specific == strSpecialization)
            {
                return Specializations[0];
            }
            return HasSpecialization(strSpecialization)
                ? Specializations.FirstOrDefault(x => x.Name == strSpecialization || x.CurrentDisplayName == strSpecialization)
                : null;
        }

        public string PoolToolTip => IsNativeLanguage ? LanguageManager.GetString("Tip_Skill_NativeLanguage") : CompileDicepoolTooltip(Attribute);

        public string CompileDicepoolTooltip(string abbrev = "")
        {
            CharacterAttrib att = CharacterObject.AttributeSection.GetAttributeByName(abbrev);
            if (!Default && !Leveled)
            {
                return LanguageManager.GetString("Tip_Skill_Cannot_Default");
            }

            string strSpace = LanguageManager.GetString("String_Space");
            List<Improvement> lstRelevantImprovements = RelevantImprovements(null, abbrev, true).ToList();
            StringBuilder s = new StringBuilder();
            if (CyberwareRating > TotalBaseRating)
            {
                s.Append(LanguageManager.GetString("Tip_Skill_SkillsoftRating"))
                    .Append(strSpace).Append('(').Append(CyberwareRating.ToString(GlobalOptions.CultureInfo)).Append(')');
            }
            else
            {
                s.Append(LanguageManager.GetString("Tip_Skill_SkillRating"))
                    .Append(strSpace).Append('(').Append(Rating.ToString(GlobalOptions.CultureInfo));
                bool first = true;
                foreach (Improvement objImprovement in lstRelevantImprovements)
                {
                    if (!objImprovement.AddToRating)
                        continue;
                    if (first)
                    {
                        first = false;
                        s.Append(strSpace).Append("(Base").Append(strSpace).Append('(')
                            .Append(LearnedRating.ToString(GlobalOptions.CultureInfo)).Append(')');
                    }

                    s.Append(strSpace).Append('+').Append(strSpace)
                        .Append(CharacterObject.GetObjectName(objImprovement))
                        .Append(strSpace).Append('(')
                        .Append(objImprovement.Value.ToString(GlobalOptions.CultureInfo)).Append(')');
                }

                if (!first)
                    s.Append(')');
                s.Append(')');
            }

            s.Append(strSpace).Append('+')
                .Append(strSpace).Append(att.DisplayAbbrev)
                .Append(strSpace).Append('(').Append(att.TotalValue.ToString(GlobalOptions.CultureInfo)).Append(')');
            if (Default && !Leveled)
            {
                s.Append(strSpace);
                int intDefaultModifier = DefaultModifier;
                if (intDefaultModifier == 0)
                    s.Append(CharacterObject.GetObjectName(
                        CharacterObject.Improvements.FirstOrDefault(x =>
                            x.ImproveType == Improvement.ImprovementType.ReflexRecorderOptimization && x.Enabled)));
                else
                    s.Append((intDefaultModifier > 0 ? '+' : '-'))
                        .Append(strSpace).Append(LanguageManager.GetString("Tip_Skill_Defaulting"))
                        .Append(strSpace).Append('(').Append(Math.Abs(intDefaultModifier).ToString(GlobalOptions.CultureInfo)).Append(')');
            }

            foreach (Improvement source in lstRelevantImprovements)
            {
                if (source.AddToRating
                    || source.ImproveType == Improvement.ImprovementType.SwapSkillAttribute
                    || source.ImproveType == Improvement.ImprovementType.SwapSkillSpecAttribute)
                    continue;
                s.Append(strSpace).Append('+').Append(strSpace).Append(CharacterObject.GetObjectName(source));
                if (!string.IsNullOrEmpty(source.Condition))
                {
                    s.Append(strSpace).Append('(')
                        .Append(source.Condition.ToString(GlobalOptions.CultureInfo)).Append(')');
                }

                s.Append(strSpace).Append('(').Append(source.Value.ToString(GlobalOptions.CultureInfo)).Append(')');
            }

            int wound = CharacterObject.WoundModifier;
            if (wound != 0)
            {
                s.Append(strSpace).Append('-').Append(strSpace).Append(LanguageManager.GetString("Tip_Skill_Wounds"))
                    .Append(strSpace).Append('(').Append(wound.ToString(GlobalOptions.CultureInfo)).Append(')');
            }

            if (att.Abbrev == "STR" || att.Abbrev == "AGI")
            {
                foreach (Cyberware cyberware in CharacterObject.Cyberware)
                {
                    if (!cyberware.Name.Contains(" Arm") && !cyberware.Name.Contains(" Hand"))
                        continue;
                    s.AppendLine().Append(cyberware.Location)
                        .Append(strSpace).Append(cyberware.DisplayNameShort(GlobalOptions.Language));
                    if (cyberware.Grade.Name != "Standard")
                    {
                        s.Append(strSpace).Append('(').Append(cyberware.Grade.CurrentDisplayName).Append(')');
                    }

                    int pool = PoolOtherAttribute(
                        att.Abbrev == "STR" ? cyberware.TotalStrength : cyberware.TotalAgility, att.Abbrev);
                    if (cyberware.Location == CharacterObject.PrimaryArm
                        || CharacterObject.Ambidextrous
                        || cyberware.LimbSlotCount > 1)
                    {
                        s.Append(strSpace).Append(pool.ToString(GlobalOptions.CultureInfo));
                    }
                    else
                    {
                        s.Append(strSpace).AppendFormat(GlobalOptions.CultureInfo, "{0}{1}({2}{1}{3})",
                            pool - 2, strSpace, -2, LanguageManager.GetString("Tip_Skill_OffHand"));
                    }
                }
            }

            if (att.Abbrev != Attribute)
                return s.ToString();
            foreach (Improvement objSwapSkillAttribute in lstRelevantImprovements)
            {
                if (objSwapSkillAttribute.ImproveType != Improvement.ImprovementType.SwapSkillAttribute
                    && objSwapSkillAttribute.ImproveType != Improvement.ImprovementType.SwapSkillSpecAttribute)
                    continue;
                s.AppendLine();
                if (objSwapSkillAttribute.ImproveType == Improvement.ImprovementType.SwapSkillSpecAttribute)
                    s.Append(objSwapSkillAttribute.Exclude).Append(LanguageManager.GetString("String_Colon")).Append(strSpace);
                s.Append(CharacterObject.GetObjectName(objSwapSkillAttribute)).Append(strSpace);
                int intLoopAttribute = CharacterObject.GetAttribute(objSwapSkillAttribute.ImprovedName).Value;
                int intBasePool = PoolOtherAttribute(intLoopAttribute, objSwapSkillAttribute.ImprovedName);
                SkillSpecialization objSpecialization = null;
                if (objSwapSkillAttribute.ImproveType == Improvement.ImprovementType.SwapSkillSpecAttribute)
                {
                    objSpecialization = Specializations.FirstOrDefault(y =>
                        y.Name == objSwapSkillAttribute.Exclude && !CharacterObject.Improvements.Any(objImprovement =>
                            objImprovement.ImproveType == Improvement.ImprovementType.DisableSpecializationEffects &&
                            objImprovement.UniqueName == y.Name && string.IsNullOrEmpty(objImprovement.Condition) &&
                            objImprovement.Enabled));
                    if (objSpecialization != null)
                    {
                        intBasePool += objSpecialization.SpecializationBonus;
                    }
                }

                s.Append(intBasePool.ToString(GlobalOptions.CultureInfo));
                if (objSwapSkillAttribute.ImprovedName != "STR" &&
                    objSwapSkillAttribute.ImprovedName != "AGI") continue;
                foreach (Cyberware cyberware in CharacterObject.Cyberware)
                {
                    if (!cyberware.Name.Contains(" Arm") && !cyberware.Name.Contains(" Hand"))
                        continue;
                    s.AppendLine();
                    if (objSwapSkillAttribute.ImproveType == Improvement.ImprovementType.SwapSkillSpecAttribute)
                        s.AppendFormat(GlobalOptions.CultureInfo, "{0}{1}{2}", objSwapSkillAttribute.Exclude, LanguageManager.GetString("String_Colon"), strSpace);
                    s.Append(CharacterObject.GetObjectName(objSwapSkillAttribute))
                        .Append(strSpace).Append(cyberware.Location)
                        .Append(strSpace).Append(cyberware.CurrentDisplayNameShort);
                    if (cyberware.Grade.Name != "Standard")
                    {
                        s.Append(strSpace).Append('(').Append(cyberware.Grade.CurrentDisplayName).Append(')');
                    }

                    int intLoopPool =
                        PoolOtherAttribute(
                            objSwapSkillAttribute.ImprovedName == "STR"
                                ? cyberware.TotalStrength
                                : cyberware.TotalAgility, objSwapSkillAttribute.ImprovedName);
                    if (objSpecialization != null)
                    {
                        intLoopPool += objSpecialization.SpecializationBonus;
                    }

                    if (cyberware.Location == CharacterObject.PrimaryArm
                        || CharacterObject.Ambidextrous
                        || cyberware.LimbSlotCount > 1)
                    {
                        s.Append(strSpace).Append(intLoopPool.ToString(GlobalOptions.CultureInfo));
                    }
                    else
                    {
                        s.Append(strSpace).AppendFormat(GlobalOptions.CultureInfo, "{0}{1}({2}{1}{3})",
                            intLoopPool - 2, strSpace, -2, LanguageManager.GetString("Tip_Skill_OffHand"));
                    }
                }
            }

            return s.ToString();
        }

        public string UpgradeToolTip => UpgradeKarmaCost < 0
            ? LanguageManager.GetString("Tip_ImproveItemAtMaximum")
            : string.Format(GlobalOptions.CultureInfo, LanguageManager.GetString("Tip_ImproveItem"), (Rating + 1), UpgradeKarmaCost);

        public string AddSpecToolTip
        {
            get
            {
                int intPrice = IsKnowledgeSkill ? CharacterObject.Options.KarmaKnowledgeSpecialization : CharacterObject.Options.KarmaSpecialization;

                int intExtraSpecCost = 0;
                int intTotalBaseRating = TotalBaseRating;
                decimal decSpecCostMultiplier = 1.0m;
                foreach (Improvement objLoopImprovement in CharacterObject.Improvements)
                {
                    if (objLoopImprovement.Minimum > intTotalBaseRating ||
                        (!string.IsNullOrEmpty(objLoopImprovement.Condition) &&
                         (objLoopImprovement.Condition == "career") != CharacterObject.Created &&
                         (objLoopImprovement.Condition == "create") == CharacterObject.Created) ||
                        !objLoopImprovement.Enabled) continue;
                    if (objLoopImprovement.ImprovedName != SkillCategory) continue;
                    switch (objLoopImprovement.ImproveType)
                    {
                        case Improvement.ImprovementType.SkillCategorySpecializationKarmaCost:
                            intExtraSpecCost += objLoopImprovement.Value;
                            break;
                        case Improvement.ImprovementType.SkillCategorySpecializationKarmaCostMultiplier:
                            decSpecCostMultiplier *= objLoopImprovement.Value / 100.0m;
                            break;
                    }
                }
                if (decSpecCostMultiplier != 1.0m)
                    intPrice = decimal.ToInt32(decimal.Ceiling(intPrice * decSpecCostMultiplier));
                intPrice += intExtraSpecCost; //Spec
                return string.Format(GlobalOptions.CultureInfo, LanguageManager.GetString("Tip_Skill_AddSpecialization"), intPrice);
            }
        }

        public string HtmlSkillToolTip => SkillToolTip.CleanForHTML();

        public string SkillToolTip
        {
            get
            {
                //v-- hack i guess
                StringBuilder sbdReturn = new StringBuilder();
                StringBuilder sbdMiddle = new StringBuilder();
                string strSpace = LanguageManager.GetString("String_Space");
                if (!string.IsNullOrWhiteSpace(SkillGroup))
                {
                    sbdMiddle.Append(SkillGroupObject.CurrentDisplayName)
                        .Append(strSpace).AppendLine(LanguageManager.GetString("String_ExpenseSkillGroup"));
                }
                if (!string.IsNullOrEmpty(Notes))
                {
                    sbdReturn.Append(LanguageManager.GetString("Label_Notes"))
                        .Append(strSpace).AppendLine(Notes).AppendLine();
                }

<<<<<<< HEAD
                strReturn += DisplayCategory(GlobalOptions.Language) + Environment.NewLine + strMiddle + CharacterObject.LanguageBookLong(Source) + strSpace + LanguageManager.GetString("String_Page") + strSpace + DisplayPage(GlobalOptions.Language);
                return strReturn;
=======
                sbdReturn.AppendLine(DisplayCategory(GlobalOptions.Language))
                    .Append(sbdMiddle).Append(CommonFunctions.LanguageBookLong(Source))
                    .Append(strSpace).Append(LanguageManager.GetString("String_Page"))
                    .Append(strSpace).Append(DisplayPage(GlobalOptions.Language));
                return sbdReturn.ToString();
>>>>>>> a3a7ffc6
            }
        }

        public string Notes
        {
            get => _strNotes;
            set
            {
                if (_strNotes == value) return;
                _strNotes = value;
                OnPropertyChanged();
            }
        }

        public Color PreferredColor => !string.IsNullOrEmpty(Notes) ? Color.SaddleBrown : SystemColors.WindowText;

        public SkillGroup SkillGroupObject { get; }

        public string Page { get; }

        /// <summary>
        /// Sourcebook Page Number using a given language file.
        /// Returns Page if not found or the string is empty.
        /// </summary>
        /// <param name="strLanguage">Language file keyword to use.</param>
        /// <returns></returns>
        public string DisplayPage(string strLanguage)
        {
            if (strLanguage == GlobalOptions.DefaultLanguage)
                return Page;
            string s = GetNode(strLanguage)?["altpage"]?.InnerText ?? Page;
            return !string.IsNullOrWhiteSpace(s) ? s : Page;
        }

        public string Source { get; }

        //Stuff that is RO, that is simply calculated from other things
        //Move to extension method?

        #region Calculations

        public int AttributeModifiers => AttributeObject.TotalValue;

        public string DisplayName(string strLanguage)
        {
            if (strLanguage == GlobalOptions.DefaultLanguage)
                return Name;

            return GetNode(strLanguage)?["translate"]?.InnerText ?? Name;
        }

        public string CurrentDisplayName => DisplayName(GlobalOptions.Language);

        public string DisplayCategory(string strLanguage)
        {
            if (strLanguage == GlobalOptions.DefaultLanguage)
                return SkillCategory;

            string strReturn = CharacterObject.LoadData("skills.xml", strLanguage).SelectSingleNode("/chummer/categories/category[. = \"" + SkillCategory + "\"]/@translate")?.InnerText;

            return strReturn ?? SkillCategory;
        }

        public virtual string DisplayPool => DisplayOtherAttribute(AttributeModifiers, Attribute);

        public string DisplayOtherAttribute(int intAttributeTotalValue, string strAttribute)
        {
            int intPool = PoolOtherAttribute(intAttributeTotalValue, strAttribute);
            if ((IsExoticSkill || string.IsNullOrWhiteSpace(Specialization) || CharacterObject.Improvements.Any(x =>
                     x.ImproveType == Improvement.ImprovementType.DisableSpecializationEffects &&
                     x.UniqueName == Name && string.IsNullOrEmpty(x.Condition) && x.Enabled)) &&
                 !CharacterObject.Improvements.Any(i =>
                     i.ImproveType == Improvement.ImprovementType.Skill && !string.IsNullOrEmpty(i.Condition)))
            {
                return intPool.ToString(GlobalOptions.CultureInfo);
            }

            int intConditionalBonus = PoolOtherAttribute(intAttributeTotalValue, strAttribute, true);
            int intSpecBonus = GetSpecializationBonus();
            if (intSpecBonus == 0 && intPool == intConditionalBonus)
                return intPool.ToString(GlobalOptions.CultureInfo);
            return string.Format(GlobalOptions.CultureInfo, "{0}{1}({2})",
                intPool, LanguageManager.GetString("String_Space"), intSpecBonus + intConditionalBonus);
        }

        public int GetSpecializationBonus(string strSpecialization = "")
        {
            if (IsExoticSkill || TotalBaseRating == 0 || Specializations.Count <= 0)
                return 0;
            SkillSpecialization objTargetSpecialization = string.IsNullOrEmpty(strSpecialization)
                ? Specializations.FirstOrDefault(y => CharacterObject.Improvements.All(x => x.ImproveType != Improvement.ImprovementType.DisableSpecializationEffects
                                                                                            || x.UniqueName != Name
                                                                                            || !string.IsNullOrEmpty(x.Condition)
                                                                                            || !x.Enabled))
                : GetSpecialization(strSpecialization);
            if (objTargetSpecialization == null)
                return 0;
            return objTargetSpecialization.SpecializationBonus;
        }

        // ReSharper disable once InconsistentNaming
        private protected int _intCachedCyberwareRating = int.MinValue;

        private XmlNode _objCachedMyXmlNode;
        private string _strCachedXmlNodeLanguage = string.Empty;

        public XmlNode GetNode()
        {
            return GetNode(GlobalOptions.Language);
        }

        public XmlNode GetNode(string strLanguage)
        {
            if (_objCachedMyXmlNode == null || strLanguage != _strCachedXmlNodeLanguage || GlobalOptions.LiveCustomData)
            {
<<<<<<< HEAD
                _objCachedMyXmlNode = CharacterObject.LoadData("skills.xml", strLanguage).SelectSingleNode("/chummer/" + (IsKnowledgeSkill ? "knowledgeskills" : "skills") + "/skill[id = \"" + SkillId.ToString("D", GlobalOptions.InvariantCultureInfo) + "\" or id = \"" + SkillId.ToString("D", GlobalOptions.InvariantCultureInfo).ToUpperInvariant() + "\"]");
=======
                _objCachedMyXmlNode = XmlManager.Load("skills.xml", strLanguage)
                    .SelectSingleNode(string.Format(GlobalOptions.InvariantCultureInfo,
                        IsKnowledgeSkill
                            ? "/chummer/knowledgeskills/skill[id = \"{0}\" or id = \"{1}\"]"
                            : "/chummer/skills/skill[id = \"{0}\" or id = \"{1}\"]",
                        SkillId.ToString("D", GlobalOptions.InvariantCultureInfo),
                        SkillId.ToString("D", GlobalOptions.InvariantCultureInfo).ToUpperInvariant()));
>>>>>>> a3a7ffc6
                _strCachedXmlNodeLanguage = strLanguage;
            }
            return _objCachedMyXmlNode;
        }

        /// <summary>
        /// The attributeValue this skill have from Skillwires + Skilljack or Active Hardwires
        /// </summary>
        /// <returns>Artificial skill attributeValue</returns>
        public virtual int CyberwareRating
        {
            get
            {
                if (_intCachedCyberwareRating != int.MinValue)
                    return _intCachedCyberwareRating;

                ExoticSkill objThisAsExoticSkill = this as ExoticSkill;
                //TODO: method is here, but not used in any form, needs testing (worried about child items...)
                //this might do hardwires if i understand how they works correctly
                int intMaxHardwire = -1;
                foreach (Improvement objImprovement in CharacterObject.Improvements)
                {
                    if (objImprovement.ImproveType == Improvement.ImprovementType.Hardwire && objImprovement.Enabled)
                    {
                        if (objThisAsExoticSkill != null)
                        {
                            if (objImprovement.ImprovedName == Name + " (" + objThisAsExoticSkill.Specific + ')')
                                intMaxHardwire = Math.Max(intMaxHardwire, objImprovement.Value);
                        }
                        else if (objImprovement.ImprovedName == Name)
                            intMaxHardwire = Math.Max(intMaxHardwire, objImprovement.Value);
                    }
                }
                if (intMaxHardwire >= 0)
                {
                    return _intCachedCyberwareRating = intMaxHardwire;
                }

                int intMaxActivesoftRating = Math.Min(ImprovementManager.ValueOf(CharacterObject, Improvement.ImprovementType.Skillwire), ImprovementManager.ValueOf(CharacterObject, Improvement.ImprovementType.SkillsoftAccess));
                if (intMaxActivesoftRating > 0)
                {
                    int intMax = 0;
                    //TODO this works with translate?
                    foreach (Improvement objSkillsoftImprovement in CharacterObject.Improvements)
                    {
                        if (objSkillsoftImprovement.ImproveType == Improvement.ImprovementType.Activesoft && objSkillsoftImprovement.Enabled)
                        {
                            if (objThisAsExoticSkill != null)
                            {
                                if (objSkillsoftImprovement.ImprovedName == Name + " (" + objThisAsExoticSkill.Specific + ')')
                                    intMaxHardwire = Math.Max(intMaxHardwire, objSkillsoftImprovement.Value);
                            }
                            else if (objSkillsoftImprovement.ImprovedName == Name)
                                intMax = Math.Max(intMax, objSkillsoftImprovement.Value);
                        }
                    }
                    return _intCachedCyberwareRating = Math.Min(intMax, intMaxActivesoftRating);
                }

                return _intCachedCyberwareRating = 0;
            }
        }
        #endregion

        #region Static

        //A tree of dependencies. Once some of the properties are changed,
        //anything they depend on, also needs to raise OnChanged
        //This tree keeps track of dependencies
        private static readonly DependencyGraph<string, Skill> s_SkillDependencyGraph =
            new DependencyGraph<string, Skill>(
                new DependencyGraphNode<string, Skill>(nameof(PoolToolTip),
                    new DependencyGraphNode<string, Skill>(nameof(IsNativeLanguage)),
                    new DependencyGraphNode<string, Skill>(nameof(AttributeModifiers),
                        new DependencyGraphNode<string, Skill>(nameof(AttributeObject),
                            new DependencyGraphNode<string, Skill>(nameof(RelevantImprovements)))),
                    new DependencyGraphNode<string, Skill>(nameof(DisplayPool),
                        new DependencyGraphNode<string, Skill>(nameof(IsNativeLanguage)),
                        new DependencyGraphNode<string, Skill>(nameof(DisplayOtherAttribute),
                            new DependencyGraphNode<string, Skill>(nameof(PoolOtherAttribute),
                                new DependencyGraphNode<string, Skill>(nameof(Enabled)),
                                new DependencyGraphNode<string, Skill>(nameof(Rating)),
                                new DependencyGraphNode<string, Skill>(nameof(GetSpecializationBonus),
                                    new DependencyGraphNode<string, Skill>(nameof(Specializations))
                                ),
                                new DependencyGraphNode<string, Skill>(nameof(PoolModifiers),
                                    new DependencyGraphNode<string, Skill>(nameof(Bonus),
                                        new DependencyGraphNode<string, Skill>(nameof(RelevantImprovements))
                                    )
                                ),
                                new DependencyGraphNode<string, Skill>(nameof(Default),
                                    new DependencyGraphNode<string, Skill>(nameof(RelevantImprovements))
                                ),
                                new DependencyGraphNode<string, Skill>(nameof(DefaultModifier),
                                    new DependencyGraphNode<string, Skill>(nameof(Name))
                                )
                            ),
                            new DependencyGraphNode<string, Skill>(nameof(Name)),
                            new DependencyGraphNode<string, Skill>(nameof(IsExoticSkill)),
                            new DependencyGraphNode<string, Skill>(nameof(Specialization))
                        ),
                        new DependencyGraphNode<string, Skill>(nameof(Pool),
                            new DependencyGraphNode<string, Skill>(nameof(AttributeModifiers),
                                new DependencyGraphNode<string, Skill>(nameof(AttributeObject))
                            ),
                            new DependencyGraphNode<string, Skill>(nameof(PoolOtherAttribute)),
                            new DependencyGraphNode<string, Skill>(nameof(Attribute)),
                            new DependencyGraphNode<string, Skill>(nameof(IsNativeLanguage))
                        )
                    )
                ),
                new DependencyGraphNode<string, Skill>(nameof(CanHaveSpecs),
                    new DependencyGraphNode<string, Skill>(nameof(KnowledgeSkill.AllowUpgrade), x => x.IsKnowledgeSkill,
                        new DependencyGraphNode<string, Skill>(nameof(IsNativeLanguage))
                    ),
                    new DependencyGraphNode<string, Skill>(nameof(Enabled)),
                    new DependencyGraphNode<string, Skill>(nameof(IsExoticSkill)),
                    new DependencyGraphNode<string, Skill>(nameof(KarmaUnlocked)),
                    new DependencyGraphNode<string, Skill>(nameof(TotalBaseRating),
                        new DependencyGraphNode<string, Skill>(nameof(RatingModifiers),
                            new DependencyGraphNode<string, Skill>(nameof(Bonus))
                        ),
                        new DependencyGraphNode<string, Skill>(nameof(LearnedRating),
                            new DependencyGraphNode<string, Skill>(nameof(Karma),
                                new DependencyGraphNode<string, Skill>(nameof(FreeKarma),
                                    new DependencyGraphNode<string, Skill>(nameof(Name))
                                ),
                                new DependencyGraphNode<string, Skill>(nameof(RatingMaximum),
                                    new DependencyGraphNode<string, Skill>(nameof(RelevantImprovements))
                                ),
                                new DependencyGraphNode<string, Skill>(nameof(KarmaPoints))
                            ),
                            new DependencyGraphNode<string, Skill>(nameof(Base),
                                new DependencyGraphNode<string, Skill>(nameof(FreeBase),
                                    new DependencyGraphNode<string, Skill>(nameof(Name))
                                ),
                                new DependencyGraphNode<string, Skill>(nameof(RatingMaximum)),
                                new DependencyGraphNode<string, Skill>(nameof(BasePoints))
                            )
                        )
                    ),
                    new DependencyGraphNode<string, Skill>(nameof(Leveled),
                        new DependencyGraphNode<string, Skill>(nameof(Rating),
                            new DependencyGraphNode<string, Skill>(nameof(CyberwareRating),
                                new DependencyGraphNode<string, Skill>(nameof(Name))
                            ),
                            new DependencyGraphNode<string, Skill>(nameof(TotalBaseRating))
                        )
                    )
                ),
                new DependencyGraphNode<string, Skill>(nameof(UpgradeToolTip),
                    new DependencyGraphNode<string, Skill>(nameof(Rating)),
                    new DependencyGraphNode<string, Skill>(nameof(UpgradeKarmaCost),
                        new DependencyGraphNode<string, Skill>(nameof(TotalBaseRating)),
                        new DependencyGraphNode<string, Skill>(nameof(RatingMaximum))
                    )
                ),
                new DependencyGraphNode<string, Skill>(nameof(BuyWithKarma),
                    new DependencyGraphNode<string, Skill>(nameof(ForcedBuyWithKarma),
                        new DependencyGraphNode<string, Skill>(nameof(Specialization)),
                        new DependencyGraphNode<string, Skill>(nameof(KarmaPoints)),
                        new DependencyGraphNode<string, Skill>(nameof(BasePoints)),
                        new DependencyGraphNode<string, Skill>(nameof(FreeBase))
                    ),
                    new DependencyGraphNode<string, Skill>(nameof(ForcedNotBuyWithKarma),
                        new DependencyGraphNode<string, Skill>(nameof(TotalBaseRating))
                    )
                ),
                new DependencyGraphNode<string, Skill>(nameof(RelevantImprovements),
                    new DependencyGraphNode<string, Skill>(nameof(Name))
                ),
                new DependencyGraphNode<string, Skill>(nameof(DisplayAttribute),
                    new DependencyGraphNode<string, Skill>(nameof(Attribute),
                        new DependencyGraphNode<string, Skill>(nameof(AttributeObject))
                    )
                ),
                new DependencyGraphNode<string, Skill>(nameof(CurrentDisplayName),
                    new DependencyGraphNode<string, Skill>(nameof(DisplayName),
                        new DependencyGraphNode<string, Skill>(nameof(Name))
                    )
                ),
                new DependencyGraphNode<string, Skill>(nameof(HtmlSkillToolTip),
                    new DependencyGraphNode<string, Skill>(nameof(SkillToolTip),
                        new DependencyGraphNode<string, Skill>(nameof(Notes)),
                        new DependencyGraphNode<string, Skill>(nameof(DisplayCategory),
                            new DependencyGraphNode<string, Skill>(nameof(SkillCategory),
                                new DependencyGraphNode<string, Skill>(nameof(KnowledgeSkill.Type), x => x.IsKnowledgeSkill)
                            )
                        )
                    )),
                new DependencyGraphNode<string, Skill>(nameof(PreferredControlColor),
                    new DependencyGraphNode<string, Skill>(nameof(Leveled)),
                    new DependencyGraphNode<string, Skill>(nameof(Enabled))
                ),
                new DependencyGraphNode<string, Skill>(nameof(PreferredColor),
                    new DependencyGraphNode<string, Skill>(nameof(Notes))
                ),
                new DependencyGraphNode<string, Skill>(nameof(CGLSpecializations),
                    new DependencyGraphNode<string, Skill>(nameof(SuggestedSpecializations))
                ),
                new DependencyGraphNode<string, Skill>(nameof(CurrentSpCost),
                    new DependencyGraphNode<string, Skill>(nameof(BasePoints)),
                    new DependencyGraphNode<string, Skill>(nameof(Specialization)),
                    new DependencyGraphNode<string, Skill>(nameof(BuyWithKarma))
                ),
                new DependencyGraphNode<string, Skill>(nameof(CurrentKarmaCost),
                    new DependencyGraphNode<string, Skill>(nameof(RangeCost)),
                    new DependencyGraphNode<string, Skill>(nameof(TotalBaseRating)),
                    new DependencyGraphNode<string, Skill>(nameof(Base)),
                    new DependencyGraphNode<string, Skill>(nameof(FreeKarma)),
                    new DependencyGraphNode<string, Skill>(nameof(Specializations))
                ),
                new DependencyGraphNode<string, Skill>(nameof(CanUpgradeCareer),
                    new DependencyGraphNode<string, Skill>(nameof(UpgradeKarmaCost)),
                    new DependencyGraphNode<string, Skill>(nameof(RatingMaximum)),
                    new DependencyGraphNode<string, Skill>(nameof(TotalBaseRating))
                ),
                new DependencyGraphNode<string, Skill>(nameof(Enabled),
                    new DependencyGraphNode<string, Skill>(nameof(ForceDisabled)),
                    new DependencyGraphNode<string, Skill>(nameof(Attribute)),
                    new DependencyGraphNode<string, Skill>(nameof(Name))
                ),
                new DependencyGraphNode<string, Skill>(nameof(CurrentDisplaySpecialization),
                    new DependencyGraphNode<string, Skill>(nameof(DisplaySpecialization),
                        new DependencyGraphNode<string, Skill>(nameof(Specialization),
                            new DependencyGraphNode<string, Skill>(nameof(TotalBaseRating)),
                            new DependencyGraphNode<string, Skill>(nameof(Specializations))
                        )
                    )
                ),
                new DependencyGraphNode<string, Skill>(nameof(CanAffordSpecialization),
                    new DependencyGraphNode<string, Skill>(nameof(CanHaveSpecs)),
                    new DependencyGraphNode<string, Skill>(nameof(TotalBaseRating))
                ),
                new DependencyGraphNode<string, Skill>(nameof(AllowDelete), x => x.IsKnowledgeSkill,
                    new DependencyGraphNode<string, Skill>(nameof(KnowledgeSkill.ForcedName)),
                    new DependencyGraphNode<string, Skill>(nameof(FreeBase)),
                    new DependencyGraphNode<string, Skill>(nameof(FreeKarma)),
                    new DependencyGraphNode<string, Skill>(nameof(RatingModifiers)),
                    new DependencyGraphNode<string, Skill>(nameof(IsNativeLanguage))
                ),
                new DependencyGraphNode<string, Skill>(nameof(DictionaryKey),
                    new DependencyGraphNode<string, Skill>(nameof(Name)),
                    new DependencyGraphNode<string, Skill>(nameof(IsExoticSkill)),
                    new DependencyGraphNode<string, Skill>(nameof(DisplaySpecialization), x => x.IsExoticSkill)
                ),
                new DependencyGraphNode<string, Skill>(nameof(IsLanguage), x => x.IsKnowledgeSkill,
                    new DependencyGraphNode<string, Skill>(nameof(KnowledgeSkill.Type))
                ),
                new DependencyGraphNode<string, Skill>(nameof(AllowNameChange), x => x.IsKnowledgeSkill,
                    new DependencyGraphNode<string, Skill>(nameof(KnowledgeSkill.ForcedName)),
                    new DependencyGraphNode<string, Skill>(nameof(KnowledgeSkill.AllowUpgrade)),
                    new DependencyGraphNode<string, Skill>(nameof(Karma)),
                    new DependencyGraphNode<string, Skill>(nameof(Base)),
                    new DependencyGraphNode<string, Skill>(nameof(IsNativeLanguage))
                ),
                new DependencyGraphNode<string, Skill>(nameof(AllowTypeChange), x => x.IsKnowledgeSkill,
                    new DependencyGraphNode<string, Skill>(nameof(AllowNameChange)),
                    new DependencyGraphNode<string, Skill>(nameof(KnowledgeSkill.Type)),
                    new DependencyGraphNode<string, Skill>(nameof(IsNativeLanguage))
                )
            );
        #endregion

        public event PropertyChangedEventHandler PropertyChanged;

        [NotifyPropertyChangedInvocator]
        public void OnPropertyChanged([CallerMemberName] string strPropertyName = null)
        {
            OnMultiplePropertyChanged(strPropertyName);
        }

        public void OnMultiplePropertyChanged(params string[] lstPropertyNames)
        {
            ICollection<string> lstNamesOfChangedProperties = null;
            foreach (string strPropertyName in lstPropertyNames)
            {
                if (lstNamesOfChangedProperties == null)
                    lstNamesOfChangedProperties = s_SkillDependencyGraph.GetWithAllDependents(this, strPropertyName);
                else
                {
                    foreach (string strLoopChangedProperty in s_SkillDependencyGraph.GetWithAllDependents(this, strPropertyName))
                        lstNamesOfChangedProperties.Add(strLoopChangedProperty);
                }
            }

            if ((lstNamesOfChangedProperties?.Count > 0) != true)
                return;

            if (lstNamesOfChangedProperties.Contains(nameof(FreeBase)))
                _intCachedFreeBase = int.MinValue;
            if (lstNamesOfChangedProperties.Contains(nameof(FreeKarma)))
                _intCachedFreeKarma = int.MinValue;
            if (lstNamesOfChangedProperties.Contains(nameof(CanUpgradeCareer)))
                _intCachedCanUpgradeCareer = -1;
            if (lstNamesOfChangedProperties.Contains(nameof(CanAffordSpecialization)))
                _intCachedCanAffordSpecialization = -1;
            if (lstNamesOfChangedProperties.Contains(nameof(Enabled)))
                _intCachedEnabled = -1;
            if (lstNamesOfChangedProperties.Contains(nameof(CanHaveSpecs)))
                _intCachedCanHaveSpecs = -1;
            if (lstNamesOfChangedProperties.Contains(nameof(ForcedBuyWithKarma)))
                _intCachedForcedBuyWithKarma = -1;
            if (lstNamesOfChangedProperties.Contains(nameof(ForcedNotBuyWithKarma)))
                _intCachedForcedNotBuyWithKarma = -1;
            if (lstNamesOfChangedProperties.Contains(nameof(CyberwareRating)))
                _intCachedCyberwareRating = int.MinValue;
            if (lstNamesOfChangedProperties.Contains(nameof(CGLSpecializations)))
                _lstCachedSuggestedSpecializations = null;
            foreach (string strPropertyToChange in lstNamesOfChangedProperties)
            {
                PropertyChanged?.Invoke(this, new PropertyChangedEventArgs(strPropertyToChange));
            }
        }

        private void OnSkillGroupChanged(object sender, PropertyChangedEventArgs e)
        {
            if (e.PropertyName == nameof(Skills.SkillGroup.Base))
            {
                if (CharacterObject.EffectiveBuildMethodUsesPriorityTables)
                    OnMultiplePropertyChanged(nameof(Base),
                                              nameof(BaseUnlocked),
                                              nameof(ForcedBuyWithKarma));
                else
                    OnMultiplePropertyChanged(nameof(Base),
                                              nameof(ForcedBuyWithKarma));
            }
            else if (e.PropertyName == nameof(Skills.SkillGroup.Karma))
            {
                OnMultiplePropertyChanged(nameof(Karma),
                                          nameof(CurrentKarmaCost),
                                          nameof(ForcedBuyWithKarma),
                                          nameof(ForcedNotBuyWithKarma));
            }
            else if (e.PropertyName == nameof(Skills.SkillGroup.Rating))
            {
                if (CharacterObject.Options.StrictSkillGroupsInCreateMode && !CharacterObject.Created)
                {
                    OnPropertyChanged(nameof(KarmaUnlocked));
                }
            }
        }

        private void OnCharacterChanged(object sender, PropertyChangedEventArgs e)
        {
            if (e.PropertyName == nameof(Character.Karma))
            {
                OnMultiplePropertyChanged(nameof(CanUpgradeCareer), nameof(CanAffordSpecialization));
            }
            else if (e.PropertyName == nameof(Character.WoundModifier))
            {
                OnPropertyChanged(nameof(PoolOtherAttribute));
            }
            else if (e.PropertyName == nameof(Character.PrimaryArm))
            {
                OnPropertyChanged(nameof(PoolToolTip));
            }
            else if (e.PropertyName == nameof(Character.EffectiveBuildMethodUsesPriorityTables))
            {
                OnMultiplePropertyChanged(nameof(Base),
                    nameof(BaseUnlocked),
                    nameof(ForcedBuyWithKarma));
            }
            else if (e.PropertyName == nameof(Character.Improvements))
            {
                //TODO: Dear god outbound improvements please this is is minimal an impact we can have and it's going to be a nightmare.
                if (CharacterObject.Improvements.Any(i =>
                        i.ImproveType == Improvement.ImprovementType.SwapSkillAttribute && i.Target == "Name") ||
                    _strDefaultAttribute != _objAttribute.Abbrev)
                    _blnCheckSwapSkillImprovements = true;
            }
        }

        private void OnCharacterOptionsPropertyChanged(object sender, PropertyChangedEventArgs e)
        {
            switch (e.PropertyName)
            {
                case nameof(CharacterOptions.StrictSkillGroupsInCreateMode):
                {
                    if (SkillGroupObject != null)
                    {
                        if (!CharacterObject.Created)
                        {
                            OnPropertyChanged(nameof(KarmaUnlocked));
                        }

                        OnMultiplePropertyChanged(nameof(BaseUnlocked), nameof(ForcedNotBuyWithKarma));
                    }
                    break;
                }
                case nameof(CharacterOptions.UsePointsOnBrokenGroups):
                {
                    if (SkillGroupObject != null)
                    {
                        OnPropertyChanged(nameof(BaseUnlocked));
                    }
                    break;
                }
                case nameof(CharacterOptions.KarmaNewKnowledgeSkill):
                case nameof(CharacterOptions.KarmaImproveKnowledgeSkill):
                {
                    if (IsKnowledgeSkill)
                    {
                        OnPropertyChanged(nameof(CurrentKarmaCost));
                    }
                    break;
                }
                case nameof(CharacterOptions.KarmaKnowledgeSpecialization):
                {
                    if (IsKnowledgeSkill)
                    {
                        OnMultiplePropertyChanged(nameof(CurrentKarmaCost), nameof(CanAffordSpecialization), nameof(AddSpecToolTip));
                    }
                    break;
                }
                case nameof(CharacterOptions.KarmaNewActiveSkill):
                case nameof(CharacterOptions.KarmaImproveActiveSkill):
                {
                    if (!IsKnowledgeSkill)
                    {
                        OnPropertyChanged(nameof(CurrentKarmaCost));
                    }
                    break;
                }
                case nameof(CharacterOptions.KarmaSpecialization):
                {
                    if (!IsKnowledgeSkill)
                    {
                        OnMultiplePropertyChanged(nameof(CurrentKarmaCost), nameof(CanAffordSpecialization), nameof(AddSpecToolTip));
                    }
                    break;
                }
                case nameof(CharacterOptions.CompensateSkillGroupKarmaDifference):
                {
                    if (SkillGroupObject != null)
                    {
                        OnPropertyChanged(nameof(CurrentKarmaCost));
                    }
                    break;
                }
                case nameof(CharacterOptions.KarmaNewSkillGroup):
                case nameof(CharacterOptions.KarmaImproveSkillGroup):
                {
                    if (SkillGroupObject != null && CharacterObject.Options.CompensateSkillGroupKarmaDifference)
                    {
                        OnPropertyChanged(nameof(CurrentKarmaCost));
                    }
                    break;
                }
                case nameof(CharacterOptions.SpecializationBonus):
                {
                    if (Specializations.Count > 0)
                    {
                        OnPropertyChanged(nameof(PoolOtherAttribute));
                    }
                    break;
                }
            }
        }

        protected void OnLinkedAttributeChanged(object sender, PropertyChangedEventArgs e)
        {
            if (e?.PropertyName == nameof(CharacterAttrib.TotalValue))
                OnPropertyChanged(nameof(AttributeModifiers));
            else if (e?.PropertyName == nameof(CharacterAttrib.Value) || e?.PropertyName == nameof(CharacterAttrib.Abbrev))
            {
                OnPropertyChanged(nameof(Enabled));
            }
        }

        private bool _blnSkipSpecializationRefresh;
        private void SpecializationsOnListChanged(object sender, ListChangedEventArgs listChangedEventArgs)
        {
            if (_blnSkipSpecializationRefresh)
                return;
            _cachedStringSpec.Clear();
            if (IsExoticSkill)
                _strDictionaryKey = null;
            _blnSkipSpecializationRefresh = true; // Needed to make sure we don't call this method another time when we set the specialization's Parent
            if (listChangedEventArgs.ListChangedType == ListChangedType.ItemAdded
                || listChangedEventArgs.ListChangedType == ListChangedType.ItemChanged)
                Specializations[listChangedEventArgs.NewIndex].Parent = this;
            _blnSkipSpecializationRefresh = false;
            OnPropertyChanged(nameof(Specializations));
        }
        private void SpecializationsOnBeforeRemove(object sender, RemovingOldEventArgs e)
        {
            if (_blnSkipSpecializationRefresh)
                return;
            _blnSkipSpecializationRefresh = true; // Needed to make sure we don't call this method another time when we set the specialization's Parent
            Specializations[e.OldIndex].Parent = null;
            _blnSkipSpecializationRefresh = false;
        }
    }
}<|MERGE_RESOLUTION|>--- conflicted
+++ resolved
@@ -336,14 +336,10 @@
                 throw new ArgumentNullException(nameof(xmlSkillNode));
             string strName = xmlSkillNode.Attributes?["name"]?.InnerText ?? string.Empty;
 
-<<<<<<< HEAD
-            XmlNode xmlSkillDataNode = objCharacter.LoadData("skills.xml").SelectSingleNode("/chummer/" + (blnIsKnowledgeSkill ? "knowledgeskills" : "skills") + "/skill[name = \"" + strName + "\"]");
-=======
-            XmlNode xmlSkillDataNode = XmlManager.Load("skills.xml")
+            XmlNode xmlSkillDataNode = objCharacter.LoadData("skills.xml")
                 .SelectSingleNode((blnIsKnowledgeSkill
                     ? "/chummer/knowledgeskills/skill[name = "
                     : "/chummer/skills/skill[name = ") + strName.CleanXPath() + ']');
->>>>>>> a3a7ffc6
             Guid suid = Guid.NewGuid();
             if (xmlSkillDataNode?.TryGetField("id", Guid.TryParse, out suid) != true)
                 suid = Guid.NewGuid();
@@ -1216,16 +1212,11 @@
                         .Append(strSpace).AppendLine(Notes).AppendLine();
                 }
 
-<<<<<<< HEAD
-                strReturn += DisplayCategory(GlobalOptions.Language) + Environment.NewLine + strMiddle + CharacterObject.LanguageBookLong(Source) + strSpace + LanguageManager.GetString("String_Page") + strSpace + DisplayPage(GlobalOptions.Language);
-                return strReturn;
-=======
                 sbdReturn.AppendLine(DisplayCategory(GlobalOptions.Language))
-                    .Append(sbdMiddle).Append(CommonFunctions.LanguageBookLong(Source))
+                    .Append(sbdMiddle).Append(CharacterObject.LanguageBookLong(Source))
                     .Append(strSpace).Append(LanguageManager.GetString("String_Page"))
                     .Append(strSpace).Append(DisplayPage(GlobalOptions.Language));
                 return sbdReturn.ToString();
->>>>>>> a3a7ffc6
             }
         }
 
@@ -1341,17 +1332,13 @@
         {
             if (_objCachedMyXmlNode == null || strLanguage != _strCachedXmlNodeLanguage || GlobalOptions.LiveCustomData)
             {
-<<<<<<< HEAD
-                _objCachedMyXmlNode = CharacterObject.LoadData("skills.xml", strLanguage).SelectSingleNode("/chummer/" + (IsKnowledgeSkill ? "knowledgeskills" : "skills") + "/skill[id = \"" + SkillId.ToString("D", GlobalOptions.InvariantCultureInfo) + "\" or id = \"" + SkillId.ToString("D", GlobalOptions.InvariantCultureInfo).ToUpperInvariant() + "\"]");
-=======
-                _objCachedMyXmlNode = XmlManager.Load("skills.xml", strLanguage)
+                _objCachedMyXmlNode = CharacterObject.LoadData("skills.xml", strLanguage)
                     .SelectSingleNode(string.Format(GlobalOptions.InvariantCultureInfo,
                         IsKnowledgeSkill
                             ? "/chummer/knowledgeskills/skill[id = \"{0}\" or id = \"{1}\"]"
                             : "/chummer/skills/skill[id = \"{0}\" or id = \"{1}\"]",
                         SkillId.ToString("D", GlobalOptions.InvariantCultureInfo),
                         SkillId.ToString("D", GlobalOptions.InvariantCultureInfo).ToUpperInvariant()));
->>>>>>> a3a7ffc6
                 _strCachedXmlNodeLanguage = strLanguage;
             }
             return _objCachedMyXmlNode;
