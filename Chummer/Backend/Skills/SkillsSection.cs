/*  This file is part of Chummer5a.
 *
 *  Chummer5a is free software: you can redistribute it and/or modify
 *  it under the terms of the GNU General Public License as published by
 *  the Free Software Foundation, either version 3 of the License, or
 *  (at your option) any later version.
 *
 *  Chummer5a is distributed in the hope that it will be useful,
 *  but WITHOUT ANY WARRANTY; without even the implied warranty of
 *  MERCHANTABILITY or FITNESS FOR A PARTICULAR PURPOSE.  See the
 *  GNU General Public License for more details.
 *
 *  You should have received a copy of the GNU General Public License
 *  along with Chummer5a.  If not, see <http://www.gnu.org/licenses/>.
 *
 *  You can obtain the full source code for Chummer5a at
 *  https://github.com/chummer5a/chummer5a
 */

using System;
using System.Collections.Generic;
using System.ComponentModel;
using System.Globalization;
using System.Linq;
using System.Runtime.CompilerServices;
using System.Text;
using System.Threading.Tasks;
using System.Xml;
using System.Xml.XPath;
using Chummer.Annotations;

namespace Chummer.Backend.Skills
{
    public sealed class SkillsSection : INotifyMultiplePropertyChanged, IDisposable
    {
        private readonly Character _objCharacter;
        private readonly Dictionary<Guid, Skill> _dicSkillBackups = new Dictionary<Guid, Skill>();

        public SkillsSection(Character character)
        {
            _objCharacter = character ?? throw new ArgumentNullException(nameof(character));
            _objCharacter.PropertyChanged += OnCharacterPropertyChanged;
            _objCharacter.Settings.PropertyChanged += OnCharacterSettingsPropertyChanged;
            SkillGroups.BeforeRemove += SkillGroupsOnBeforeRemove;
            KnowsoftSkills.BeforeRemove += KnowsoftSkillsOnBeforeRemove;
            KnowledgeSkills.BeforeRemove += KnowledgeSkillsOnBeforeRemove;
            KnowledgeSkills.ListChanged += KnowledgeSkillsOnListChanged;
            Skills.BeforeRemove += SkillsOnBeforeRemove;
            Skills.ListChanged += SkillsOnListChanged;
        }

        private void SkillGroupsOnBeforeRemove(object sender, RemovingOldEventArgs e)
        {
            using (new EnterWriteLock(_objCharacter.LockObject))
                SkillGroups[e.OldIndex].UnbindSkillGroup();
        }

        private void SkillsOnBeforeRemove(object sender, RemovingOldEventArgs e)
        {
            using (new EnterUpgradeableReadLock(_objCharacter.LockObject))
            {
                Skill objSkill = Skills[e.OldIndex];
                using (new EnterWriteLock(_objCharacter.LockObject))
                {
                    _dicSkills.Remove(objSkill.DictionaryKey);
                    if (!_dicSkillBackups.ContainsValue(objSkill))
                        objSkill.Dispose();
                }
            }
        }

        private void KnowledgeSkillsOnBeforeRemove(object sender, RemovingOldEventArgs e)
        {
            using (new EnterUpgradeableReadLock(_objCharacter.LockObject))
            {
                KnowledgeSkill objSkill = KnowledgeSkills[e.OldIndex];
                using (new EnterWriteLock(_objCharacter.LockObject))
                {
                    objSkill.PropertyChanged -= OnKnowledgeSkillPropertyChanged;
                    if (!_dicSkillBackups.ContainsValue(objSkill) && !KnowsoftSkills.Contains(objSkill))
                        objSkill.Dispose();
                }
            }
        }

        private void KnowsoftSkillsOnBeforeRemove(object sender, RemovingOldEventArgs e)
        {
<<<<<<< HEAD
            using (new EnterUpgradeableReadLock(_objCharacter.LockObject))
            {
                KnowledgeSkill objSkill = KnowledgeSkills[e.OldIndex];
                if (!_dicSkillBackups.ContainsValue(objSkill) && !KnowledgeSkills.Contains(objSkill))
                {
                    using (new EnterWriteLock(_objCharacter.LockObject))
                        objSkill.Dispose();
                }
            }
=======
            KnowledgeSkill objSkill = KnowsoftSkills[e.OldIndex];
            if (!_dicSkillBackups.ContainsValue(objSkill) && !KnowledgeSkills.Contains(objSkill))
                objSkill.Dispose();
>>>>>>> 37320891
        }

        private void SkillsOnListChanged(object sender, ListChangedEventArgs e)
        {
            using (new EnterWriteLock(_objCharacter.LockObject))
            {
                switch (e.ListChangedType)
                {
                    case ListChangedType.Reset:
                        _dicSkills.Clear();
                        foreach (Skill objSkill in _lstSkills)
                        {
                            if (!_dicSkills.ContainsKey(objSkill.DictionaryKey))
                                _dicSkills.Add(objSkill.DictionaryKey, objSkill);
                        }

                        break;

                    case ListChangedType.ItemAdded:
                        Skill objNewSkill = _lstSkills[e.NewIndex];
                        if (!_dicSkills.ContainsKey(objNewSkill.DictionaryKey))
                            _dicSkills.Add(objNewSkill.DictionaryKey, objNewSkill);
                        break;
                }
            }
        }

        private void KnowledgeSkillsOnListChanged(object sender, ListChangedEventArgs e)
        {
            switch (e.ListChangedType)
            {
                case ListChangedType.Reset:
                    using (new EnterWriteLock(_objCharacter.LockObject))
                    {
                        foreach (KnowledgeSkill objKnoSkill in KnowledgeSkills)
                            objKnoSkill.PropertyChanged += OnKnowledgeSkillPropertyChanged;
                    }
                    goto case ListChangedType.ItemDeleted;
                case ListChangedType.ItemAdded:
                    using (new EnterWriteLock(_objCharacter.LockObject))
                        KnowledgeSkills[e.NewIndex].PropertyChanged += OnKnowledgeSkillPropertyChanged;
                    goto case ListChangedType.ItemDeleted;
                case ListChangedType.ItemDeleted:
                    this.OnMultiplePropertyChanged(nameof(KnowledgeSkillRanksSum), nameof(HasAvailableNativeLanguageSlots));
                    break;
            }
        }

        private void OnKnowledgeSkillPropertyChanged(object sender, PropertyChangedEventArgs e)
        {
            switch (e.PropertyName)
            {
                case nameof(KnowledgeSkill.CurrentSpCost):
                    OnPropertyChanged(nameof(KnowledgeSkillRanksSum));
                    break;

                case nameof(KnowledgeSkill.IsNativeLanguage):
                    OnPropertyChanged(nameof(HasAvailableNativeLanguageSlots));
                    break;
            }
        }

        public void UnbindSkillsSection()
        {
            _objCharacter.PropertyChanged -= OnCharacterPropertyChanged;
            _objCharacter.Settings.PropertyChanged -= OnCharacterSettingsPropertyChanged;
            _dicSkillBackups.Clear();
        }

        private void OnCharacterPropertyChanged(object sender, PropertyChangedEventArgs e)
        {
            if (e?.PropertyName == nameof(Character.EffectiveBuildMethodUsesPriorityTables))
                OnPropertyChanged(nameof(SkillPointsSpentOnKnoskills));
        }

        private void OnCharacterSettingsPropertyChanged(object sender, PropertyChangedEventArgs e)
        {
            switch (e?.PropertyName)
            {
                case nameof(CharacterSettings.KnowledgePointsExpression):
                    OnPropertyChanged(nameof(KnowledgeSkillPoints));
                    break;
                case nameof(CharacterSettings.MaxSkillRatingCreate):
                {
                    using (new EnterUpgradeableReadLock(_objCharacter.LockObject))
                    {
                        if (!_objCharacter.Created && !_objCharacter.IgnoreRules)
                        {
                            foreach (Skill objSkill in Skills)
                                objSkill.OnPropertyChanged(nameof(Skill.RatingMaximum));
                            foreach (Skill objSkill in _dicSkillBackups.Values.Where(x => !x.IsKnowledgeSkill))
                                objSkill.OnPropertyChanged(nameof(Skill.RatingMaximum));
                        }
                    }

                    break;
                }
                case nameof(CharacterSettings.MaxKnowledgeSkillRatingCreate):
                {
                    using (new EnterUpgradeableReadLock(_objCharacter.LockObject))
                    {
                        if (!_objCharacter.Created && !_objCharacter.IgnoreRules)
                        {
                            foreach (KnowledgeSkill objSkill in KnowledgeSkills)
                                objSkill.OnPropertyChanged(nameof(Skill.RatingMaximum));
                            foreach (Skill objSkill in _dicSkillBackups.Values.Where(x => x.IsKnowledgeSkill))
                                objSkill.OnPropertyChanged(nameof(Skill.RatingMaximum));
                        }
                    }

                    break;
                }
            }
        }

        [NotifyPropertyChangedInvocator]
        public void OnPropertyChanged([CallerMemberName] string strPropertyName = null)
        {
            this.OnMultiplePropertyChanged(strPropertyName);
        }

        public void OnMultiplePropertyChanged(IReadOnlyCollection<string> lstPropertyNames)
        {
            HashSet<string> setNamesOfChangedProperties = null;
            try
            {
                foreach (string strPropertyName in lstPropertyNames)
                {
                    if (setNamesOfChangedProperties == null)
                        setNamesOfChangedProperties
                            = s_SkillSectionDependencyGraph.GetWithAllDependents(this, strPropertyName, true);
                    else
                    {
                        foreach (string strLoopChangedProperty in s_SkillSectionDependencyGraph
                                     .GetWithAllDependentsEnumerable(this, strPropertyName))
                            setNamesOfChangedProperties.Add(strLoopChangedProperty);
                    }
                }

                if (setNamesOfChangedProperties == null || setNamesOfChangedProperties.Count == 0)
                    return;
                if (setNamesOfChangedProperties.Contains(nameof(KnowledgeSkillPoints)))
                    _intCachedKnowledgePoints = int.MinValue;

                foreach (string strPropertyToChange in setNamesOfChangedProperties)
                {
                    PropertyChanged?.Invoke(this, new PropertyChangedEventArgs(strPropertyToChange));
                }
            }
            finally
            {
                if (setNamesOfChangedProperties != null)
                    Utils.StringHashSetPool.Return(setNamesOfChangedProperties);
            }
        }

        internal IEnumerable<Skill> GetActiveSkillsFromData(FilterOption eFilterOption, bool blnDeleteSkillsFromBackupIfFound = false, string strName = "")
        {
            using (new EnterUpgradeableReadLock(_objCharacter.LockObject))
            {
                XmlDocument xmlSkillsDocument = _objCharacter.LoadData("skills.xml");
                using (XmlNodeList xmlSkillList = xmlSkillsDocument
                           .SelectNodes("/chummer/skills/skill[not(exotic) and (" + _objCharacter.Settings.BookXPath()
                                        + ')'
                                        + SkillFilter(eFilterOption, strName) + ']'))
                {
                    if (xmlSkillList?.Count > 0)
                    {
                        foreach (XmlNode xmlSkill in xmlSkillList)
                        {
                            if (_dicSkillBackups.Count > 0
                                && xmlSkill.TryGetField("id", Guid.TryParse, out Guid guiSkillId)
                                && _dicSkillBackups.TryGetValue(guiSkillId, out Skill objSkill)
                                && objSkill != null)
                            {
                                if (blnDeleteSkillsFromBackupIfFound)
                                    _dicSkillBackups.Remove(guiSkillId);
                                yield return objSkill;
                            }
                            else
                            {
                                bool blnIsKnowledgeSkill
                                    = xmlSkillsDocument
                                      .SelectSingleNode("/chummer/categories/category[. = "
                                                        + xmlSkill["category"]?.InnerText.CleanXPath() + "]/@type")
                                      ?.Value
                                      != "active";
                                yield return Skill.FromData(xmlSkill, _objCharacter, blnIsKnowledgeSkill);
                            }
                        }
                    }
                }
            }
        }

        internal void AddSkills(FilterOption eFilterOption, string strName = "")
        {
            List<Skill> lstSkillsToAdd = GetActiveSkillsFromData(eFilterOption, true, strName).ToList();
            using (new EnterWriteLock(_objCharacter.LockObject))
            {
                foreach (Skill objSkill in lstSkillsToAdd)
                {
                    Guid guidLoop = objSkill.SkillId;
                    if (guidLoop != Guid.Empty && !objSkill.IsExoticSkill)
                    {
                        Skill objExistingSkill = Skills.FirstOrDefault(x => x.SkillId == guidLoop);
                        if (objExistingSkill != null)
                        {
                            MergeSkills(objExistingSkill, objSkill);
                            continue;
                        }
                    }

                    Skills.AddWithSort(objSkill, CompareSkills, MergeSkills);
                }
            }
        }

        internal ExoticSkill AddExoticSkill(string strName, string strSpecific)
        {
            using (new EnterUpgradeableReadLock(_objCharacter.LockObject))
            {
                XmlNode xmlSkillNode = _objCharacter.LoadData("skills.xml")
                                                    .SelectSingleNode(
                                                        "/chummer/skills/skill[name = " + strName.CleanXPath() + ']');
                using (new EnterWriteLock(_objCharacter.LockObject))
                {
                    ExoticSkill objExoticSkill = new ExoticSkill(_objCharacter, xmlSkillNode)
                    {
                        Specific = strSpecific
                    };
                    Skills.AddWithSort(objExoticSkill, CompareSkills, MergeSkills);
                    return objExoticSkill;
                }
            }
        }

        internal void RemoveSkills(FilterOption eSkillsToRemove, string strName = "", bool blnCreateKnowledge = true)
        {
            using (new EnterUpgradeableReadLock(_objCharacter.LockObject))
            {
                HashSet<Skill> setSkillsToRemove
                    = new HashSet<Skill>(GetActiveSkillsFromData(eSkillsToRemove, false, strName));
                // Check for duplicates (we'd normally want to make sure the improvement is enabled, but disabled SpecialSkills just force-disables a skill, so we need to keep those)
                foreach (Improvement objImprovement in _objCharacter.Improvements.Where(
                             x => x.ImproveType == Improvement.ImprovementType.SpecialSkills))
                {
                    FilterOption eFilterOption
                        = (FilterOption) Enum.Parse(typeof(FilterOption), objImprovement.ImprovedName);
                    setSkillsToRemove.ExceptWith(GetActiveSkillsFromData(eFilterOption, false, objImprovement.Target));
                }

                if (setSkillsToRemove.Count == 0)
                    return;

                Lazy<string> strKnowledgeSkillTypeToUse = null;
                if (blnCreateKnowledge)
                {
                    strKnowledgeSkillTypeToUse = new Lazy<string>(() =>
                    {
                        XPathNavigator xmlCategories = _objCharacter.LoadDataXPath("skills.xml")
                                                                    .SelectSingleNodeAndCacheExpression(
                                                                        "/chummer/categories");
                        if (xmlCategories.SelectSingleNode("category[@type = \"knowledge\" and . = \"Professional\"]")
                            != null)
                            return "Professional";
                        return xmlCategories.SelectSingleNode("category[@type = \"knowledge\"]")?.Value
                               ?? "Professional";
                    });
                }

                using (new EnterWriteLock(_objCharacter.LockObject))
                {
                    for (int i = Skills.Count - 1; i >= 0; --i)
                    {
                        Skill objSkill = Skills[i];
                        if (!setSkillsToRemove.Contains(objSkill))
                            continue;
                        if (!objSkill.IsExoticSkill)
                            _dicSkillBackups.Add(objSkill.SkillId, objSkill);
                        Skills.RemoveAt(i);

                        if (blnCreateKnowledge && objSkill.TotalBaseRating > 0)
                        {
                            KnowledgeSkill objNewKnowledgeSkill = new KnowledgeSkill(_objCharacter)
                            {
                                Type = strKnowledgeSkillTypeToUse.Value,
                                WritableName = objSkill.Name,
                                Base = objSkill.Base,
                                Karma = objSkill.Karma
                            };
                            objNewKnowledgeSkill.Specializations.AddRange(objSkill.Specializations);
                            KnowledgeSkills.AddWithSort(objNewKnowledgeSkill, (x, y) =>
                            {
                                switch (string.CompareOrdinal(x.Type, y.Type))
                                {
                                    case 0:
                                        return CompareSkills(x, y);
                                    case -1:
                                        return -1;
                                    default:
                                        return 1;
                                }
                            }, MergeSkills);
                        }
                    }

                    if (!_objCharacter.Created)
                    {
                        // zero out any skill groups whose skills did not make the final cut
                        foreach (SkillGroup objSkillGroup in SkillGroups)
                        {
                            if (!objSkillGroup.SkillList.Any(x => _dicSkills.ContainsKey(x.DictionaryKey)))
                            {
                                objSkillGroup.Base = 0;
                                objSkillGroup.Karma = 0;
                            }
                        }
                    }
                }
            }
        }

        internal void Load(XmlNode xmlSkillNode, bool blnLegacy, CustomActivity parentActivity)
        {
            if (xmlSkillNode == null)
                return;
            using (new EnterWriteLock(_objCharacter.LockObject))
            {
                using (CustomActivity opLoadCharSkills
                       = Timekeeper.StartSyncron("load_char_skills_skillnode", parentActivity))
                {
                    if (!blnLegacy)
                    {
                        using (_ = Timekeeper.StartSyncron("load_char_skills_groups", opLoadCharSkills))
                        {
                            using (XmlNodeList xmlGroupsList = xmlSkillNode.SelectNodes("groups/group"))
                            {
                                if (xmlGroupsList?.Count > 0)
                                {
                                    foreach (XmlNode xmlNode in xmlGroupsList)
                                    {
                                        string strName = xmlNode["name"]?.InnerText;
                                        SkillGroup objGroup = null;
                                        if (!string.IsNullOrEmpty(strName))
                                            objGroup = SkillGroups.FirstOrDefault(x => x.Name == strName);
                                        if (objGroup == null)
                                        {
                                            objGroup = new SkillGroup(_objCharacter, strName);
                                            objGroup.Load(xmlNode);
                                            SkillGroups.AddWithSort(objGroup, CompareSkillGroups,
                                                                    (objExistingSkillGroup, objNewSkillGroup) =>
                                                                    {
                                                                        foreach (Skill x in objExistingSkillGroup
                                                                            .SkillList
                                                                            .Where(x => !objExistingSkillGroup
                                                                                .SkillList.Contains(x)))
                                                                            objExistingSkillGroup.Add(x);
                                                                        objNewSkillGroup.UnbindSkillGroup();
                                                                    });
                                        }
                                        else
                                            objGroup.Load(xmlNode);
                                    }
                                }
                            }

                            //Timekeeper.Finish("load_char_skills_groups");
                        }

                        using (_ = Timekeeper.StartSyncron("load_char_skills_normal", opLoadCharSkills))
                        {
                            //Load skills. Because sorting a BindingList is complicated we use a temporery normal list
                            List<Skill> lstLoadingSkills;
                            using (XmlNodeList xmlSkillsList = xmlSkillNode.SelectNodes("skills/skill"))
                            {
                                lstLoadingSkills = new List<Skill>(xmlSkillsList?.Count ?? 0);
                                if (xmlSkillsList?.Count > 0)
                                {
                                    foreach (XmlNode xmlNode in xmlSkillsList)
                                    {
                                        Skill objSkill = Skill.Load(_objCharacter, xmlNode);
                                        if (objSkill != null)
                                            lstLoadingSkills.Add(objSkill);
                                    }
                                }
                            }

                            lstLoadingSkills.Sort(CompareSkills);

                            foreach (Skill objSkill in lstLoadingSkills)
                            {
                                if (objSkill.SkillId != Guid.Empty && !objSkill.IsExoticSkill)
                                {
                                    Skill objExistingSkill = Skills.FirstOrDefault(x => x.SkillId == objSkill.SkillId);
                                    if (objExistingSkill != null)
                                    {
                                        MergeSkills(objExistingSkill, objSkill);
                                        continue;
                                    }
                                }

                                Skills.AddWithSort(objSkill, CompareSkills, MergeSkills);
                            }

                            // TODO: Skill groups don't refresh their CanIncrease property correctly when the last of their skills is being added, as the total basse rating will be zero. Call this here to force a refresh.
                            foreach (SkillGroup g in SkillGroups)
                            {
                                g.OnPropertyChanged(nameof(SkillGroup.SkillList));
                            }

                            //Timekeeper.Finish("load_char_skills_normal");
                        }

                        using (_ = Timekeeper.StartSyncron("load_char_skills_kno", opLoadCharSkills))
                        {
                            using (XmlNodeList xmlSkillsList = xmlSkillNode.SelectNodes("knoskills/skill"))
                            {
                                if (xmlSkillsList != null)
                                {
                                    foreach (XmlNode xmlNode in xmlSkillsList)
                                    {
                                        Skill objUncastSkill = Skill.Load(_objCharacter, xmlNode);
                                        if (objUncastSkill is KnowledgeSkill objSkill)
                                            KnowledgeSkills.Add(objSkill);
                                        else
                                        {
                                            Utils
                                                .BreakIfDebug(); // Somehow, a non-knowledge skill got into a knowledge skill block
                                            objUncastSkill.Dispose();
                                        }
                                    }
                                }
                            }

                            // Legacy sweep for native language skills
                            if (_objCharacter.LastSavedVersion <= new Version(5, 212, 72) && _objCharacter.Created
                                && !KnowledgeSkills.Any(x => x.IsNativeLanguage))
                            {
                                KnowledgeSkill objEnglishSkill = new KnowledgeSkill(_objCharacter)
                                {
                                    WritableName = "English",
                                    IsNativeLanguage = true
                                };
                                KnowledgeSkills.Add(objEnglishSkill);
                            }
                            //Timekeeper.Finish("load_char_skills_kno");
                        }

                        using (_ = Timekeeper.StartSyncron("load_char_knowsoft_buffer", opLoadCharSkills))
                        {
                            // Knowsoft Buffer.
                            using (XmlNodeList xmlSkillsList
                                   = xmlSkillNode.SelectNodes("skilljackknowledgeskills/skill"))
                            {
                                if (xmlSkillsList != null)
                                {
                                    foreach (XmlNode xmlNode in xmlSkillsList)
                                    {
                                        string strName = string.Empty;
                                        if (xmlNode.TryGetStringFieldQuickly("name", ref strName))
                                            KnowsoftSkills.Add(new KnowledgeSkill(_objCharacter, strName, false));
                                    }
                                }
                            }

                            //Timekeeper.Finish("load_char_knowsoft_buffer");
                        }
                    }
                    else
                    {
                        List<Skill> lstTempSkillList;
                        using (XmlNodeList xmlSkillsList = xmlSkillNode.SelectNodes("skills/skill"))
                        {
                            lstTempSkillList = new List<Skill>(xmlSkillsList?.Count ?? 0);
                            if (xmlSkillsList?.Count > 0)
                            {
                                foreach (XmlNode xmlNode in xmlSkillsList)
                                {
                                    Skill objSkill = Skill.LegacyLoad(_objCharacter, xmlNode);
                                    if (objSkill != null)
                                        lstTempSkillList.Add(objSkill);
                                }
                            }
                        }

                        if (lstTempSkillList.Count > 0)
                        {
                            List<Skill> lstUnsortedSkills = new List<Skill>(lstTempSkillList.Count);

                            //Variable/Anon method as to not clutter anywhere else. Not sure if clever or stupid
                            bool OldSkillFilter(Skill skill)
                            {
                                if (skill.Rating > 0)
                                    return true;

                                if (skill.SkillCategory == "Resonance Active" && !_objCharacter.RESEnabled)
                                    return false;

                                //This could be more fine grained, but frankly i don't care
                                return skill.SkillCategory != "Magical Active" || _objCharacter.MAGEnabled;
                            }

                            foreach (Skill objSkill in lstTempSkillList)
                            {
                                if (objSkill is KnowledgeSkill objKnoSkill)
                                {
                                    KnowledgeSkills.Add(objKnoSkill);
                                }
                                else if (OldSkillFilter(objSkill))
                                {
                                    lstUnsortedSkills.Add(objSkill);
                                }
                            }

                            lstUnsortedSkills.Sort(CompareSkills);

                            foreach (Skill objSkill in lstUnsortedSkills)
                            {
                                if (objSkill.SkillId != Guid.Empty && !objSkill.IsExoticSkill)
                                {
                                    Skill objExistingSkill = Skills.FirstOrDefault(x => x.SkillId == objSkill.SkillId);
                                    if (objExistingSkill != null)
                                    {
                                        MergeSkills(objExistingSkill, objSkill);
                                        continue;
                                    }
                                }

                                Skills.Add(objSkill);
                            }

                            UpdateUndoList(xmlSkillNode.OwnerDocument);
                        }
                    }

                    XPathNavigator skillsDocXPath = _objCharacter.LoadDataXPath("skills.xml");
                    using (new FetchSafelyFromPool<HashSet<string>>(Utils.StringHashSetPool,
                                                                    out HashSet<string>
                                                                        setSkillGuids))
                    {
                        foreach (XPathNavigator node in skillsDocXPath.Select(
                                     "/chummer/skills/skill[not(exotic) and (" + _objCharacter.Settings.BookXPath()
                                                                               + ')'
                                                                               + SkillFilter(FilterOption.NonSpecial)
                                                                               + ']'))
                        {
                            string strName = node.SelectSingleNodeAndCacheExpression("name")?.Value;
                            if (!string.IsNullOrEmpty(strName))
                                setSkillGuids.Add(strName);
                        }

                        XmlDocument skillsDoc = _objCharacter.LoadData("skills.xml");
                        foreach (string skillId in setSkillGuids.Where(s => Skills.All(skill => skill.Name != s)))
                        {
                            XmlNode objXmlSkillNode
                                = skillsDoc.SelectSingleNode(
                                    "/chummer/skills/skill[name = " + skillId.CleanXPath() + ']');
                            if (objXmlSkillNode != null)
                            {
                                Skill objSkill = Skill.FromData(objXmlSkillNode, _objCharacter, false);
                                Skills.Add(objSkill);
                            }
                        }
                    }
                    //This might give subtle bugs in the future,
                    //but right now it needs to be run once when upgrading or it might crash.
                    //As some didn't they crashed on loading skills.
                    //After this have run, it won't (for the crash i'm aware)
                    //TODO: Move it to the other side of the if someday?

                    if (!_objCharacter.Created)
                    {
                        // zero out any skillgroups whose skills did not make the final cut
                        foreach (SkillGroup objSkillGroup in SkillGroups)
                        {
                            if (!objSkillGroup.SkillList.Any(x => _dicSkills.ContainsKey(x.DictionaryKey)))
                            {
                                objSkillGroup.Base = 0;
                                objSkillGroup.Karma = 0;
                            }
                        }
                    }

                    //Workaround for probably breaking compability between earlier beta builds
                    if (xmlSkillNode["skillptsmax"] == null)
                    {
                        xmlSkillNode = xmlSkillNode.OwnerDocument?["character"];
                    }

                    int intTmp = 0;
                    if (xmlSkillNode.TryGetInt32FieldQuickly("skillptsmax", ref intTmp))
                        SkillPointsMaximum = intTmp;
                    if (xmlSkillNode.TryGetInt32FieldQuickly("skillgrpsmax", ref intTmp))
                        SkillGroupPointsMaximum = intTmp;

                    //Timekeeper.Finish("load_char_skills");
                }
            }
        }

        internal void LoadFromHeroLab(XPathNavigator xmlSkillNode, CustomActivity parentActivity)
        {
            using (new EnterWriteLock(_objCharacter.LockObject))
            {
                using (_ = Timekeeper.StartSyncron("load_char_skills_groups", parentActivity))
                {
                    foreach (XPathNavigator xmlNode in xmlSkillNode.SelectAndCacheExpression("groups/skill"))
                    {
                        SkillGroup objGroup = new SkillGroup(_objCharacter);
                        objGroup.LoadFromHeroLab(xmlNode);
                        SkillGroups.AddWithSort(objGroup, CompareSkillGroups,
                                                (objExistingSkillGroup, objNewSkillGroup) =>
                                                {
                                                    foreach (Skill x in objExistingSkillGroup.SkillList
                                                                 .Where(x => !objExistingSkillGroup
                                                                              .SkillList.Contains(x)))
                                                        objExistingSkillGroup.Add(x);
                                                    objNewSkillGroup.UnbindSkillGroup();
                                                });
                    }

                    //Timekeeper.Finish("load_char_skills_groups");
                }

                using (_ = Timekeeper.StartSyncron("load_char_skills", parentActivity))
                {
                    List<Skill> lstTempSkillList = new List<Skill>(Skills.Count);
                    foreach (XPathNavigator xmlNode in xmlSkillNode.SelectAndCacheExpression("active/skill"))
                    {
                        Skill objSkill = Skill.LoadFromHeroLab(_objCharacter, xmlNode, false);
                        if (objSkill != null)
                            lstTempSkillList.Add(objSkill);
                    }

                    foreach (XPathNavigator xmlNode in xmlSkillNode.SelectAndCacheExpression("knowledge/skill"))
                    {
                        Skill objSkill = Skill.LoadFromHeroLab(_objCharacter, xmlNode, true);
                        if (objSkill != null)
                            lstTempSkillList.Add(objSkill);
                    }

                    foreach (XPathNavigator xmlNode in xmlSkillNode.SelectAndCacheExpression("language/skill"))
                    {
                        Skill objSkill = Skill.LoadFromHeroLab(_objCharacter, xmlNode, true, "Language");
                        if (objSkill != null)
                            lstTempSkillList.Add(objSkill);
                    }

                    List<Skill> lstUnsortedSkills = new List<Skill>(lstTempSkillList.Count);

                    //Variable/Anon method as to not clutter anywhere else. Not sure if clever or stupid
                    bool OldSkillFilter(Skill skill)
                    {
                        if (skill.Rating > 0)
                            return true;

                        if (skill.SkillCategory == "Resonance Active" && !_objCharacter.RESEnabled)
                            return false;

                        //This could be more fine grained, but frankly i don't care
                        return skill.SkillCategory != "Magical Active" || _objCharacter.MAGEnabled;
                    }

                    foreach (Skill objSkill in lstTempSkillList)
                    {
                        if (objSkill is KnowledgeSkill objKnoSkill)
                        {
                            KnowledgeSkills.Add(objKnoSkill);
                        }
                        else if (OldSkillFilter(objSkill))
                        {
                            lstUnsortedSkills.Add(objSkill);
                        }
                    }

                    lstUnsortedSkills.Sort(CompareSkills);

                    foreach (Skill objSkill in lstUnsortedSkills)
                    {
                        if (objSkill.SkillId != Guid.Empty && !objSkill.IsExoticSkill)
                        {
                            Skill objExistingSkill = Skills.FirstOrDefault(x => x.SkillId == objSkill.SkillId);
                            if (objExistingSkill != null)
                            {
                                MergeSkills(objExistingSkill, objSkill);
                                continue;
                            }
                        }

                        Skills.AddWithSort(objSkill, CompareSkills, MergeSkills);
                    }

                    //This might give subtle bugs in the future,
                    //but right now it needs to be run once when upgrading or it might crash.
                    //As some didn't they crashed on loading skills.
                    //After this have run, it won't (for the crash i'm aware)
                    //TODO: Move it to the other side of the if someday?

                    if (!_objCharacter.Created)
                    {
                        // zero out any skillgroups whose skills did not make the final cut
                        foreach (SkillGroup objSkillGroup in SkillGroups)
                        {
                            if (!objSkillGroup.SkillList.Any(x => _dicSkills.ContainsKey(x.DictionaryKey)))
                            {
                                objSkillGroup.Base = 0;
                                objSkillGroup.Karma = 0;
                            }
                        }

                        if (_objCharacter.EffectiveBuildMethodUsesPriorityTables)
                        {
                            // Allocate Skill Points
                            int intSkillPointCount = SkillPointsMaximum;
                            Skill objSkillToPutPointsInto;

                            // First loop through skills where costs can be 100% covered with points
                            do
                            {
                                objSkillToPutPointsInto = null;
                                int intSkillToPutPointsIntoTotalKarmaCost = 0;
                                foreach (Skill objLoopSkill in Skills)
                                {
                                    if (objLoopSkill.Karma == 0)
                                        continue;
                                    // Put points into the attribute with the highest total karma cost.
                                    // In case of ties, pick the one that would need more points to cover it (the other one will hopefully get picked up at a later cycle)
                                    int intLoopTotalKarmaCost = objLoopSkill.CurrentKarmaCost;
                                    if (objSkillToPutPointsInto == null
                                        || (objLoopSkill.Karma <= intSkillPointCount
                                            && (intLoopTotalKarmaCost > intSkillToPutPointsIntoTotalKarmaCost
                                                || (intLoopTotalKarmaCost == intSkillToPutPointsIntoTotalKarmaCost
                                                    && objLoopSkill.Karma > objSkillToPutPointsInto.Karma))))
                                    {
                                        objSkillToPutPointsInto = objLoopSkill;
                                        intSkillToPutPointsIntoTotalKarmaCost = intLoopTotalKarmaCost;
                                    }
                                }

                                if (objSkillToPutPointsInto != null)
                                {
                                    objSkillToPutPointsInto.Base = objSkillToPutPointsInto.Karma;
                                    intSkillPointCount -= objSkillToPutPointsInto.Karma;
                                    objSkillToPutPointsInto.Karma = 0;
                                }
                            } while (objSkillToPutPointsInto != null && intSkillPointCount > 0);

                            // If any points left over, then put them all into the attribute with the highest karma cost
                            if (intSkillPointCount > 0 && Skills.Any(x => x.Karma != 0))
                            {
                                int intHighestTotalKarmaCost = 0;
                                foreach (Skill objLoopSkill in Skills)
                                {
                                    if (objLoopSkill.Karma == 0)
                                        continue;
                                    // Put points into the attribute with the highest total karma cost.
                                    // In case of ties, pick the one that would need more points to cover it (the other one will hopefully get picked up at a later cycle)
                                    int intLoopTotalKarmaCost = objLoopSkill.CurrentKarmaCost;
                                    if (objSkillToPutPointsInto == null
                                        || intLoopTotalKarmaCost > intHighestTotalKarmaCost
                                        || (intLoopTotalKarmaCost == intHighestTotalKarmaCost
                                            && objLoopSkill.Karma > objSkillToPutPointsInto.Karma))
                                    {
                                        objSkillToPutPointsInto = objLoopSkill;
                                        intHighestTotalKarmaCost = intLoopTotalKarmaCost;
                                    }
                                }

                                if (objSkillToPutPointsInto != null)
                                {
                                    objSkillToPutPointsInto.Base = intSkillPointCount;
                                    objSkillToPutPointsInto.Karma -= intSkillPointCount;
                                }
                            }
                        }

                        // Allocate Knowledge Skill Points
                        int intKnowledgeSkillPointCount = KnowledgeSkillPoints;
                        Skill objKnowledgeSkillToPutPointsInto;

                        // First loop through skills where costs can be 100% covered with points
                        do
                        {
                            objKnowledgeSkillToPutPointsInto = null;
                            int intKnowledgeSkillToPutPointsIntoTotalKarmaCost = 0;
                            foreach (KnowledgeSkill objLoopKnowledgeSkill in KnowledgeSkills)
                            {
                                if (objLoopKnowledgeSkill.Karma == 0)
                                    continue;
                                // Put points into the attribute with the highest total karma cost.
                                // In case of ties, pick the one that would need more points to cover it (the other one will hopefully get picked up at a later cycle)
                                int intLoopTotalKarmaCost = objLoopKnowledgeSkill.CurrentKarmaCost;
                                if (objKnowledgeSkillToPutPointsInto == null
                                    || (objLoopKnowledgeSkill.Karma <= intKnowledgeSkillPointCount
                                        && (intLoopTotalKarmaCost > intKnowledgeSkillToPutPointsIntoTotalKarmaCost
                                            || (intLoopTotalKarmaCost == intKnowledgeSkillToPutPointsIntoTotalKarmaCost
                                                && objLoopKnowledgeSkill.Karma
                                                > objKnowledgeSkillToPutPointsInto.Karma))))
                                {
                                    objKnowledgeSkillToPutPointsInto = objLoopKnowledgeSkill;
                                    intKnowledgeSkillToPutPointsIntoTotalKarmaCost = intLoopTotalKarmaCost;
                                }
                            }

                            if (objKnowledgeSkillToPutPointsInto != null)
                            {
                                objKnowledgeSkillToPutPointsInto.Base = objKnowledgeSkillToPutPointsInto.Karma;
                                intKnowledgeSkillPointCount -= objKnowledgeSkillToPutPointsInto.Karma;
                                objKnowledgeSkillToPutPointsInto.Karma = 0;
                            }
                        } while (objKnowledgeSkillToPutPointsInto != null && intKnowledgeSkillPointCount > 0);

                        // If any points left over, then put them all into the attribute with the highest karma cost
                        if (intKnowledgeSkillPointCount > 0 && KnowledgeSkills.Any(x => x.Karma != 0))
                        {
                            int intHighestTotalKarmaCost = 0;
                            foreach (KnowledgeSkill objLoopKnowledgeSkill in KnowledgeSkills)
                            {
                                if (objLoopKnowledgeSkill.Karma == 0)
                                    continue;
                                // Put points into the attribute with the highest total karma cost.
                                // In case of ties, pick the one that would need more points to cover it (the other one will hopefully get picked up at a later cycle)
                                int intLoopTotalKarmaCost = objLoopKnowledgeSkill.CurrentKarmaCost;
                                if (objKnowledgeSkillToPutPointsInto == null
                                    || intLoopTotalKarmaCost > intHighestTotalKarmaCost
                                    || (intLoopTotalKarmaCost == intHighestTotalKarmaCost
                                        && objLoopKnowledgeSkill.Karma > objKnowledgeSkillToPutPointsInto.Karma))
                                {
                                    objKnowledgeSkillToPutPointsInto = objLoopKnowledgeSkill;
                                    intHighestTotalKarmaCost = intLoopTotalKarmaCost;
                                }
                            }

                            if (objKnowledgeSkillToPutPointsInto != null)
                            {
                                objKnowledgeSkillToPutPointsInto.Base = intKnowledgeSkillPointCount;
                                objKnowledgeSkillToPutPointsInto.Karma -= intKnowledgeSkillPointCount;
                            }
                        }
                    }

                    //Timekeeper.Finish("load_char_skills");
                }
            }
        }

        private void UpdateUndoList(XmlDocument xmlSkillOwnerDocument)
        {
            using (new EnterWriteLock(_objCharacter.LockObject))
            {
                //Hacky way of converting Expense entries to guid based skill identification
                //specs already did?
                //First create dictionary mapping name=>guid
                using (LockingDictionary<string, Guid> dicGroups = new LockingDictionary<string, Guid>())
                using (LockingDictionary<string, Guid> dicSkills = new LockingDictionary<string, Guid>())
                {
                    // Potentially expensive checks that can (and therefore should) be parallelized. Normally, this would just be a Parallel.Invoke,
                    // but we want to allow UI messages to happen, just in case this is called on the Main Thread and another thread wants to show a message box.
                    // Not using async-await because this is trivial code and I do not want to infect everything that calls this with async as well.
                    Utils.RunWithoutThreadLock(
                        () =>
                        {
                            Parallel.ForEach(SkillGroups, x =>
                            {
                                // ReSharper disable once AccessToDisposedClosure
                                if (x.Rating > 0 && !dicGroups.ContainsKey(x.Name))
                                    // ReSharper disable once AccessToDisposedClosure
                                    dicGroups.TryAdd(x.Name, x.Id);
                            });
                        },
                        () =>
                        {
                            Parallel.ForEach(Skills, x =>
                            {
                                if (x.TotalBaseRating > 0)
                                    // ReSharper disable once AccessToDisposedClosure
                                    dicSkills.TryAdd(x.Name, x.Id);
                            });
                        },
                        // ReSharper disable once AccessToDisposedClosure
                        () => Parallel.ForEach(KnowledgeSkills, x => dicSkills.TryAdd(x.Name, x.Id)));
                    UpdateUndoSpecific(
                        dicSkills,
                        EnumerableExtensions.ToEnumerable(KarmaExpenseType.AddSkill, KarmaExpenseType.ImproveSkill));
                    UpdateUndoSpecific(dicGroups, KarmaExpenseType.ImproveSkillGroup.Yield());

                    void UpdateUndoSpecific(IDictionary<string, Guid> map,
                                            IEnumerable<KarmaExpenseType> typesRequiringConverting)
                    {
                        //Build a crazy xpath to get everything we want to convert

                        string strXPath = "/character/expenses/expense[type = \'Karma\']/undo[" +
                                          string.Join(
                                              " or ",
                                              typesRequiringConverting.Select(
                                                  x => "karmatype = " + x.ToString().CleanXPath())) +
                                          "]/objectid";

                        //Find everything
                        XmlNodeList lstNodesToChange = xmlSkillOwnerDocument.SelectNodes(strXPath);
                        if (lstNodesToChange != null)
                        {
                            for (int i = 0; i < lstNodesToChange.Count; i++)
                            {
                                lstNodesToChange[i].InnerText
                                    = map.TryGetValue(lstNodesToChange[i].InnerText, out Guid guidLoop)
                                        ? guidLoop.ToString("D", GlobalSettings.InvariantCultureInfo)
                                        : StringExtensions.EmptyGuid;
                            }
                        }
                    }
                }
            }
        }

        internal void Save(XmlTextWriter objWriter)
        {
            using (new EnterReadLock(_objCharacter.LockObject))
            {
                objWriter.WriteStartElement("newskills");

                objWriter.WriteElementString("skillptsmax",
                                             SkillPointsMaximum.ToString(GlobalSettings.InvariantCultureInfo));
                objWriter.WriteElementString("skillgrpsmax",
                                             SkillGroupPointsMaximum.ToString(GlobalSettings.InvariantCultureInfo));

                objWriter.WriteStartElement("skills");
                List<Skill> lstSkillsOrdered = new List<Skill>(Skills);
                lstSkillsOrdered.Sort(CompareSkills);
                foreach (Skill objSkill in lstSkillsOrdered)
                {
                    objSkill.WriteTo(objWriter);
                }

                objWriter.WriteEndElement();
                objWriter.WriteStartElement("knoskills");
                List<KnowledgeSkill> lstKnoSkillsOrdered = new List<KnowledgeSkill>(KnowledgeSkills);
                lstKnoSkillsOrdered.Sort(CompareSkills);
                foreach (KnowledgeSkill objKnowledgeSkill in lstKnoSkillsOrdered)
                {
                    objKnowledgeSkill.WriteTo(objWriter);
                }

                objWriter.WriteEndElement();

                objWriter.WriteStartElement("skilljackknowledgeskills");
                lstKnoSkillsOrdered = new List<KnowledgeSkill>(KnowsoftSkills);
                lstKnoSkillsOrdered.Sort(CompareSkills);
                foreach (KnowledgeSkill objKnowledgeSkill in lstKnoSkillsOrdered)
                {
                    objKnowledgeSkill.WriteTo(objWriter);
                }

                objWriter.WriteEndElement();

                objWriter.WriteStartElement("groups");
                List<SkillGroup> lstSkillGroups = new List<SkillGroup>(SkillGroups);
                lstSkillGroups.Sort(CompareSkillGroups);
                foreach (SkillGroup objSkillGroup in lstSkillGroups)
                {
                    objSkillGroup.WriteTo(objWriter);
                }

                objWriter.WriteEndElement();
                objWriter.WriteEndElement();
            }
        }

        internal void Reset()
        {
            using (new EnterWriteLock(_objCharacter.LockObject))
            {
                _dicSkills.Clear();
                Skills.Clear();
                KnowledgeSkills.Clear();
                KnowsoftSkills.Clear();
                SkillGroups.Clear();
                SkillPointsMaximum = 0;
                SkillGroupPointsMaximum = 0;
                _blnSkillsInitialized = false;
            }
        }

        /// <summary>
        /// Maximum Skill Rating.
        /// </summary>
        public int MaxSkillRating { get; set; } = 0;
        
        private bool _blnSkillsInitialized;
        private readonly ThreadSafeBindingList<Skill> _lstSkills = new ThreadSafeBindingList<Skill>();
        private readonly LockingDictionary<string, Skill> _dicSkills = new LockingDictionary<string, Skill>();

        /// <summary>
        /// Active Skills
        /// </summary>
        public ThreadSafeBindingList<Skill> Skills
        {
            get
            {
                using (new EnterUpgradeableReadLock(_objCharacter.LockObject))
                {
                    if (!_blnSkillsInitialized && _objCharacter.SkillsSection == this)
                    {
                        using (new EnterWriteLock(_objCharacter.LockObject))
                        {
                            XmlDocument xmlSkillsDocument = _objCharacter.LoadData("skills.xml");
                            using (XmlNodeList xmlSkillList = xmlSkillsDocument
                                       .SelectNodes("/chummer/skills/skill[not(exotic) and ("
                                                    + _objCharacter.Settings.BookXPath() + ')'
                                                    + SkillFilter(FilterOption.NonSpecial) + ']'))
                            {
                                if (xmlSkillList?.Count > 0)
                                {
                                    foreach (XmlNode xmlSkill in xmlSkillList)
                                    {
                                        bool blnIsKnowledgeSkill
                                            = xmlSkillsDocument
                                              .SelectSingleNode("/chummer/categories/category[. = "
                                                                + xmlSkill["category"]?.InnerText.CleanXPath()
                                                                + "]/@type")
                                              ?.Value
                                              != "active";
                                        Skill objSkill = Skill.FromData(xmlSkill, _objCharacter, blnIsKnowledgeSkill);
                                        if (objSkill.SkillId != Guid.Empty && !objSkill.IsExoticSkill)
                                        {
                                            Skill objExistingSkill
                                                = _lstSkills.FirstOrDefault(x => x.SkillId == objSkill.SkillId);
                                            if (objExistingSkill != null)
                                            {
                                                MergeSkills(objExistingSkill, objSkill);
                                                continue;
                                            }
                                        }

                                        _lstSkills.AddWithSort(objSkill, CompareSkills, MergeSkills);
                                    }
                                }
                            }

                            _blnSkillsInitialized = true;
                        }
                    }

                    return _lstSkills;
                }
            }
        }

        /// <summary>
        /// Checks if the character has an active skill with a given name.
        /// </summary>
        /// <param name="strSkillKey">Name of the skill. For exotic skills, this is slightly different, refer to a Skill's DictionaryKey property for more info.</param>
        /// <returns></returns>
        public bool HasActiveSkill(string strSkillKey)
        {
            using (new EnterReadLock(_objCharacter.LockObject))
                return _dicSkills.ContainsKey(strSkillKey);
        }

        /// <summary>
        /// Gets an active skill by its Name. Returns null if none found.
        /// </summary>
        /// <param name="strSkillName">Name of the skill.</param>
        /// <returns></returns>
        public Skill GetActiveSkill(string strSkillName)
        {
            using (new EnterReadLock(_objCharacter.LockObject))
            {
                _dicSkills.TryGetValue(strSkillName, out Skill objReturn);
                return objReturn;
            }
        }

        /// <summary>
        /// This is only used for reflection, so that all zero ratings skills are not uploaded
        /// </summary>
        [HubTag]
        public List<Skill> NotZeroRatingSkills
        {
            get
            {
                using (new EnterReadLock(_objCharacter.LockObject))
                {
                    List<Skill> resultList = new List<Skill>(_lstSkills.Count);
                    foreach (Skill objLoopSkill in _lstSkills)
                    {
                        if (objLoopSkill.Rating > 0)
                            resultList.Add(objLoopSkill);
                    }

                    return resultList;
                }
            }
        }

        public ThreadSafeBindingList<KnowledgeSkill> KnowledgeSkills { get; } = new ThreadSafeBindingList<KnowledgeSkill>();

        /// <summary>
        /// KnowsoftSkills.
        /// </summary>
        public ThreadSafeBindingList<KnowledgeSkill> KnowsoftSkills { get; } = new ThreadSafeBindingList<KnowledgeSkill>();

        /// <summary>
        /// Skill Groups.
        /// </summary>
        public ThreadSafeBindingList<SkillGroup> SkillGroups { get; } = new ThreadSafeBindingList<SkillGroup>();

        public bool HasKnowledgePoints => KnowledgeSkillPoints > 0;

        public bool HasAvailableNativeLanguageSlots
        {
            get
            {
                using (new EnterReadLock(_objCharacter.LockObject))
                    return KnowledgeSkills.Count(x => x.IsNativeLanguage) < 1
                        + ImprovementManager.ValueOf(_objCharacter, Improvement.ImprovementType.NativeLanguageLimit);
            }
        }

        private int _intCachedKnowledgePoints = int.MinValue;

        /// <summary>
        /// Number of free Knowledge Skill Points the character has.
        /// </summary>
        public int KnowledgeSkillPoints
        {
            get
            {
                using (new EnterReadLock(_objCharacter.LockObject))
                {
                    if (_intCachedKnowledgePoints == int.MinValue)
                    {
                        string strExpression = _objCharacter.Settings.KnowledgePointsExpression;
                        if (strExpression.IndexOfAny('{', '+', '-', '*', ',') != -1 || strExpression.Contains("div"))
                        {
                            using (new FetchSafelyFromPool<StringBuilder>(Utils.StringBuilderPool,
                                                                          out StringBuilder sbdValue))
                            {
                                sbdValue.Append(strExpression);
                                _objCharacter.AttributeSection.ProcessAttributesInXPath(sbdValue, strExpression);

                                // This is first converted to a decimal and rounded up since some items have a multiplier that is not a whole number, such as 2.5.
                                object objProcess
                                    = CommonFunctions.EvaluateInvariantXPath(
                                        sbdValue.ToString(), out bool blnIsSuccess);
                                _intCachedKnowledgePoints = blnIsSuccess ? ((double) objProcess).StandardRound() : 0;
                            }
                        }
                        else
                            int.TryParse(strExpression, NumberStyles.Any, GlobalSettings.InvariantCultureInfo,
                                         out _intCachedKnowledgePoints);

                        _intCachedKnowledgePoints += ImprovementManager
                                                     .ValueOf(_objCharacter,
                                                              Improvement.ImprovementType.FreeKnowledgeSkills)
                                                     .StandardRound();
                    }

                    return _intCachedKnowledgePoints;
                }
            }
        }

        /// <summary>
        /// Number of free Knowledge skill points the character have remaining
        /// </summary>
        public int KnowledgeSkillPointsRemain
        {
            get
            {
                using (new EnterReadLock(_objCharacter.LockObject))
                    return KnowledgeSkillPoints - KnowledgeSkillPointsUsed;
            }
        }

        /// <summary>
        /// Number of knowledge skill points the character have used.
        /// </summary>
        public int KnowledgeSkillPointsUsed
        {
            get
            {
                using (new EnterReadLock(_objCharacter.LockObject))
                    return KnowledgeSkillRanksSum - SkillPointsSpentOnKnoskills;
            }
        }

        /// <summary>
        /// Sum of knowledge skill ranks the character has allocated.
        /// </summary>
        public int KnowledgeSkillRanksSum
        {
            get
            {
                using (new EnterReadLock(_objCharacter.LockObject))
                    return KnowledgeSkills.Sum(x => x.CurrentSpCost);
            }
        }

        /// <summary>
        /// Number of Skill Points that have been spent on knowledge skills.
        /// </summary>
        public int SkillPointsSpentOnKnoskills
        {
            get
            {
                using (new EnterReadLock(_objCharacter.LockObject))
                {
                    //Even if it is stupid, you can spend real skill points on knoskills...
                    if (!_objCharacter.EffectiveBuildMethodUsesPriorityTables)
                    {
                        return 0;
                    }

                    int work = 0;
                    if (KnowledgeSkillRanksSum > KnowledgeSkillPoints)
                        work -= KnowledgeSkillPoints - KnowledgeSkillRanksSum;
                    return work;
                }
            }
        }

        /// <summary>
        /// Number of free Skill Points the character has left.
        /// </summary>
        public int SkillPoints
        {
            get
            {
                using (new EnterReadLock(_objCharacter.LockObject))
                {
                    if (SkillPointsMaximum == 0)
                    {
                        return 0;
                    }

                    return SkillPointsMaximum - Skills.TotalCostSp() - SkillPointsSpentOnKnoskills;
                }
            }
        }

        /// <summary>
        /// Number of maximum Skill Points the character has.
        /// </summary>
        public int SkillPointsMaximum { get; set; }

        /// <summary>
        /// Number of free Skill Points the character has.
        /// </summary>
        public int SkillGroupPoints
        {
            get
            {
                using (new EnterReadLock(_objCharacter.LockObject))
                    return SkillGroupPointsMaximum - SkillGroups.Sum(x => x.Base - x.FreeBase);
            }
        }

        /// <summary>
        /// Number of maximum Skill Groups the character has.
        /// </summary>
        public int SkillGroupPointsMaximum { get; set; }

        public static int CompareSpecializations(SkillSpecialization lhs, SkillSpecialization rhs)
        {
            if (lhs == null)
                return rhs == null ? 0 : 1;
            if (rhs == null)
                return -1;
            if (lhs.Parent != rhs.Parent)
                return CompareSkills(rhs.Parent, lhs.Parent);
            if (lhs.Free != rhs.Free)
                return lhs.Free ? 1 : -1;
            return string.Compare(lhs.CurrentDisplayName, rhs.CurrentDisplayName, false,
                GlobalSettings.CultureInfo);
        }

        public static int CompareSkills(Skill rhs, Skill lhs)
        {
            if (rhs == null && lhs == null)
                return 0;
            ExoticSkill lhsExoticSkill = lhs as ExoticSkill;
            if (rhs is ExoticSkill rhsExoticSkill)
            {
                return lhsExoticSkill != null
                    ? string.Compare(rhsExoticSkill.DisplaySpecific(GlobalSettings.Language),
                        lhsExoticSkill.DisplaySpecific(GlobalSettings.Language) ?? string.Empty, false,
                        GlobalSettings.CultureInfo)
                    : 1;
            }
            if (lhsExoticSkill != null)
                return -1;
            return string.Compare(rhs?.CurrentDisplayName ?? string.Empty, lhs?.CurrentDisplayName ?? string.Empty, false, GlobalSettings.CultureInfo);
        }

        public static int CompareSkillGroups(SkillGroup objXGroup, SkillGroup objYGroup)
        {
            if (objXGroup == null)
                return objYGroup == null ? 0 : 1;
            if (objYGroup == null)
                return -1;
            return string.Compare(objXGroup.CurrentDisplayName, objYGroup.CurrentDisplayName, false,
                GlobalSettings.CultureInfo);
        }

        private static string SkillFilter(FilterOption eFilter, string strName = "")
        {
            switch (eFilter)
            {
                case FilterOption.All:
                    return string.Empty;

                case FilterOption.NonSpecial:
                    return " and not(category = 'Magical Active') and not(category = 'Resonance Active')";

                case FilterOption.Magician:
                    return " and category = 'Magical Active'";

                case FilterOption.Sorcery:
                    return " and category = 'Magical Active' and (skillgroup = 'Sorcery' or skillgroup = '' or not(skillgroup))";

                case FilterOption.Conjuring:
                    return " and category = 'Magical Active' and (skillgroup = 'Conjuring' or skillgroup = '' or not(skillgroup))";

                case FilterOption.Enchanting:
                    return " and category = 'Magical Active' and (skillgroup = 'Enchanting' or skillgroup = '' or not(skillgroup))";

                case FilterOption.Adept:
                case FilterOption.Aware:
                case FilterOption.Explorer:
                    return " and category = 'Magical Active' and (skillgroup = '' or not(skillgroup))";

                case FilterOption.Spellcasting:
                    return " and category = 'Magical Active' and name = 'Spellcasting'";

                case FilterOption.Technomancer:
                    return " and category = 'Resonance Active'";

                case FilterOption.Name:
                    return " and name = " + strName.CleanXPath();

                case FilterOption.XPath:
                    return " and (" + strName + ')';

                default:
                    throw new ArgumentOutOfRangeException(nameof(eFilter), eFilter, null);
            }
        }

        private void MergeSkills(Skill objExistingSkill, Skill objNewSkill)
        {
            objExistingSkill.CopyInternalId(objNewSkill);
            if (objNewSkill.BasePoints > objExistingSkill.BasePoints)
                objExistingSkill.BasePoints = objNewSkill.BasePoints;
            if (objNewSkill.KarmaPoints > objExistingSkill.KarmaPoints)
                objExistingSkill.KarmaPoints = objNewSkill.KarmaPoints;
            objExistingSkill.BuyWithKarma = objNewSkill.BuyWithKarma;
            objExistingSkill.Notes += objNewSkill.Notes;
            objExistingSkill.NotesColor = objNewSkill.NotesColor;
            objExistingSkill.Specializations.AddRangeWithSort(objNewSkill.Specializations, CompareSpecializations);
            objNewSkill.Dispose();
        }

        private List<ListItem> _lstDefaultKnowledgeSkills;

        public IReadOnlyList<ListItem> MyDefaultKnowledgeSkills
        {
            get
            {
                using (new EnterReadLock(_objCharacter.LockObject))
                {
                    if (GlobalSettings.LiveCustomData || _lstDefaultKnowledgeSkills == null)
                    {
                        if (_lstDefaultKnowledgeSkills == null)
                            _lstDefaultKnowledgeSkills = Utils.ListItemListPool.Get();
                        else
                            _lstDefaultKnowledgeSkills.Clear();
                        XPathNavigator xmlSkillsDocument
                            = XmlManager.LoadXPath("skills.xml",
                                                   _objCharacter.Settings.EnabledCustomDataDirectoryPaths);
                        foreach (XPathNavigator xmlSkill in xmlSkillsDocument.SelectAndCacheExpression(
                                     "/chummer/knowledgeskills/skill"))
                        {
                            string strName = xmlSkill.SelectSingleNodeAndCacheExpression("name")?.Value ?? string.Empty;
                            _lstDefaultKnowledgeSkills.Add(
                                new ListItem(
                                    strName,
                                    xmlSkill.SelectSingleNodeAndCacheExpression("translate")?.Value ?? strName));
                        }

                        _lstDefaultKnowledgeSkills.Sort(CompareListItems.CompareNames);
                    }

                    return _lstDefaultKnowledgeSkills;
                }
            }
        }

        private List<ListItem> _lstKnowledgeTypes;

        public IReadOnlyList<ListItem> MyKnowledgeTypes
        {
            get
            {
                using (new EnterReadLock(_objCharacter.LockObject))
                {
                    if (GlobalSettings.LiveCustomData || _lstKnowledgeTypes == null)
                    {
                        if (_lstKnowledgeTypes == null)
                            _lstKnowledgeTypes = Utils.ListItemListPool.Get();
                        else
                            _lstKnowledgeTypes.Clear();
                        XPathNavigator xmlSkillsDocument
                            = XmlManager.LoadXPath("skills.xml",
                                                   _objCharacter.Settings.EnabledCustomDataDirectoryPaths);
                        foreach (XPathNavigator objXmlCategory in xmlSkillsDocument.SelectAndCacheExpression(
                                     "/chummer/categories/category[@type = \"knowledge\"]"))
                        {
                            string strInnerText = objXmlCategory.Value;
                            _lstKnowledgeTypes.Add(new ListItem(strInnerText,
                                                                objXmlCategory
                                                                    .SelectSingleNodeAndCacheExpression("@translate")
                                                                    ?.Value ?? strInnerText));
                        }

                        _lstKnowledgeTypes.Sort(CompareListItems.CompareNames);
                    }

                    return _lstKnowledgeTypes;
                }
            }
        }

        private static readonly PropertyDependencyGraph<SkillsSection> s_SkillSectionDependencyGraph =
            new PropertyDependencyGraph<SkillsSection>(
                new DependencyGraphNode<string, SkillsSection>(nameof(HasKnowledgePoints),
                    new DependencyGraphNode<string, SkillsSection>(nameof(KnowledgeSkillPoints))
                ),
                new DependencyGraphNode<string, SkillsSection>(nameof(SkillGroupPoints),
                    new DependencyGraphNode<string, SkillsSection>(nameof(SkillGroupPointsMaximum))
                ),
                new DependencyGraphNode<string, SkillsSection>(nameof(SkillPoints),
                    new DependencyGraphNode<string, SkillsSection>(nameof(SkillPointsMaximum)),
                    new DependencyGraphNode<string, SkillsSection>(nameof(SkillPointsSpentOnKnoskills))
                ),
                new DependencyGraphNode<string, SkillsSection>(nameof(KnowledgeSkillPointsRemain),
                    new DependencyGraphNode<string, SkillsSection>(nameof(KnowledgeSkillPoints)),
                    new DependencyGraphNode<string, SkillsSection>(nameof(KnowledgeSkillPointsUsed),
                        new DependencyGraphNode<string, SkillsSection>(nameof(KnowledgeSkillRanksSum)),
                        new DependencyGraphNode<string, SkillsSection>(nameof(SkillPointsSpentOnKnoskills),
                            new DependencyGraphNode<string, SkillsSection>(nameof(KnowledgeSkillPoints)),
                            new DependencyGraphNode<string, SkillsSection>(nameof(KnowledgeSkillRanksSum))
                        )
                    )
                )
            );

        public enum FilterOption
        {
            All = 0,
            NonSpecial,
            Magician,
            Sorcery,
            Conjuring,
            Enchanting,
            Adept,
            Aware,
            Explorer,
            Technomancer,
            Spellcasting,
            Name,
            XPath
        }

        internal void ForceProperyChangedNotificationAll(string strName)
        {
            using (new EnterUpgradeableReadLock(_objCharacter.LockObject))
            {
                foreach (Skill objSkill in Skills)
                {
                    objSkill.OnPropertyChanged(strName);
                }

                foreach (KnowledgeSkill objSkill in KnowledgeSkills)
                {
                    objSkill.OnPropertyChanged(strName);
                }
            }
        }

        public event PropertyChangedEventHandler PropertyChanged;

        public void Print(XmlTextWriter objWriter, CultureInfo objCulture, string strLanguageToPrint)
        {
            using (new EnterReadLock(_objCharacter.LockObject))
            {
                foreach (Skill objSkill in Skills)
                {
                    if ((GlobalSettings.PrintSkillsWithZeroRating || objSkill.Rating > 0) && objSkill.Enabled)
                    {
                        objSkill.Print(objWriter, objCulture, strLanguageToPrint);
                    }
                }

                foreach (SkillGroup objSkillGroup in SkillGroups)
                {
                    if (objSkillGroup.Rating > 0)
                    {
                        objSkillGroup.Print(objWriter, objCulture, strLanguageToPrint);
                    }
                }

                foreach (KnowledgeSkill objSkill in KnowledgeSkills)
                {
                    objSkill.Print(objWriter, objCulture, strLanguageToPrint);
                }
            }
        }
        #region XPath Processing
        /// <summary>
        /// Replaces substring in the form of {Skill} with the total dicepool of the skill.
        /// </summary>
        /// <param name="strInput">Stringbuilder object that contains the input.</param>
        /// <param name="dicValueOverrides">Alternative dictionary to use for value lookup instead of SkillsSection.GetActiveSkill.</param>
        public string ProcessSkillsInXPath(string strInput, IReadOnlyDictionary<string, int> dicValueOverrides = null)
        {
            return string.IsNullOrEmpty(strInput)
                ? strInput
                : ProcessSkillsInXPathForTooltip(strInput, blnShowValues: false, dicValueOverrides: dicValueOverrides);
        }

        /// <summary>
        /// Replaces stringbuilder content in the form of {Skill} with the total dicepool of the skill.
        /// </summary>
        /// <param name="sbdInput">Stringbuilder object that contains the input.</param>
        /// <param name="strOriginal">Original text that will be used in the final Stringbuilder. Replaces stringbuilder input without replacing the object.</param>
        /// <param name="dicValueOverrides">Alternative dictionary to use for value lookup instead of SkillsSection.GetActiveSkill.</param>
        public void ProcessSkillsInXPath(StringBuilder sbdInput, string strOriginal = "", IReadOnlyDictionary<string, int> dicValueOverrides = null)
        {
            if (sbdInput == null || sbdInput.Length <= 0)
                return;
            ProcessSkillsInXPathForTooltip(sbdInput, strOriginal, blnShowValues: false,
                dicValueOverrides: dicValueOverrides);
        }

        /// <summary>
        /// Replaces substring in the form of {Skill} with 'Skill (Pool)'. Intended to be used by tooltips and similar.
        /// </summary>
        /// <param name="strInput">Stringbuilder object that contains the input.</param>
        /// <param name="objCultureInfo">Culture type used by the language. Defaults to null, which is then system defaults.</param>
        /// <param name="strLanguage">Language to use for displayname translation.</param>
        /// <param name="blnShowValues">Whether to include the dicepool value in the return string.</param>
        /// <param name="dicValueOverrides">Alternative dictionary to use for value lookup instead of SkillsSection.GetActiveSkill.</param>
        public string ProcessSkillsInXPathForTooltip(string strInput, CultureInfo objCultureInfo = null, string strLanguage = "", bool blnShowValues = true, IReadOnlyDictionary<string, int> dicValueOverrides = null)
        {
            if (string.IsNullOrEmpty(strInput))
                return strInput;
            if (objCultureInfo == null)
                objCultureInfo = GlobalSettings.CultureInfo;
            if (string.IsNullOrEmpty(strLanguage))
                strLanguage = GlobalSettings.Language;
            string strReturn = strInput;
            string strFormat = blnShowValues ? LanguageManager.GetString("String_Space", strLanguage) + "({0})" : string.Empty;
            using (new EnterReadLock(_objCharacter.LockObject))
            {
                foreach (string strSkillKey in Skills.Select(i => i.DictionaryKey))
                {
                    if (blnShowValues)
                        strReturn = strReturn.CheapReplace('{' + strSkillKey + '}',
                                                           () =>
                                                           {
                                                               Skill objLoopSkill = GetActiveSkill(strSkillKey);
                                                               return objLoopSkill.DisplayName(strLanguage)
                                                                      + string.Format(
                                                                          objCultureInfo, strFormat,
                                                                          dicValueOverrides?.ContainsKey(strSkillKey)
                                                                          == true
                                                                              ? dicValueOverrides[strSkillKey]
                                                                              : objLoopSkill.PoolOtherAttribute(
                                                                                  objLoopSkill.Attribute,
                                                                                  intAttributeOverrideValue:
                                                                                  0)); // We explicitly want to override the attribute value with 0 because we're just fetching the pure skill pool
                                                           });
                    else
                        strReturn = strReturn.CheapReplace('{' + strSkillKey + '}',
                                                           () => GetActiveSkill(strSkillKey).DisplayName(strLanguage));
                }
            }

            return strReturn;
        }

        /// <summary>
        /// Replaces Stringbuilder content in the form of {Active Skill Name} with 'Active Skill Name (Pool)', ie {Athletics} becomes 'Athletics (1)'. Intended to be used by tooltips and similar.
        /// </summary>
        /// <param name="sbdInput">Stringbuilder object that contains the input.</param>
        /// <param name="strOriginal">Original text that will be used in the final Stringbuilder. Replaces stringbuilder input without replacing the object.</param>
        /// <param name="objCultureInfo">Culture type used by the language. Defaults to null, which is then system defaults.</param>
        /// <param name="strLanguage">Language to use for displayname translation.</param>
        /// <param name="blnShowValues">Whether to include the dicepool value in the return string.</param>
        /// <param name="dicValueOverrides">Alternative dictionary to use for value lookup instead of SkillsSection.GetActiveSkill.</param>
        public void ProcessSkillsInXPathForTooltip(StringBuilder sbdInput, string strOriginal = "", CultureInfo objCultureInfo = null, string strLanguage = "", bool blnShowValues = true, IReadOnlyDictionary<string, int> dicValueOverrides = null)
        {
            if (sbdInput == null || sbdInput.Length <= 0)
                return;
            if (string.IsNullOrEmpty(strOriginal))
                strOriginal = sbdInput.ToString();
            if (objCultureInfo == null)
                objCultureInfo = GlobalSettings.CultureInfo;
            if (string.IsNullOrEmpty(strLanguage))
                strLanguage = GlobalSettings.Language;
            string strFormat = blnShowValues ? LanguageManager.GetString("String_Space", strLanguage) + "({0})" : string.Empty;
            using (new EnterReadLock(_objCharacter.LockObject))
            {
                foreach (string strSkillKey in Skills.Select(i => i.DictionaryKey))
                {
                    if (blnShowValues)
                        sbdInput.CheapReplace(strOriginal, '{' + strSkillKey + '}',
                                              () =>
                                              {
                                                  Skill objLoopSkill = GetActiveSkill(strSkillKey);
                                                  return objLoopSkill.DisplayName(strLanguage)
                                                         + string.Format(
                                                             objCultureInfo, strFormat,
                                                             dicValueOverrides?.ContainsKey(strSkillKey)
                                                             == true
                                                                 ? dicValueOverrides[strSkillKey]
                                                                 : objLoopSkill.PoolOtherAttribute(
                                                                     objLoopSkill.Attribute,
                                                                     intAttributeOverrideValue:
                                                                     0)); // We explicitly want to override the attribute value with 0 because we're just fetching the pure skill pool
                                              });
                    else
                        sbdInput.CheapReplace(strOriginal, '{' + strSkillKey + '}',
                                              () => GetActiveSkill(strSkillKey).DisplayName(strLanguage));
                }
            }
        }
        #endregion

        /// <inheritdoc />
        public void Dispose()
        {
            UnbindSkillsSection();
            foreach (Skill objSkill in Skills)
                objSkill.Dispose();
            Skills.Dispose();
            foreach (KnowledgeSkill objSkill in KnowledgeSkills)
                objSkill.Dispose();
            KnowledgeSkills.Dispose();
            KnowsoftSkills.Clear();
            KnowsoftSkills.Dispose();
            SkillGroups.Clear();
            SkillGroups.Dispose();
            _dicSkills.Dispose();
            if (_lstDefaultKnowledgeSkills != null)
                Utils.ListItemListPool.Return(_lstDefaultKnowledgeSkills);
            if (_lstKnowledgeTypes != null)
                Utils.ListItemListPool.Return(_lstKnowledgeTypes);
        }
    }
}<|MERGE_RESOLUTION|>--- conflicted
+++ resolved
@@ -85,21 +85,15 @@
 
         private void KnowsoftSkillsOnBeforeRemove(object sender, RemovingOldEventArgs e)
         {
-<<<<<<< HEAD
             using (new EnterUpgradeableReadLock(_objCharacter.LockObject))
             {
-                KnowledgeSkill objSkill = KnowledgeSkills[e.OldIndex];
+                KnowledgeSkill objSkill = KnowsoftSkills[e.OldIndex];
                 if (!_dicSkillBackups.ContainsValue(objSkill) && !KnowledgeSkills.Contains(objSkill))
                 {
                     using (new EnterWriteLock(_objCharacter.LockObject))
                         objSkill.Dispose();
                 }
             }
-=======
-            KnowledgeSkill objSkill = KnowsoftSkills[e.OldIndex];
-            if (!_dicSkillBackups.ContainsValue(objSkill) && !KnowledgeSkills.Contains(objSkill))
-                objSkill.Dispose();
->>>>>>> 37320891
         }
 
         private void SkillsOnListChanged(object sender, ListChangedEventArgs e)
