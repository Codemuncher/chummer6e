/*  This file is part of Chummer5a.
 *
 *  Chummer5a is free software: you can redistribute it and/or modify
 *  it under the terms of the GNU General Public License as published by
 *  the Free Software Foundation, either version 3 of the License, or
 *  (at your option) any later version.
 *
 *  Chummer5a is distributed in the hope that it will be useful,
 *  but WITHOUT ANY WARRANTY; without even the implied warranty of
 *  MERCHANTABILITY or FITNESS FOR A PARTICULAR PURPOSE.  See the
 *  GNU General Public License for more details.
 *
 *  You should have received a copy of the GNU General Public License
 *  along with Chummer5a.  If not, see <http://www.gnu.org/licenses/>.
 *
 *  You can obtain the full source code for Chummer5a at
 *  https://github.com/chummer5a/chummer5a
 */
using System.Collections.Concurrent;
using System.Collections.Generic;
using System.Collections.ObjectModel;
using System.Collections.Specialized;
using System.Globalization;
using System.Threading.Tasks;
using System.Xml.XPath;

namespace Chummer
{
    public class Story
    {
        private readonly ConcurrentDictionary<string, StoryModule> _dicPersistentModules = new ConcurrentDictionary<string, StoryModule>();
        private readonly Character _objCharacter;
        private readonly ObservableCollection<StoryModule> _lstStoryModules = new ObservableCollection<StoryModule>();
        private bool _blnNeedToRegeneratePersistents = true;

        // Note: as long as this is only used to generate language-agnostic information, it can be cached once when the object is created and left that way.
        // If this is used to generate some language-specific information, then it will need to be re-built every time the user changes the language in which their story is generated.
        private readonly XPathNavigator _xmlStoryDocumentBaseNode;

        public Story(Character objCharacter)
        {
            _objCharacter = objCharacter;
<<<<<<< HEAD
            _xmlStoryDocumentBaseNode = XmlManager.Load("stories.xml", _objCharacter.Options.CustomDataDictionary, GlobalOptions.Language).GetFastNavigator().SelectSingleNode("/chummer");
=======
            _xmlStoryDocumentBaseNode = XmlManager.Load("stories.xml").GetFastNavigator().SelectSingleNode("/chummer");
>>>>>>> 4d997dd7
            _lstStoryModules.CollectionChanged += LstStoryModulesOnCollectionChanged;
        }

        private void LstStoryModulesOnCollectionChanged(object sender, NotifyCollectionChangedEventArgs e)
        {
            switch (e.Action)
            {
                case NotifyCollectionChangedAction.Add:
                    {
                        _blnNeedToRegeneratePersistents = true;
                        foreach (StoryModule objModule in e.NewItems)
                            objModule.ParentStory = this;
                        break;
                    }
                case NotifyCollectionChangedAction.Remove:
                    {
                        _blnNeedToRegeneratePersistents = true;
                        foreach (StoryModule objModule in e.OldItems)
                            objModule.ParentStory = null;
                        break;
                    }
                case NotifyCollectionChangedAction.Replace:
                    {
                        _blnNeedToRegeneratePersistents = true;
                        foreach (StoryModule objModule in e.OldItems)
                            objModule.ParentStory = null;
                        foreach (StoryModule objModule in e.NewItems)
                            objModule.ParentStory = this;
                        break;
                    }
                case NotifyCollectionChangedAction.Reset:
                    {
                        _blnNeedToRegeneratePersistents = true;
                        break;
                    }
            }
        }

        public ObservableCollection<StoryModule> Modules => _lstStoryModules;

        public ConcurrentDictionary<string, StoryModule> PersistentModules => _dicPersistentModules;

        public StoryModule GeneratePersistentModule(string strFunction)
        {
            XPathNavigator xmlStoryPool = _xmlStoryDocumentBaseNode.SelectSingleNode("storypools/storypool[name = \"" + strFunction + "\"]");
            if (xmlStoryPool != null)
            {
                XPathNodeIterator xmlPossibleStoryList = xmlStoryPool.Select("story");
                Dictionary<string, int> dicStoriesListWithWeights = new Dictionary<string, int>(xmlPossibleStoryList.Count);
                int intTotalWeight = 0;
                foreach (XPathNavigator xmlStory in xmlPossibleStoryList)
                {
                    string strStoryId = xmlStory.SelectSingleNode("id")?.Value;
                    if (!string.IsNullOrEmpty(strStoryId))
                    {
                        if (!int.TryParse(xmlStory.SelectSingleNode("weight")?.Value ?? "1", out int intWeight))
                            intWeight = 1;
                        intTotalWeight += intWeight;
                        if (dicStoriesListWithWeights.ContainsKey(strStoryId))
                            dicStoriesListWithWeights[strStoryId] += intWeight;
                        else
                            dicStoriesListWithWeights.Add(strStoryId, intWeight);
                    }
                }

                int intRandomResult = GlobalOptions.RandomGenerator.NextModuloBiasRemoved(intTotalWeight);
                string strSelectedId = string.Empty;
                foreach (KeyValuePair<string, int> objStoryId in dicStoriesListWithWeights)
                {
                    intRandomResult -= objStoryId.Value;
                    if (intRandomResult <= 0)
                    {
                        strSelectedId = objStoryId.Key;
                        break;
                    }
                }

                if (!string.IsNullOrEmpty(strSelectedId))
                {
                    XPathNavigator xmlNewPersistentNode = _xmlStoryDocumentBaseNode.SelectSingleNode("stories/story[id = \"" + strSelectedId + "\"]");
                    if (xmlNewPersistentNode != null)
                    {
                        StoryModule objPersistentStoryModule = new StoryModule(_objCharacter)
                        {
                            ParentStory = this,
                            IsRandomlyGenerated = true
                        };
                        objPersistentStoryModule.Create(xmlNewPersistentNode);
                        PersistentModules.TryAdd(strFunction, objPersistentStoryModule);
                        return objPersistentStoryModule;
                    }
                }
            }

            return null;
        }

        public void GeneratePersistents(CultureInfo objCulture, string strLanguage)
        {
            List<string> lstPersistentKeysToRemove = new List<string>();
            foreach (KeyValuePair<string, StoryModule> objPersistentModule in _dicPersistentModules)
            {
                if (objPersistentModule.Value.IsRandomlyGenerated)
                    lstPersistentKeysToRemove.Add(objPersistentModule.Key);
            }

            foreach (string strKey in lstPersistentKeysToRemove)
                _dicPersistentModules.TryRemove(strKey, out StoryModule _);

            Parallel.ForEach(Modules, x =>
            {
                x.TestRunToGeneratePersistents(objCulture, strLanguage);
            });
            _blnNeedToRegeneratePersistents = false;
        }

        public string PrintStory(CultureInfo objCulture, string strLanguage)
        {
            if (_blnNeedToRegeneratePersistents)
                GeneratePersistents(objCulture, strLanguage);

            object objOutputLock = new object();
            string[] strModuleOutputStrings = new string[Modules.Count];
            Parallel.For(0, strModuleOutputStrings.Length, i =>
            {
                string strModuleOutput = Modules[i].PrintModule(objCulture, strLanguage);
                lock (objOutputLock)
                    strModuleOutputStrings[i] = strModuleOutput;
            });
            return string.Concat(strModuleOutputStrings);
        }
    }
}<|MERGE_RESOLUTION|>--- conflicted
+++ resolved
@@ -40,11 +40,7 @@
         public Story(Character objCharacter)
         {
             _objCharacter = objCharacter;
-<<<<<<< HEAD
-            _xmlStoryDocumentBaseNode = XmlManager.Load("stories.xml", _objCharacter.Options.CustomDataDictionary, GlobalOptions.Language).GetFastNavigator().SelectSingleNode("/chummer");
-=======
-            _xmlStoryDocumentBaseNode = XmlManager.Load("stories.xml").GetFastNavigator().SelectSingleNode("/chummer");
->>>>>>> 4d997dd7
+            _xmlStoryDocumentBaseNode = XmlManager.Load("stories.xml", objCharacter.Options.CustomDataDictionary).GetFastNavigator().SelectSingleNode("/chummer");
             _lstStoryModules.CollectionChanged += LstStoryModulesOnCollectionChanged;
         }
 
