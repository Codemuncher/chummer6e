--- conflicted
+++ resolved
@@ -3916,13 +3916,9 @@
 
         public string RangeModifier(string range)
         {
-<<<<<<< HEAD
-            int i = Convert.ToInt32(XmlManager.Load("ranges.xml", _objCharacter.Options.CustomDataDictionary)
-=======
             if (string.IsNullOrEmpty(range))
                 return string.Empty;
-            int i = Convert.ToInt32(XmlManager.Load("ranges.xml")
->>>>>>> 4d997dd7
+            int i = Convert.ToInt32(XmlManager.Load("ranges.xml", _objCharacter.Options.CustomDataDictionary)
                 .SelectSingleNode($"chummer/modifiers/{range.ToLowerInvariant()}")
                 ?.InnerText, GlobalOptions.InvariantCultureInfo);
             i += WeaponAccessories.Sum(wa => wa.RangeModifier);
