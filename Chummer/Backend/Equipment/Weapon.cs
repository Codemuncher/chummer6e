--- conflicted
+++ resolved
@@ -3052,130 +3052,7 @@
 
             StringBuilder sbdAP = new StringBuilder(strAP)
                 .CheapReplace("{Rating}", () => Rating.ToString(GlobalOptions.InvariantCultureInfo));
-<<<<<<< HEAD
             ProcessAttributesInXPath(sbdAP, strAP);
-=======
-            int intUseSTR = 0;
-            int intUseAGI = 0;
-            int intUseSTRBase = 0;
-            int intUseAGIBase = 0;
-            if (strAP.Contains("{STR") || strAP.Contains("{AGI"))
-            {
-                if (Cyberware)
-                {
-                    if (ParentVehicle != null)
-                    {
-                        intUseSTR = ParentVehicle.TotalBody;
-                        intUseSTRBase = intUseSTR;
-                        intUseAGI = ParentVehicle.Pilot;
-                        intUseAGIBase = intUseAGI;
-                        if (!string.IsNullOrEmpty(ParentID))
-                        {
-                            // Look to see if this is attached to a Cyberlimb and use its STR instead.
-                            Cyberware objWeaponParent = _objCharacter.Vehicles.FindVehicleCyberware(x => x.InternalId == ParentID, out VehicleMod objVehicleMod);
-                            if (objWeaponParent != null)
-                            {
-                                Cyberware objAttributeSource = objWeaponParent;
-                                int intSTR = objAttributeSource.TotalStrength;
-                                int intSTRBase = objAttributeSource.BaseStrength;
-                                int intAGI = objAttributeSource.TotalAgility;
-                                int intAGIBase = objAttributeSource.BaseAgility;
-                                while (objAttributeSource != null)
-                                {
-                                    if (intSTR != 0 || intAGI != 0 || intSTRBase != 0 || intAGIBase != 0)
-                                        break;
-                                    objAttributeSource = objAttributeSource.Parent;
-                                    if (objAttributeSource == null) continue;
-                                    intSTR = objAttributeSource.TotalStrength;
-                                    intSTRBase = objAttributeSource.BaseStrength;
-                                    intAGI = objAttributeSource.TotalAgility;
-                                    intAGIBase = objAttributeSource.BaseAgility;
-                                }
-
-                                intUseSTR = intSTR;
-                                intUseAGI = intAGI;
-                                intUseSTRBase = intSTRBase;
-                                intUseAGIBase = intAGIBase;
-
-                                if (intUseSTR == 0)
-                                    intUseSTR = objVehicleMod.TotalStrength;
-                                if (intUseAGI == 0)
-                                    intUseAGI = objVehicleMod.TotalAgility;
-                                if (intUseSTRBase == 0)
-                                    intUseSTRBase = ParentVehicle.TotalBody;
-                                if (intUseAGIBase == 0)
-                                    intUseAGIBase = ParentVehicle.Pilot;
-                            }
-                        }
-                    }
-                    else if (!string.IsNullOrEmpty(ParentID))
-                    {
-                        // Look to see if this is attached to a Cyberlimb and use its STR instead.
-                        Cyberware objWeaponParent = _objCharacter.Cyberware.DeepFirstOrDefault(x => x.Children, x => x.InternalId == ParentID);
-                        if (objWeaponParent != null)
-                        {
-                            Cyberware objAttributeSource = objWeaponParent;
-                            int intSTR = objAttributeSource.TotalStrength;
-                            int intSTRBase = objAttributeSource.BaseStrength;
-                            int intAGI = objAttributeSource.TotalAgility;
-                            int intAGIBase = objAttributeSource.BaseAgility;
-                            while (objAttributeSource != null)
-                            {
-                                if (intSTR != 0 || intAGI != 0 || intSTRBase != 0 || intAGIBase != 0)
-                                    break;
-                                objAttributeSource = objAttributeSource.Parent;
-                                if (objAttributeSource == null) continue;
-                                intSTR = objAttributeSource.TotalStrength;
-                                intSTRBase = objAttributeSource.BaseStrength;
-                                intAGI = objAttributeSource.TotalAgility;
-                                intAGIBase = objAttributeSource.BaseAgility;
-                            }
-
-                            intUseSTR = intSTR;
-                            intUseAGI = intAGI;
-                            intUseSTRBase = intSTRBase;
-                            intUseAGIBase = intAGIBase;
-                        }
-                        if (intUseSTR == 0)
-                            intUseSTR = _objCharacter.STR.TotalValue;
-                        if (intUseAGI == 0)
-                            intUseAGI = _objCharacter.AGI.TotalValue;
-                        if (intUseSTRBase == 0)
-                            intUseSTRBase = _objCharacter.STR.TotalBase;
-                        if (intUseAGIBase == 0)
-                            intUseAGIBase = _objCharacter.AGI.TotalBase;
-                    }
-                }
-                else if (ParentVehicle == null)
-                {
-                    intUseSTR = _objCharacter.STR.TotalValue;
-                    intUseAGI = _objCharacter.AGI.TotalValue;
-                }
-
-                if (Category == "Throwing Weapons" || UseSkill == "Throwing Weapons")
-                    intUseSTR += ImprovementManager.ValueOf(_objCharacter, Improvement.ImprovementType.ThrowSTR).StandardRound();
-            }
-
-            foreach (string strAttribute in AttributeSection.AttributeStrings)
-            {
-                CharacterAttrib objLoopAttribute = _objCharacter.GetAttribute(strAttribute);
-                if (strAttribute == "STR")
-                {
-                    sbdAP.Replace("{" + strAttribute + "}", intUseSTR.ToString(GlobalOptions.InvariantCultureInfo));
-                    sbdAP.Replace("{" + strAttribute + "Base}", intUseSTRBase.ToString(GlobalOptions.InvariantCultureInfo));
-                }
-                else if (strAttribute == "AGI")
-                {
-                    sbdAP.Replace("{" + strAttribute + "}", intUseAGI.ToString(GlobalOptions.InvariantCultureInfo));
-                    sbdAP.Replace("{" + strAttribute + "Base}", intUseAGIBase.ToString(GlobalOptions.InvariantCultureInfo));
-                }
-                else
-                {
-                    sbdAP.CheapReplace(strAP, "{" + strAttribute + "}", () => objLoopAttribute.TotalValue.ToString(GlobalOptions.InvariantCultureInfo));
-                    sbdAP.CheapReplace(strAP, "{" + strAttribute + "Base}", () => objLoopAttribute.TotalBase.ToString(GlobalOptions.InvariantCultureInfo));
-                }
-            }
->>>>>>> 3a58364d
 
             int intAP;
             try
@@ -3184,7 +3061,7 @@
                 sbdAP.Replace("/", " div ");
                 object objProcess = CommonFunctions.EvaluateInvariantXPath(sbdAP.ToString(), out bool blnIsSuccess);
                 if (blnIsSuccess)
-                    intAP = Convert.ToInt32(objProcess, GlobalOptions.InvariantCultureInfo);
+                    intAP = ((double)objProcess).StandardRound();
                 else
                     return strLanguage == GlobalOptions.DefaultLanguage ? strAP : strAP.CheapReplace("-half", () => LanguageManager.GetString("String_APHalf", strLanguage));
             }
@@ -3495,111 +3372,7 @@
                 StringBuilder sbdAccuracy = new StringBuilder(strAccuracy);
                 int intAccuracy = 0;
                 sbdAccuracy.CheapReplace("{Rating}", () => Rating.ToString(GlobalOptions.InvariantCultureInfo));
-<<<<<<< HEAD
                 ProcessAttributesInXPath(sbdAccuracy, strAccuracy);
-=======
-                int intUseSTR = 0;
-                int intUseAGI = 0;
-                int intUseSTRBase = 0;
-                int intUseAGIBase = 0;
-                if (strAccuracy.Contains("{STR") || strAccuracy.Contains("{AGI"))
-                {
-                    if (Cyberware)
-                    {
-                        if (ParentVehicle != null)
-                        {
-                            intUseSTR = ParentVehicle.TotalBody;
-                            intUseSTRBase = intUseSTR;
-                            intUseAGI = ParentVehicle.Pilot;
-                            intUseAGIBase = intUseAGI;
-                            if (!string.IsNullOrEmpty(ParentID))
-                            {
-                                // Look to see if this is attached to a Cyberlimb and use its STR instead.
-                                Cyberware objWeaponParent = _objCharacter.Vehicles.FindVehicleCyberware(x => x.InternalId == ParentID, out VehicleMod objVehicleMod);
-                                if (objWeaponParent != null)
-                                {
-                                    Cyberware objAttributeSource = objWeaponParent;
-                                    int intSTR = objAttributeSource.TotalStrength;
-                                    int intSTRBase = objAttributeSource.BaseStrength;
-                                    int intAGI = objAttributeSource.TotalAgility;
-                                    int intAGIBase = objAttributeSource.BaseAgility;
-                                    while (objAttributeSource != null)
-                                    {
-                                        if (intSTR != 0 || intAGI != 0 || intSTRBase != 0 || intAGIBase != 0)
-                                            break;
-                                        objAttributeSource = objAttributeSource.Parent;
-                                        if (objAttributeSource == null) continue;
-                                        intSTR = objAttributeSource.TotalStrength;
-                                        intSTRBase = objAttributeSource.BaseStrength;
-                                        intAGI = objAttributeSource.TotalAgility;
-                                        intAGIBase = objAttributeSource.BaseAgility;
-                                    }
-
-                                    intUseSTR = intSTR;
-                                    intUseAGI = intAGI;
-                                    intUseSTRBase = intSTRBase;
-                                    intUseAGIBase = intAGIBase;
-
-                                    if (intUseSTR == 0)
-                                        intUseSTR = objVehicleMod.TotalStrength;
-                                    if (intUseAGI == 0)
-                                        intUseAGI = objVehicleMod.TotalAgility;
-                                    if (intUseSTRBase == 0)
-                                        intUseSTRBase = ParentVehicle.TotalBody;
-                                    if (intUseAGIBase == 0)
-                                        intUseAGIBase = ParentVehicle.Pilot;
-                                }
-                            }
-                        }
-                        else if (!string.IsNullOrEmpty(ParentID))
-                        {
-                            // Look to see if this is attached to a Cyberlimb and use its STR instead.
-                            Cyberware objWeaponParent = _objCharacter.Cyberware.DeepFirstOrDefault(x => x.Children, x => x.InternalId == ParentID);
-                            if (objWeaponParent != null)
-                            {
-                                Cyberware objAttributeSource = objWeaponParent;
-                                int intSTR = objAttributeSource.TotalStrength;
-                                int intSTRBase = objAttributeSource.BaseStrength;
-                                int intAGI = objAttributeSource.TotalAgility;
-                                int intAGIBase = objAttributeSource.BaseAgility;
-                                while (objAttributeSource != null)
-                                {
-                                    if (intSTR != 0 || intAGI != 0 || intSTRBase != 0 || intAGIBase != 0)
-                                        break;
-                                    objAttributeSource = objAttributeSource.Parent;
-                                    if (objAttributeSource == null) continue;
-                                    intSTR = objAttributeSource.TotalStrength;
-                                    intSTRBase = objAttributeSource.BaseStrength;
-                                    intAGI = objAttributeSource.TotalAgility;
-                                    intAGIBase = objAttributeSource.BaseAgility;
-                                }
-
-                                intUseSTR = intSTR;
-                                intUseAGI = intAGI;
-                                intUseSTRBase = intSTRBase;
-                                intUseAGIBase = intAGIBase;
-                            }
-                            if (intUseSTR == 0)
-                                intUseSTR = _objCharacter.STR.TotalValue;
-                            if (intUseAGI == 0)
-                                intUseAGI = _objCharacter.AGI.TotalValue;
-                            if (intUseSTRBase == 0)
-                                intUseSTRBase = _objCharacter.STR.TotalBase;
-                            if (intUseAGIBase == 0)
-                                intUseAGIBase = _objCharacter.AGI.TotalBase;
-                        }
-                    }
-                    else if (ParentVehicle == null)
-                    {
-                        intUseSTR = _objCharacter.STR.TotalValue;
-                        intUseAGI = _objCharacter.AGI.TotalValue;
-                    }
-
-                    if (Category == "Throwing Weapons" || UseSkill == "Throwing Weapons")
-                        intUseSTR += ImprovementManager.ValueOf(_objCharacter, Improvement.ImprovementType.ThrowSTR).StandardRound();
-                }
-
->>>>>>> 3a58364d
                 Func<string> funcPhysicalLimitString = () => _objCharacter.LimitPhysical.ToString(GlobalOptions.InvariantCultureInfo);
                 if (ParentVehicle != null)
                 {
@@ -3618,7 +3391,7 @@
                 sbdAccuracy.Replace("/", " div ");
                 object objProcess = CommonFunctions.EvaluateInvariantXPath(sbdAccuracy.ToString(), out bool blnIsSuccess);
                 if (blnIsSuccess)
-                    intAccuracy = Convert.ToInt32(objProcess, GlobalOptions.InvariantCultureInfo);
+                    intAccuracy = ((double)objProcess).StandardRound();
 
                 int intBonusAccuracyFromAccessories = 0;
                 int intBonusAccuracyFromNonStackingAccessories = 0;
@@ -4673,7 +4446,7 @@
                 objAvail.Replace("/", " div ");
                 object objProcess = CommonFunctions.EvaluateInvariantXPath(objAvail.ToString(), out bool blnIsSuccess);
                 if (blnIsSuccess)
-                    intAvail += Convert.ToInt32(objProcess, GlobalOptions.InvariantCultureInfo);
+                    intAvail += ((double)objProcess).StandardRound();
             }
 
             if (blnCheckUnderbarrels)
@@ -6383,7 +6156,7 @@
                     intUseAGIBase = _objCharacter.AGI.TotalBase;
                 }
                 if (Category == "Throwing Weapons" || UseSkill == "Throwing Weapons")
-                    intUseSTR += decimal.ToInt32(decimal.Ceiling(ImprovementManager.ValueOf(_objCharacter, Improvement.ImprovementType.ThrowSTR)));
+                    intUseSTR += ImprovementManager.ValueOf(_objCharacter, Improvement.ImprovementType.ThrowSTR).StandardRound();
                 dicAttributeOverrides = new Dictionary<string, int>
                 {
                     {"STR", intUseSTR},
