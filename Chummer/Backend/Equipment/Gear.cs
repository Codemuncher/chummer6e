--- conflicted
+++ resolved
@@ -148,10 +148,6 @@
             if (objXmlGear == null)
                 return;
             _strForcedValue = strForceValue;
-<<<<<<< HEAD
-            XmlDocument objXmlDocument = XmlManager.Load("gear.xml", _objCharacter.Options.CustomDataDictionary);
-=======
->>>>>>> 4d997dd7
             if (!objXmlGear.TryGetField("id", Guid.TryParse, out _guiSourceID))
             {
                 Log.Warn(new object[] {"Missing id field for armor xmlnode", objXmlGear});
@@ -492,7 +488,7 @@
                 {
                     if (xmlChooseGearList != null && xmlChooseGearList.Count > 0)
                     {
-                        XmlDocument xmlDocument = xmlParentGearNode.OwnerDocument ?? XmlManager.Load("gear.xml");
+                        XmlDocument xmlDocument = xmlParentGearNode.OwnerDocument ?? XmlManager.Load("gear.xml", _objCharacter.Options.CustomDataDictionary);
                         bool blnCancelledDialog = false;
                         List<XmlNode> lstChildrenToCreate = new List<XmlNode>();
                         foreach (XmlNode objXmlChooseGearNode in xmlChooseGearList)
@@ -604,7 +600,7 @@
                 return;
             XmlNode xmlChildName = xmlChildNode["name"];
             XmlAttributeCollection xmlChildNameAttributes = xmlChildName?.Attributes;
-            XmlDocument xmlDocument = xmlChildNode.OwnerDocument ?? XmlManager.Load("gear.xml");
+            XmlDocument xmlDocument = xmlChildNode.OwnerDocument ?? XmlManager.Load("gear.xml", _objCharacter.Options.CustomDataDictionary);
             XmlNode xmlChildDataNode = xmlDocument.SelectSingleNode("/chummer/gears/gear[name = " + xmlChildName?.InnerText.CleanXPath() + " and category = " + xmlChildNode["category"]?.InnerText.CleanXPath() + "]");
             if (xmlChildDataNode == null)
                 return;
@@ -1017,26 +1013,14 @@
                 int intResult = _objCharacter.LastSavedVersion.CompareTo(new Version(5, 193, 5));
                 if (intResult == -1)
                 {
-                    XmlDocument objXmlDocument = XmlManager.Load("gear.xml");
+                    XmlDocument objXmlDocument = XmlManager.Load("gear.xml", _objCharacter.Options.CustomDataDictionary);
                     XmlNode gear = objXmlDocument.SelectSingleNode("/chummer/gears/gear[name = " + _strName.CleanXPath() + "]");
                     if (gear != null)
                     {
-<<<<<<< HEAD
-                        XmlDocument objXmlDocument = XmlManager.Load("gear.xml", _objCharacter.Options.CustomDataDictionary);
-                        XmlNode gear = objXmlDocument.SelectSingleNode("/chummer/gears/gear[name = " + _strName.CleanXPath() + "]");
-                        if (gear != null)
-                        {
-                            Equipped = false;
-                            ImprovementManager.RemoveImprovements(_objCharacter, Improvement.ImprovementSource.Gear, InternalId);
-                            Bonus = gear["bonus"];
-                            WirelessBonus = gear["wirelessbonus"];
-                        }
-=======
                         Equipped = false;
                         ImprovementManager.RemoveImprovements(_objCharacter, Improvement.ImprovementSource.Gear, InternalId);
                         Bonus = gear["bonus"];
                         WirelessBonus = gear["wirelessbonus"];
->>>>>>> 4d997dd7
                     }
                 }
             }
@@ -1413,7 +1397,7 @@
             if (strLanguage == GlobalOptions.DefaultLanguage)
                 return Category;
 
-            return XmlManager.Load("gear.xml", CharacterObject.Options.CustomDataDictionary, strLanguage).SelectSingleNode("/chummer/categories/category[. = \"" + Category + "\"]/@translate")?.InnerText ?? Category;
+            return XmlManager.Load("gear.xml", _objCharacter.Options.CustomDataDictionary, strLanguage).SelectSingleNode("/chummer/categories/category[. = \"" + Category + "\"]/@translate")?.InnerText ?? Category;
         }
 
         /// <summary>
@@ -2083,7 +2067,7 @@
         {
             if (_objCachedMyXmlNode == null || strLanguage != _strCachedXmlNodeLanguage || GlobalOptions.LiveCustomData)
             {
-                XmlDocument objDoc = XmlManager.Load("gear.xml", CharacterObject.Options.CustomDataDictionary, strLanguage);
+                XmlDocument objDoc = XmlManager.Load("gear.xml", _objCharacter.Options.CustomDataDictionary, strLanguage);
                 string strNameWithQuotes = Name.CleanXPath();
                 _objCachedMyXmlNode = !string.IsNullOrWhiteSpace(strName)
                     ? objDoc.SelectSingleNode($"/chummer/gears/gear[(name = \"{strName}\" and category = \"{strCategory}\")]")
