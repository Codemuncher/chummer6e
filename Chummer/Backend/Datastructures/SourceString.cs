--- conflicted
+++ resolved
@@ -28,18 +28,10 @@
         private readonly string _strCachedSpace;
         private readonly int _intHashCode;
 
-<<<<<<< HEAD
-        public SourceString(string strSourceString, string strLanguage = "", Character objCharacter = null)
-        {
-            if (string.IsNullOrEmpty(strLanguage))
-                strLanguage = GlobalOptions.Language;
-            Language = strLanguage;
-=======
-        public SourceString(string strSourceString, string strLanguage = "", CultureInfo objCultureInfo = null)
+        public SourceString(string strSourceString, string strLanguage = "", CultureInfo objCultureInfo = null, Character objCharacter = null)
         {
             Language = !string.IsNullOrEmpty(strLanguage) ? strLanguage : GlobalOptions.Language;
             CultureInfo = objCultureInfo ?? GlobalOptions.CultureInfo;
->>>>>>> 53eb2a4b
             string strCode = strSourceString ?? string.Empty;
             int intWhitespaceIndex = strCode.IndexOf(' ');
             if (intWhitespaceIndex != -1)
@@ -49,71 +41,37 @@
                     int.TryParse(strCode.Substring(intWhitespaceIndex + 1), NumberStyles.Integer, GlobalOptions.InvariantCultureInfo, out _intPage);
             }
 
-<<<<<<< HEAD
             Code = CommonFunctions.LanguageBookShort(strCode, Language, objCharacter);
+            _intHashCode = new { Language, CultureInfo, Code, Page }.GetHashCode();
             _strCachedSpace = LanguageManager.GetString("String_Space", strLanguage);
             LanguageBookTooltip = CommonFunctions.LanguageBookLong(strCode, Language, objCharacter) +
-                                _strCachedSpace + LanguageManager.GetString("String_Page", strLanguage) + _strCachedSpace + _intPage;
-        }
-
-        // Cannot have strLanguage default to empty string here, otherwise we would have ambiguous constructors
-        public SourceString(string strSource, string strPage, string strLanguage, Character objCharacter = null)
-        {
-            if (string.IsNullOrEmpty(strLanguage))
-                strLanguage = GlobalOptions.Language;
-            Language = strLanguage;
-            int.TryParse(strPage, NumberStyles.Integer, GlobalOptions.InvariantCultureInfo, out _intPage);
-
-            Code = CommonFunctions.LanguageBookShort(strSource, Language, objCharacter);
-            _strCachedSpace = LanguageManager.GetString("String_Space", strLanguage);
-            LanguageBookTooltip = CommonFunctions.LanguageBookLong(strSource, Language, objCharacter) +
-                                _strCachedSpace + LanguageManager.GetString("String_Page", strLanguage) + _strCachedSpace + _intPage;
-        }
-
-        public SourceString(string strSource, int intPage, string strLanguage = "", Character objCharacter = null)
-        {
-            if (string.IsNullOrEmpty(strLanguage))
-                strLanguage = GlobalOptions.Language;
-            Language = strLanguage;
-            _intPage = intPage;
-
-            Code = CommonFunctions.LanguageBookShort(strSource, Language, objCharacter);
-            _strCachedSpace = LanguageManager.GetString("String_Space", strLanguage);
-            LanguageBookTooltip = CommonFunctions.LanguageBookLong(strSource, Language, objCharacter) +
-                                _strCachedSpace + LanguageManager.GetString("String_Page", strLanguage) + _strCachedSpace + _intPage;
-=======
-            Code = CommonFunctions.LanguageBookShort(strCode, Language);
-            _intHashCode = new { Language, CultureInfo, Code, Page }.GetHashCode();
-            _strCachedSpace = LanguageManager.GetString("String_Space", strLanguage);
-            LanguageBookTooltip = CommonFunctions.LanguageBookLong(strCode, Language) +
                                 _strCachedSpace + LanguageManager.GetString("String_Page", strLanguage) + _strCachedSpace + _intPage.ToString(CultureInfo);
         }
 
-        public SourceString(string strSource, string strPage, string strLanguage, CultureInfo objCultureInfo)
+        public SourceString(string strSource, string strPage, string strLanguage, CultureInfo objCultureInfo = null, Character objCharacter = null)
         {
             Language = !string.IsNullOrEmpty(strLanguage) ? strLanguage : GlobalOptions.Language;
             CultureInfo = objCultureInfo ?? GlobalOptions.CultureInfo;
             int.TryParse(strPage, NumberStyles.Integer, GlobalOptions.InvariantCultureInfo, out _intPage);
 
-            Code = CommonFunctions.LanguageBookShort(strSource, Language);
+            Code = CommonFunctions.LanguageBookShort(strSource, Language, objCharacter);
             _intHashCode = new { Language, CultureInfo, Code, Page }.GetHashCode();
             _strCachedSpace = LanguageManager.GetString("String_Space", strLanguage);
-            LanguageBookTooltip = CommonFunctions.LanguageBookLong(strSource, Language) +
+            LanguageBookTooltip = CommonFunctions.LanguageBookLong(strSource, Language, objCharacter) +
                                 _strCachedSpace + LanguageManager.GetString("String_Page", strLanguage) + _strCachedSpace + _intPage.ToString(CultureInfo);
         }
 
-        public SourceString(string strSource, int intPage, string strLanguage = "", CultureInfo objCultureInfo = null)
+        public SourceString(string strSource, int intPage, string strLanguage = "", CultureInfo objCultureInfo = null, Character objCharacter = null)
         {
             Language = !string.IsNullOrEmpty(strLanguage) ? strLanguage : GlobalOptions.Language;
             CultureInfo = objCultureInfo ?? GlobalOptions.CultureInfo;
             _intPage = intPage;
 
-            Code = CommonFunctions.LanguageBookShort(strSource, Language);
+            Code = CommonFunctions.LanguageBookShort(strSource, Language, objCharacter);
             _intHashCode = new { Language, CultureInfo, Code, Page }.GetHashCode();
             _strCachedSpace = LanguageManager.GetString("String_Space", strLanguage);
-            LanguageBookTooltip = CommonFunctions.LanguageBookLong(strSource, Language) +
+            LanguageBookTooltip = CommonFunctions.LanguageBookLong(strSource, Language, objCharacter) +
                                 _strCachedSpace + LanguageManager.GetString("String_Page", strLanguage) + _strCachedSpace + _intPage.ToString(CultureInfo);
->>>>>>> 53eb2a4b
         }
 
         public override string ToString()
