/*  This file is part of Chummer5a.
 *
 *  Chummer5a is free software: you can redistribute it and/or modify
 *  it under the terms of the GNU General Public License as published by
 *  the Free Software Foundation, either version 3 of the License, or
 *  (at your option) any later version.
 *
 *  Chummer5a is distributed in the hope that it will be useful,
 *  but WITHOUT ANY WARRANTY; without even the implied warranty of
 *  MERCHANTABILITY or FITNESS FOR A PARTICULAR PURPOSE.  See the
 *  GNU General Public License for more details.
 *
 *  You should have received a copy of the GNU General Public License
 *  along with Chummer5a.  If not, see <http://www.gnu.org/licenses/>.
 *
 *  You can obtain the full source code for Chummer5a at
 *  https://github.com/chummer5a/chummer5a
 */
using System;
using System.Collections.Generic;
using System.ComponentModel;
using System.Diagnostics;
using System.Drawing;
using System.Globalization;
using System.Linq;
using System.Runtime.CompilerServices;
using System.Text;
using System.Windows.Forms;
using System.Xml;
using System.Xml.XPath;
using Chummer.Annotations;
using Chummer.Backend.Attributes;
using Chummer.Backend.Skills;
// ReSharper disable SpecifyACultureInStringConversionExplicitly

// ReSharper disable once CheckNamespace
namespace Chummer
{
    /// <summary>
    /// An Adept Power.
    /// </summary>
    [HubClassTag("SourceID", true, "Name", "Extra")]
    [DebuggerDisplay("{DisplayName(GlobalOptions.DefaultLanguage)}")]
    public class Power : INotifyMultiplePropertyChanged, IHasInternalId, IHasName, IHasXmlNode, IHasNotes, IHasSource
    {
        private Guid _guiID;
        private Guid _guiSourceID = Guid.Empty;
        private string _strName = string.Empty;
        private string _strExtra = string.Empty;
        private string _strSource = string.Empty;
        private string _strPage = string.Empty;
        private string _strPointsPerLevel = "0";
        private string _strAction = string.Empty;
        private decimal _decExtraPointCost;
        private int _intMaxLevels;
        private bool _blnDiscountedAdeptWay;
        private bool _blnDiscountedGeas;
        private XPathNavigator _nodAdeptWayRequirements;
        private string _strNotes = string.Empty;
        private string _strAdeptWayDiscount = "0";
        private string _strBonusSource = string.Empty;
        private decimal _decFreePoints;
        private string _strCachedPowerPoints = string.Empty;
        private bool _blnLevelsEnabled;
        private int _intRating = 1;
        private int _cachedLearnedRating;

        #region Constructor, Create, Save, Load, and Print Methods
        public Power(Character objCharacter)
        {
            // Create the GUID for the new Power.
            _guiID = Guid.NewGuid();
            CharacterObject = objCharacter;
            if (CharacterObject != null)
            {
                CharacterObject.PropertyChanged += OnCharacterChanged;
                CharacterObject.Options.PropertyChanged += OnCharacterOptionsChanged;
                if (CharacterObject.Options.MysAdeptSecondMAGAttribute && CharacterObject.IsMysticAdept)
                {
                    MAGAttributeObject = CharacterObject.MAGAdept;
                }
                else
                {
                    MAGAttributeObject = CharacterObject.MAG;
                }
            }
        }

        public void UnbindPower()
        {
            if (CharacterObject != null)
            {
                CharacterObject.PropertyChanged -= OnCharacterChanged;
                CharacterObject.Options.PropertyChanged -= OnCharacterOptionsChanged;
            }
            MAGAttributeObject = null;
            BoostedSkill = null;
        }

        public void DeletePower()
        {
            ImprovementManager.RemoveImprovements(CharacterObject, Improvement.ImprovementSource.Power, InternalId);
            CharacterObject.Powers.Remove(this);
            UnbindPower();
        }

        /// <summary>
        /// Save the object's XML to the XmlWriter.
        /// </summary>
        /// <param name="objWriter">XmlTextWriter to write with.</param>
        public void Save(XmlTextWriter objWriter)
        {
            if (objWriter == null)
                return;
            objWriter.WriteStartElement("power");
            objWriter.WriteElementString("sourceid", SourceIDString);
            objWriter.WriteElementString("guid", InternalId);
            objWriter.WriteElementString("name", _strName);
            objWriter.WriteElementString("extra", Extra);
            objWriter.WriteElementString("pointsperlevel", _strPointsPerLevel);
            objWriter.WriteElementString("adeptway", _strAdeptWayDiscount);
            objWriter.WriteElementString("action", _strAction);
            objWriter.WriteElementString("rating", _intRating.ToString(GlobalOptions.InvariantCultureInfo));
            objWriter.WriteElementString("extrapointcost", _decExtraPointCost.ToString(GlobalOptions.InvariantCultureInfo));
            objWriter.WriteElementString("levels", _blnLevelsEnabled.ToString(GlobalOptions.InvariantCultureInfo));
            objWriter.WriteElementString("maxlevels", _intMaxLevels.ToString(GlobalOptions.InvariantCultureInfo));
            objWriter.WriteElementString("discounted", _blnDiscountedAdeptWay.ToString(GlobalOptions.InvariantCultureInfo));
            objWriter.WriteElementString("discountedgeas", _blnDiscountedGeas.ToString(GlobalOptions.InvariantCultureInfo));
            objWriter.WriteElementString("bonussource", _strBonusSource);
            objWriter.WriteElementString("freepoints", _decFreePoints.ToString(GlobalOptions.InvariantCultureInfo));
            objWriter.WriteElementString("source", _strSource);
            objWriter.WriteElementString("page", _strPage);
            if (Bonus != null)
                objWriter.WriteRaw("<bonus>" + Bonus.InnerXml + "</bonus>");
            else
                objWriter.WriteElementString("bonus", string.Empty);
            if (_nodAdeptWayRequirements != null)
                objWriter.WriteRaw("<adeptwayrequires>" + _nodAdeptWayRequirements.InnerXml + "</adeptwayrequires>");
            else
                objWriter.WriteElementString("adeptwayrequires", string.Empty);
            objWriter.WriteStartElement("enhancements");
            foreach (Enhancement objEnhancement in Enhancements)
            {
                objEnhancement.Save(objWriter);
            }
            objWriter.WriteEndElement();
            objWriter.WriteElementString("notes", _strNotes);
            objWriter.WriteEndElement();

            CharacterObject.SourceProcess(_strSource);
        }

        public bool Create(XmlNode objNode, int intRating = 1, XmlNode objBonusNodeOverride = null, bool blnCreateImprovements = true)
        {
            objNode.TryGetStringFieldQuickly("name", ref _strName);
            objNode.TryGetField("id", Guid.TryParse, out _guiSourceID);
            _objCachedMyXmlNode = null;
            objNode.TryGetStringFieldQuickly("points", ref _strPointsPerLevel);
            objNode.TryGetStringFieldQuickly("adeptway", ref _strAdeptWayDiscount);
            objNode.TryGetBoolFieldQuickly("levels", ref _blnLevelsEnabled);
            _intRating = intRating;
            if (!objNode.TryGetStringFieldQuickly("altnotes", ref _strNotes))
                objNode.TryGetStringFieldQuickly("notes", ref _strNotes);
            if (!objNode.TryGetInt32FieldQuickly("maxlevel", ref _intMaxLevels))
            {
                objNode.TryGetInt32FieldQuickly("maxlevels", ref _intMaxLevels);
            }
            objNode.TryGetBoolFieldQuickly("discounted", ref _blnDiscountedAdeptWay);
            objNode.TryGetBoolFieldQuickly("discountedgeas", ref _blnDiscountedGeas);
            objNode.TryGetStringFieldQuickly("bonussource", ref _strBonusSource);
            objNode.TryGetDecFieldQuickly("freepoints", ref _decFreePoints);
            objNode.TryGetDecFieldQuickly("extrapointcost", ref _decExtraPointCost);
            objNode.TryGetStringFieldQuickly("action", ref _strAction);
            objNode.TryGetStringFieldQuickly("source", ref _strSource);
            objNode.TryGetStringFieldQuickly("page", ref _strPage);
            Bonus = objNode["bonus"];
            if (objBonusNodeOverride != null)
                Bonus = objBonusNodeOverride;
            _nodAdeptWayRequirements = objNode["adeptwayrequires"]?.CreateNavigator();
            XmlNode nodEnhancements = objNode["enhancements"];
            if (nodEnhancements != null)
            {
                using (XmlNodeList xmlEnhancementList = nodEnhancements.SelectNodes("enhancement"))
                {
                    if (xmlEnhancementList != null)
                    {
                        foreach (XmlNode nodEnhancement in xmlEnhancementList)
                        {
                            Enhancement objEnhancement = new Enhancement(CharacterObject);
                            objEnhancement.Load(nodEnhancement);
                            objEnhancement.Parent = this;
                            Enhancements.Add(objEnhancement);
                        }
                    }
                }
            }
            if (blnCreateImprovements && Bonus != null && Bonus.HasChildNodes)
            {
                string strOldForce = ImprovementManager.ForcedValue;
                string strOldSelected = ImprovementManager.SelectedValue;
                ImprovementManager.ForcedValue = Extra;
                if (!ImprovementManager.CreateImprovements(CharacterObject, Improvement.ImprovementSource.Power, InternalId, Bonus, TotalRating, DisplayNameShort(GlobalOptions.Language)))
                {
                    ImprovementManager.ForcedValue = strOldForce;
                    DeletePower();
                    return false;
                }
                Extra = ImprovementManager.SelectedValue;
                ImprovementManager.SelectedValue = strOldSelected;
                ImprovementManager.ForcedValue = strOldForce;
            }
            if (TotalMaximumLevels < Rating)
            {
                Rating = TotalMaximumLevels;
            }
            return true;
        }

        private SourceString _objCachedSourceDetail;
        public SourceString SourceDetail => _objCachedSourceDetail = _objCachedSourceDetail ?? new SourceString(Source, DisplayPage(GlobalOptions.Language), GlobalOptions.Language, GlobalOptions.CultureInfo, CharacterObject);

        /// <summary>
        /// Load the Power from the XmlNode.
        /// </summary>
        /// <param name="objNode">XmlNode to load.</param>
        public void Load(XmlNode objNode)
        {
            if (!objNode.TryGetField("guid", Guid.TryParse, out _guiID))
            {
                _guiID = Guid.NewGuid();
            }
            objNode.TryGetStringFieldQuickly("name", ref _strName);
            if(!objNode.TryGetGuidFieldQuickly("sourceid", ref _guiSourceID))
            {
                XmlNode node = GetNode(GlobalOptions.Language);
                if (!(node.TryGetField("id", Guid.TryParse, out _guiSourceID)))
                {
                    string strPowerName = Name;
                    int intPos = strPowerName.IndexOf('(');
                    if (intPos != -1)
                        strPowerName = strPowerName.Substring(0, intPos - 1);
                    XmlDocument objXmlDocument = CharacterObject.LoadData("powers.xml");
                    XmlNode xmlPower = objXmlDocument.SelectSingleNode("/chummer/powers/power[starts-with(./name,\"" + strPowerName + "\")]");
                    if (xmlPower.TryGetField("id", Guid.TryParse, out _guiSourceID))
                    {
                        _objCachedMyXmlNode = null;
                    }
                }
            }

            Extra = objNode["extra"]?.InnerText ?? string.Empty;
            _strPointsPerLevel = objNode["pointsperlevel"]?.InnerText;
            objNode.TryGetStringFieldQuickly("action", ref _strAction);
            _strAdeptWayDiscount = objNode["adeptway"]?.InnerText;
            if (string.IsNullOrEmpty(_strAdeptWayDiscount))
            {
                string strPowerName = Name;
                int intPos = strPowerName.IndexOf('(');
                if (intPos != -1)
                    strPowerName = strPowerName.Substring(0, intPos - 1);
                _strAdeptWayDiscount = CharacterObject.LoadData("powers.xml").SelectSingleNode("/chummer/powers/power[starts-with(./name,\"" + strPowerName + "\")]/adeptway")?.InnerText ?? string.Empty;
            }
            objNode.TryGetInt32FieldQuickly("rating", ref _intRating);
            objNode.TryGetBoolFieldQuickly("levels", ref _blnLevelsEnabled);
            if (!objNode.TryGetInt32FieldQuickly("maxlevel", ref _intMaxLevels))
            {
                objNode.TryGetInt32FieldQuickly("maxlevels", ref _intMaxLevels);
            }
            objNode.TryGetBoolFieldQuickly("discounted", ref _blnDiscountedAdeptWay);
            objNode.TryGetBoolFieldQuickly("discountedgeas", ref _blnDiscountedGeas);
            objNode.TryGetStringFieldQuickly("bonussource", ref _strBonusSource);
            objNode.TryGetDecFieldQuickly("freepoints", ref _decFreePoints);
            objNode.TryGetDecFieldQuickly("extrapointcost", ref _decExtraPointCost);
            objNode.TryGetStringFieldQuickly("source", ref _strSource);
            objNode.TryGetStringFieldQuickly("page", ref _strPage);
            objNode.TryGetStringFieldQuickly("notes", ref _strNotes);
            Bonus = objNode["bonus"];
            if (objNode["adeptway"] != null)
            {
                _nodAdeptWayRequirements = (objNode["adeptwayrequires"] ?? GetNode()?["adeptwayrequires"])?.CreateNavigator();
            }
            if (Name != "Improved Reflexes" && Name.StartsWith("Improved Reflexes", StringComparison.Ordinal))
            {
                XmlNode objXmlPower = CharacterObject.LoadData("powers.xml").SelectSingleNode("/chummer/powers/power[starts-with(./name,\"Improved Reflexes\")]");
                if (objXmlPower != null)
                {
                    if (int.TryParse(Name.TrimStartOnce("Improved Reflexes", true).Trim(), out int intTemp))
                    {
                        Create(objXmlPower, intTemp, null, false);
                        objNode.TryGetStringFieldQuickly("notes", ref _strNotes);
                    }
                }
            }
            else
            {
                XmlNodeList nodEnhancements = objNode.SelectNodes("enhancements/enhancement");
                if (nodEnhancements != null)
                {
                    foreach (XmlNode nodEnhancement in nodEnhancements)
                    {
                        Enhancement objEnhancement = new Enhancement(CharacterObject);
                        objEnhancement.Load(nodEnhancement);
                        objEnhancement.Parent = this;
                        Enhancements.Add(objEnhancement);
                    }
                }
            }

            //TODO: Seems that the MysAd Second Attribute house rule gets accidentally enabled sometimes?
            if (Rating > TotalMaximumLevels)
            {
                Utils.BreakIfDebug();
                Rating = TotalMaximumLevels;
            }
            else if (Rating + FreeLevels > TotalMaximumLevels)
            {
                Utils.BreakIfDebug();
                TotalRating = TotalMaximumLevels;
            }
        }

        /// <summary>
        /// Print the object's XML to the XmlWriter.
        /// </summary>
        /// <param name="objWriter">XmlTextWriter to write with.</param>
        /// <param name="objCulture">Culture in which to print.</param>
        /// <param name="strLanguageToPrint">Language in which to print</param>
        public void Print(XmlTextWriter objWriter, CultureInfo objCulture, string strLanguageToPrint)
        {
            if (objWriter == null)
                return;
            objWriter.WriteStartElement("power");
            objWriter.WriteElementString("guid", InternalId);
            objWriter.WriteElementString("sourceid", SourceIDString);
            objWriter.WriteElementString("name", DisplayNameShort(strLanguageToPrint));
            objWriter.WriteElementString("fullname", DisplayName(strLanguageToPrint));
            objWriter.WriteElementString("extra", CharacterObject.TranslateExtra(Extra, strLanguageToPrint));
            objWriter.WriteElementString("pointsperlevel", PointsPerLevel.ToString(objCulture));
            objWriter.WriteElementString("adeptway", AdeptWayDiscount.ToString(objCulture));
            objWriter.WriteElementString("rating", LevelsEnabled ? TotalRating.ToString(objCulture) : "0");
            objWriter.WriteElementString("totalpoints", PowerPoints.ToString(objCulture));
            objWriter.WriteElementString("action", DisplayActionMethod(strLanguageToPrint));
            objWriter.WriteElementString("source", CharacterObject.LanguageBookShort(Source, strLanguageToPrint));
            objWriter.WriteElementString("page", DisplayPage(strLanguageToPrint));
            if (CharacterObject.Options.PrintNotes)
                objWriter.WriteElementString("notes", Notes);
            objWriter.WriteStartElement("enhancements");
            foreach (Enhancement objEnhancement in Enhancements)
            {
                objEnhancement.Print(objWriter, strLanguageToPrint);
            }
            objWriter.WriteEndElement();
            objWriter.WriteEndElement();
        }
        #endregion

        #region Properties
        /// <summary>
        /// The Character object being used by the Power.
        /// </summary>
        public Character CharacterObject { get; }

        private CharacterAttrib _objMAGAttribute;
        /// <summary>
        /// MAG Attribute this skill primarily depends on
        /// </summary>
        public CharacterAttrib MAGAttributeObject
        {
            get => _objMAGAttribute;
            protected set
            {
                if (_objMAGAttribute != value)
                {
                    if (_objMAGAttribute != null)
                        _objMAGAttribute.PropertyChanged -= OnLinkedAttributeChanged;
                    if (value != null)
                        value.PropertyChanged += OnLinkedAttributeChanged;
                    _objMAGAttribute = value;
                }
            }
        }

        private Skill _objBoostedSkill;

        public Skill BoostedSkill
        {
            get => _objBoostedSkill;
            protected set
            {
                if (_objBoostedSkill != value)
                {
                    if (_objBoostedSkill != null)
                        _objBoostedSkill.PropertyChanged -= OnBoostedSkillChanged;
                    if (value != null)
                        value.PropertyChanged += OnBoostedSkillChanged;
                    _objBoostedSkill = value;
                }
            }
        }

        /// <summary>
        /// Internal identifier which will be used to identify this Power in the Improvement system.
        /// </summary>
        public string InternalId => _guiID.ToString("D", GlobalOptions.InvariantCultureInfo);


        /// <summary>
        /// Identifier of the object within data files.
        /// </summary>
        public Guid SourceID => _guiSourceID;

        /// <summary>
        /// String-formatted identifier of the <inheritdoc cref="SourceID"/> from the data files.
        /// </summary>
        public string SourceIDString => _guiSourceID.ToString("D", GlobalOptions.InvariantCultureInfo);

        /// <summary>
        /// Power's name.
        /// </summary>
        public string Name
        {
            get => _strName;
            set
            {
                if (_strName != value)
                {
                    if (Name == "Improved Ability (skill)")
                    {
                        BoostedSkill = null;
                    }
                    else if (value == "Improved Ability (skill)")
                    {
                        BoostedSkill = CharacterObject.SkillsSection.GetActiveSkill(Extra);
                    }
                    _strName = value;
                }
            }
        }

        /// <summary>
        /// Extra information that should be applied to the name, like a linked CharacterAttribute.
        /// </summary>
        public string Extra
        {
            get => _strExtra;
            set
            {
                if (_strExtra != value)
                {
                    _strExtra = value;
                    if (Name == "Improved Ability (skill)")
                    {
                        BoostedSkill = CharacterObject.SkillsSection.GetActiveSkill(value);
                    }
                }
            }
        }

        /// <summary>
        /// The Enhancements currently applied to the Power.
        /// </summary>
        public TaggedObservableCollection<Enhancement> Enhancements { get; } = new TaggedObservableCollection<Enhancement>();

        /// <summary>
        /// The name of the object as it should be displayed on printouts (translated name only).
        /// </summary>
        public string DisplayNameShort(string strLanguage)
        {
            string strReturn = Name;

            if (strLanguage != GlobalOptions.DefaultLanguage)
            {
                strReturn = GetNode(strLanguage)?["translate"]?.InnerText ?? Name;
            }

            return strReturn;
        }

        /// <summary>
        /// The translated name of the Power (Name + any Extra text).
        /// </summary>
        public string CurrentDisplayName => DisplayName(GlobalOptions.Language);

        /// <summary>
        /// The translated name of the Power (Name + any Extra text).
        /// </summary>
        public string DisplayName(string strLanguage)
        {
            string strReturn = DisplayNameShort(strLanguage);

            if (!string.IsNullOrEmpty(Extra))
            {
                // Attempt to retrieve the CharacterAttribute name.
                strReturn += LanguageManager.GetString("String_Space", strLanguage) + '(' + CharacterObject.TranslateExtra(Extra, strLanguage) + ')';
            }

            return strReturn;
        }

        /// <summary>
        /// Power Point cost per level of the Power.
        /// </summary>
        public decimal PointsPerLevel
        {
            get
            {
                decimal decReturn = Convert.ToDecimal(_strPointsPerLevel, GlobalOptions.InvariantCultureInfo);
                return decReturn;
            }
            set
            {
                string strNewValue = value.ToString(GlobalOptions.InvariantCultureInfo);
                if (_strPointsPerLevel != strNewValue)
                {
                    _strPointsPerLevel = strNewValue;
                    OnPropertyChanged();
                }
            }
        }

        /// <summary>
        /// An additional cost on top of the power's PointsPerLevel.
        /// Example: Improved Reflexes is properly speaking Rating + 0.5, but the math for that gets weird.
        /// </summary>
        public decimal ExtraPointCost
        {
            get => _decExtraPointCost;
            set
            {
                if (_decExtraPointCost != value)
                {
                    _decExtraPointCost = value;
                    OnPropertyChanged();
                }
            }
        }

        /// <summary>
        /// Power Point discount for an Adept Way.
        /// </summary>
        public decimal AdeptWayDiscount
        {
            get
            {
                decimal decReturn = Convert.ToDecimal(_strAdeptWayDiscount, GlobalOptions.InvariantCultureInfo);
                return decReturn;
            }
            set
            {
                string strNewValue = value.ToString(GlobalOptions.InvariantCultureInfo);
                if (_strAdeptWayDiscount != strNewValue)
                {
                    _strAdeptWayDiscount = strNewValue;
                    OnPropertyChanged();
                }
            }
        }

        /// <summary>
        /// Calculated Power Point cost per level of the Power (including discounts).
        /// </summary>
        public decimal CalculatedPointsPerLevel => PointsPerLevel;

        /// <summary>
        /// Calculate the discount that is applied to the Power.
        /// </summary>
        private decimal Discount => DiscountedAdeptWay ? AdeptWayDiscount : 0;

        /// <summary>
        /// The current 'paid' Rating of the Power.
        /// </summary>
        public int Rating
        {
            get
            {
                //TODO: This isn't super safe, but it's more reliable than checking it at load as improvement effects like Essence Loss take effect after powers are loaded. Might need another solution.
                if (_intRating <= TotalMaximumLevels)
                    return _intRating;
                _intRating = TotalMaximumLevels;
                return _intRating;
            }
            set
            {
                if (_intRating != value)
                {
                    _intRating = value;
                    OnPropertyChanged();
                }
            }
        }

        /// <summary>
        /// The current Rating of the Power, including any Free Levels.
        /// </summary>
        public int TotalRating
        {
            get => Math.Min(Rating + FreeLevels, TotalMaximumLevels);
            set => Rating = Math.Max(value - FreeLevels, 0);
        }

        public bool DoesNotHaveFreeLevels => FreeLevels == 0;

        private int _intCachedFreeLevels = int.MinValue;

        /// <summary>
        /// Free levels of the power.
        /// </summary>
        public int FreeLevels
        {
            get
            {
                if (_intCachedFreeLevels != int.MinValue)
                    return _intCachedFreeLevels;

                decimal decExtraCost = FreePoints;
                // Rating does not include free levels from improvements, and those free levels can be used to buy the first level of a power so that Qi Foci, so need to check for those first
                int intReturn = CharacterObject.Improvements.Where(objImprovement => objImprovement.ImproveType == Improvement.ImprovementType.AdeptPowerFreeLevels && objImprovement.ImprovedName == Name && objImprovement.UniqueName == Extra && objImprovement.Enabled).Sum(objImprovement => objImprovement.Rating);
                // The power has an extra cost, so free PP from things like Qi Foci have to be charged first.
                if (Rating + intReturn == 0 && ExtraPointCost > 0)
                {
                    decExtraCost -= (PointsPerLevel + ExtraPointCost);
                    if (decExtraCost >= 0)
                    {
                        intReturn += 1;
                    }
                    for (decimal i = decExtraCost; i >= 1; --i)
                    {
                        intReturn += 1;
                    }
                }
                //Either the first level of the power has been paid for with PP, or the power doesn't have an extra cost.
                else
                {
                    for (decimal i = decExtraCost; i >= PointsPerLevel; i -= PointsPerLevel)
                    {
                        intReturn += 1;
                    }
                }
                return _intCachedFreeLevels = Math.Min(intReturn, MAGAttributeObject?.TotalValue ?? 0);
            }
        }

        private decimal _decCachedPowerPoints = decimal.MinValue;
        /// <summary>
        /// Total number of Power Points the Power costs.
        /// </summary>
        public decimal PowerPoints
        {
            get
            {
                if (_decCachedPowerPoints != decimal.MinValue)
                    return _decCachedPowerPoints;

                if (Rating == 0 || !LevelsEnabled && FreeLevels > 0)
                {
                    return _decCachedPowerPoints = 0;
                }

                decimal decReturn;
                if (FreeLevels * PointsPerLevel >= FreePoints)
                {
                    decReturn = Rating * PointsPerLevel;
                    decReturn += ExtraPointCost;
                }
                else
                {
                    decReturn = TotalRating * PointsPerLevel + ExtraPointCost;
                    decReturn -= FreePoints;
                }
                decReturn -= Discount;
                return _decCachedPowerPoints = Math.Max(decReturn, 0.0m);
            }
        }

        public string DisplayPoints
        {
            get
            {
                if (string.IsNullOrEmpty(_strCachedPowerPoints))
                    _strCachedPowerPoints = PowerPoints.ToString(GlobalOptions.CultureInfo);
                return _strCachedPowerPoints;
            }
        }

        /// <summary>
        /// Bonus source.
        /// </summary>
        public string BonusSource
        {
            get => _strBonusSource;
            set => _strBonusSource = value;
        }

        /// <summary>
        /// Free Power Points that apply to the Power. Calculated as Improvement Rating * 0.25.
        /// Typically used for Qi Foci.
        /// </summary>
        public decimal FreePoints
        {
            get
            {
                int intRating = CharacterObject.Improvements.Where(objImprovement => objImprovement.ImproveType == Improvement.ImprovementType.AdeptPowerFreePoints && objImprovement.ImprovedName == Name && objImprovement.UniqueName == Extra && objImprovement.Enabled).Sum(objImprovement => objImprovement.Rating);
                return intRating * 0.25m;
            }
        }

        /// <summary>
        /// Sourcebook.
        /// </summary>
        public string Source
        {
            get => _strSource;
            set => _strSource = value;
        }


        /// <summary>
        /// Sourcebook Page Number.
        /// </summary>
        public string Page
        {
            get => _strPage;
            set => _strPage = value;
        }

        /// <summary>
        /// Sourcebook Page Number using a given language file.
        /// Returns Page if not found or the string is empty.
        /// </summary>
        /// <param name="strLanguage">Language file keyword to use.</param>
        /// <returns></returns>
        public string DisplayPage(string strLanguage)
        {
            if (strLanguage == GlobalOptions.DefaultLanguage)
                return Page;
            string s = GetNode(strLanguage)?["altpage"]?.InnerText ?? Page;
            return !string.IsNullOrWhiteSpace(s) ? s : Page;
        }

        /// <summary>
        /// Bonus node from the XML file.
        /// </summary>
        public XmlNode Bonus { get; set; }

        /// <summary>
        /// Whether or not Levels enabled for the Power.
        /// </summary>
        public bool LevelsEnabled
        {
            get => _blnLevelsEnabled;
            set
            {
                if (_blnLevelsEnabled != value)
                {
                    _blnLevelsEnabled = value;
                    OnPropertyChanged();
                }
            }
        }

        /// <summary>
        /// Maximum Level for the Power.
        /// </summary>
        public int MaxLevels
        {
            get => _intMaxLevels;
            set
            {
                if (_intMaxLevels == value) return;
                _intMaxLevels = value;
                OnPropertyChanged();
            }
        }

        /// <summary>
        /// Whether or not the Power Cost is discounted by 50% from Adept Way.
        /// </summary>
        public bool DiscountedAdeptWay
        {
            get => _blnDiscountedAdeptWay;
            set
            {
                if (value != _blnDiscountedAdeptWay)
                {
                    _blnDiscountedAdeptWay = value;
                    OnPropertyChanged();
                }
            }
        }

        /// <summary>
        /// Whether or not the Power Cost is discounted by 25% from Geas.
        /// </summary>
        public bool DiscountedGeas
        {
            get => _blnDiscountedGeas;
            set
            {
                if (value != _blnDiscountedGeas)
                {
                    _blnDiscountedGeas = value;
                    OnPropertyChanged();
                }
            }
        }

        /// <summary>
        /// Notes.
        /// </summary>
        public string Notes
        {
            get => _strNotes;
            set => _strNotes = value;
        }

        /// <summary>
        /// Action.
        /// </summary>
        public string Action
        {
            get => _strAction;
            set => _strAction = value;
        }

        /// <summary>
        /// Translated Action.
        /// </summary>
        public string DisplayAction => DisplayActionMethod(GlobalOptions.Language);

        /// <summary>
        /// Translated Action.
        /// </summary>
        public string DisplayActionMethod(string strLanguage)
        {
            string strReturn = string.Empty;

            switch (Action)
            {
                case "Auto":
                    strReturn = LanguageManager.GetString("String_ActionAutomatic", strLanguage);
                    break;
                case "Free":
                    strReturn = LanguageManager.GetString("String_ActionFree", strLanguage);
                    break;
                case "Simple":
                    strReturn = LanguageManager.GetString("String_ActionSimple", strLanguage);
                    break;
                case "Complex":
                    strReturn = LanguageManager.GetString("String_ActionComplex", strLanguage);
                    break;
                case "Interrupt":
                    strReturn = LanguageManager.GetString("String_ActionInterrupt", strLanguage);
                    break;
                case "Special":
                    strReturn = LanguageManager.GetString("String_SpellDurationSpecial", strLanguage);
                    break;
            }

            return strReturn;
        }

        public Color PreferredColor
        {
            get
            {
                if (!string.IsNullOrEmpty(Notes))
                {
                    return Color.SaddleBrown;
                }

                return SystemColors.WindowText;
            }
        }

        #endregion

        #region Complex Properties

        public int TotalMaximumLevels
        {
            get
            {
                if (!LevelsEnabled)
                    return 1;
                int intReturn = MaxLevels;
                if (intReturn == 0)
                {
                    // if unspecified, max rating = MAG
                    intReturn = MAGAttributeObject?.TotalValue ?? 0;
                }
                if (BoostedSkill != null)
                {
                    // +1 at the end so that division of 2 always rounds up, and integer division by 2 is significantly less expensive than decimal/double division
                    intReturn = Math.Min(intReturn, (BoostedSkill.LearnedRating + 1) / 2);
                    if (CharacterObject.Options.IncreasedImprovedAbilityMultiplier)
                    {
                        intReturn += BoostedSkill.LearnedRating;
                    }
                }
                if (!CharacterObject.IgnoreRules)
                {
                    intReturn = Math.Min(intReturn, MAGAttributeObject?.TotalValue ?? 0);
                }
                return intReturn;
            }
        }

        /// <summary>
        /// Whether the power can be discounted due to presence of an Adept Way.
        /// </summary>
        public bool AdeptWayDiscountEnabled
        {
            get
            {
                if (AdeptWayDiscount == 0)
                {
                    return false;
                }
                bool blnReturn = false;
                //If the Adept Way Requirements node is missing OR the Adept Way Requirements node doesn't have magicianswayforbids, check for the magician's way discount.
                if (_nodAdeptWayRequirements?.SelectSingleNode("magicianswayforbids") == null)
                {
                    blnReturn = CharacterObject.Improvements.Any(x => x.ImproveType == Improvement.ImprovementType.MagiciansWayDiscount && x.Enabled);
                }
                if (!blnReturn && _nodAdeptWayRequirements?.HasChildren == true)
                {
                    blnReturn = _nodAdeptWayRequirements.RequirementsMet(CharacterObject);
                }

                return blnReturn;
            }
        }

        public void RefreshDiscountedAdeptWay(bool blnAdeptWayDiscountEnabled)
        {
            if (DiscountedAdeptWay && !blnAdeptWayDiscountEnabled)
                DiscountedAdeptWay = false;
        }

        private static readonly DependencyGraph<string, Power> PowerDependencyGraph =
            new DependencyGraph<string, Power>(
                new DependencyGraphNode<string, Power>(nameof(DisplayPoints),
                    new DependencyGraphNode<string, Power>(nameof(PowerPoints),
                        new DependencyGraphNode<string, Power>(nameof(TotalRating),
                            new DependencyGraphNode<string, Power>(nameof(Rating)),
                            new DependencyGraphNode<string, Power>(nameof(FreeLevels),
                                new DependencyGraphNode<string, Power>(nameof(FreePoints)),
                                new DependencyGraphNode<string, Power>(nameof(ExtraPointCost)),
                                new DependencyGraphNode<string, Power>(nameof(PointsPerLevel))
                            ),
                            new DependencyGraphNode<string, Power>(nameof(TotalMaximumLevels),
                                new DependencyGraphNode<string, Power>(nameof(LevelsEnabled)),
                                new DependencyGraphNode<string, Power>(nameof(MaxLevels))
                            )
                        ),
                        new DependencyGraphNode<string, Power>(nameof(Rating)),
                        new DependencyGraphNode<string, Power>(nameof(LevelsEnabled)),
                        new DependencyGraphNode<string, Power>(nameof(FreeLevels)),
                        new DependencyGraphNode<string, Power>(nameof(PointsPerLevel)),
                        new DependencyGraphNode<string, Power>(nameof(FreePoints)),
                        new DependencyGraphNode<string, Power>(nameof(ExtraPointCost)),
                        new DependencyGraphNode<string, Power>(nameof(Discount),
                            new DependencyGraphNode<string, Power>(nameof(DiscountedAdeptWay)),
                            new DependencyGraphNode<string, Power>(nameof(AdeptWayDiscount))
                        )
                    )
                ),
                new DependencyGraphNode<string, Power>(nameof(ToolTip),
                    new DependencyGraphNode<string, Power>(nameof(Rating)),
                    new DependencyGraphNode<string, Power>(nameof(PointsPerLevel))
                ),
                new DependencyGraphNode<string, Power>(nameof(DoesNotHaveFreeLevels),
                    new DependencyGraphNode<string, Power>(nameof(FreeLevels))
                ),
                new DependencyGraphNode<string, Power>(nameof(AdeptWayDiscountEnabled),
                    new DependencyGraphNode<string, Power>(nameof(AdeptWayDiscount))
                ),
                new DependencyGraphNode<string, Power>(nameof(CurrentDisplayName),
                    new DependencyGraphNode<string, Power>(nameof(DisplayName),
                        new DependencyGraphNode<string, Power>(nameof(Extra)),
                        new DependencyGraphNode<string, Power>(nameof(DisplayNameShort),
                            new DependencyGraphNode<string, Power>(nameof(Name))
                        )
                    )
                )
            );

        public event PropertyChangedEventHandler PropertyChanged;

        [NotifyPropertyChangedInvocator]
        public void OnPropertyChanged([CallerMemberName] string strPropertyName = null)
        {
            OnMultiplePropertyChanged(strPropertyName);
        }

        public void OnMultiplePropertyChanged(params string[] lstPropertyNames)
        {
            ICollection<string> lstNamesOfChangedProperties = null;
            foreach (string strPropertyName in lstPropertyNames)
            {
                if (lstNamesOfChangedProperties == null)
                    lstNamesOfChangedProperties = PowerDependencyGraph.GetWithAllDependents(this, strPropertyName);
                else
                {
                    foreach (string strLoopChangedProperty in PowerDependencyGraph.GetWithAllDependents(this, strPropertyName))
                        lstNamesOfChangedProperties.Add(strLoopChangedProperty);
                }
            }

            if ((lstNamesOfChangedProperties?.Count > 0) != true)
                return;

            if (lstNamesOfChangedProperties.Contains(nameof(DisplayPoints)))
                _strCachedPowerPoints = string.Empty;
            if (lstNamesOfChangedProperties.Contains(nameof(FreeLevels)))
                _intCachedFreeLevels = int.MinValue;
            if (lstNamesOfChangedProperties.Contains(nameof(PowerPoints)))
                _decCachedPowerPoints = decimal.MinValue;

            // If the Bonus contains "Rating", remove the existing Improvements and create new ones.
            if (lstNamesOfChangedProperties.Contains(nameof(TotalRating)))
            {
                if (Bonus?.InnerXml.Contains("Rating") == true)
                {
                    ImprovementManager.RemoveImprovements(CharacterObject, Improvement.ImprovementSource.Power, InternalId);
                    int intTotalRating = TotalRating;
                    if (intTotalRating > 0)
                    {
                        ImprovementManager.ForcedValue = Extra;
                        ImprovementManager.CreateImprovements(CharacterObject, Improvement.ImprovementSource.Power, InternalId, Bonus, intTotalRating, DisplayNameShort(GlobalOptions.Language));
                    }
                }
            }

            if (lstNamesOfChangedProperties.Contains(nameof(AdeptWayDiscountEnabled)))
            {
                RefreshDiscountedAdeptWay(AdeptWayDiscountEnabled);
            }

            foreach (string strPropertyToChange in lstNamesOfChangedProperties)
            {
                PropertyChanged?.Invoke(this, new PropertyChangedEventArgs(strPropertyToChange));
            }
        }

        protected void OnLinkedAttributeChanged(object sender, PropertyChangedEventArgs e)
        {
            if (e?.PropertyName == nameof(CharacterAttrib.TotalValue))
                OnPropertyChanged(nameof(TotalMaximumLevels));
        }

        protected void OnBoostedSkillChanged(object sender, PropertyChangedEventArgs e)
        {
            if (e?.PropertyName == nameof(Skill.LearnedRating) && sender is Skill objSkill)
            {
                if (BoostedSkill.LearnedRating != _cachedLearnedRating && _cachedLearnedRating != TotalMaximumLevels)
                {
                    _cachedLearnedRating = objSkill.LearnedRating;
                    OnPropertyChanged(nameof(TotalMaximumLevels));
                }
            }
        }

        private void OnCharacterChanged(object sender, PropertyChangedEventArgs e)
        {
            if (e.PropertyName == nameof(Character.IsMysticAdept))
            {
                MAGAttributeObject = CharacterObject.Options.MysAdeptSecondMAGAttribute && CharacterObject.IsMysticAdept
                    ? CharacterObject.MAGAdept
                    : CharacterObject.MAG;
            }
        }

        private void OnCharacterOptionsChanged(object sender, PropertyChangedEventArgs e)
        {
            switch (e.PropertyName)
            {
                case nameof(CharacterOptions.MysAdeptSecondMAGAttribute):
                {
                    MAGAttributeObject = CharacterObject.Options.MysAdeptSecondMAGAttribute && CharacterObject.IsMysticAdept
                        ? CharacterObject.MAGAdept
                        : CharacterObject.MAG;
                    break;
                }
                case nameof(CharacterOptions.IncreasedImprovedAbilityMultiplier):
                {
                    MAGAttributeObject = CharacterObject.Options.MysAdeptSecondMAGAttribute && CharacterObject.IsMysticAdept
                        ? CharacterObject.MAGAdept
                        : CharacterObject.MAG;
                    break;
                }
            }
        }

        private XmlNode _objCachedMyXmlNode;
        private string _strCachedXmlNodeLanguage = string.Empty;

        public XmlNode GetNode()
        {
            return GetNode(GlobalOptions.Language);
        }

        public XmlNode GetNode(string strLanguage)
        {
            if (_objCachedMyXmlNode == null || strLanguage != _strCachedXmlNodeLanguage || GlobalOptions.LiveCustomData)
            {
<<<<<<< HEAD
                _objCachedMyXmlNode = CharacterObject.LoadData("powers.xml", strLanguage)
                    .SelectSingleNode(SourceID == Guid.Empty
                        ? $"/chummer/powers/power[name = \"{Name}\"]"
                        : $"/chummer/powers/power[id = \"{SourceIDString}\" or id = \"{SourceIDString.ToUpperInvariant()}\"]");
=======
                _objCachedMyXmlNode = XmlManager.Load("powers.xml", strLanguage)
                    .SelectSingleNode(SourceID == Guid.Empty
                        ? "/chummer/powers/power[name = " + Name.CleanXPath() + ']'
                        : string.Format(GlobalOptions.InvariantCultureInfo,
                            "/chummer/powers/power[id = \"{0}\" or id = \"{1}\"]",
                            SourceIDString, SourceIDString.ToUpperInvariant()));
>>>>>>> a3a7ffc6
                _strCachedXmlNodeLanguage = strLanguage;
            }
            return _objCachedMyXmlNode;
        }

        /// <summary>
        /// ToolTip that shows how the Power is calculating its Modified Rating.
        /// </summary>
        public string ToolTip
        {
            get
            {
                string strSpace = LanguageManager.GetString("String_Space");
                StringBuilder sbdModifier = new StringBuilder("Rating")
                    .Append(strSpace).Append('(').Append(Rating.ToString(GlobalOptions.CultureInfo))
                    .Append(strSpace).Append('×').Append(strSpace).Append(PointsPerLevel.ToString(GlobalOptions.CultureInfo)).Append(')');
                foreach (Improvement objImprovement in CharacterObject.Improvements.Where(objImprovement => objImprovement.ImproveType == Improvement.ImprovementType.AdeptPower && objImprovement.ImprovedName == Name && objImprovement.UniqueName == Extra && objImprovement.Enabled))
                {
                    sbdModifier.Append(strSpace).Append('+').Append(strSpace).Append(CharacterObject.GetObjectName(objImprovement))
                        .Append(strSpace).Append('(').Append(objImprovement.Rating.ToString(GlobalOptions.CultureInfo)).Append(')');
                }

                return sbdModifier.ToString();
            }
        }
        #endregion

        public void SetSourceDetail(Control sourceControl)
        {
            if (_objCachedSourceDetail?.Language != GlobalOptions.Language)
                _objCachedSourceDetail = null;
            SourceDetail.SetControl(sourceControl);
        }
    }
}<|MERGE_RESOLUTION|>--- conflicted
+++ resolved
@@ -1104,19 +1104,12 @@
         {
             if (_objCachedMyXmlNode == null || strLanguage != _strCachedXmlNodeLanguage || GlobalOptions.LiveCustomData)
             {
-<<<<<<< HEAD
                 _objCachedMyXmlNode = CharacterObject.LoadData("powers.xml", strLanguage)
-                    .SelectSingleNode(SourceID == Guid.Empty
-                        ? $"/chummer/powers/power[name = \"{Name}\"]"
-                        : $"/chummer/powers/power[id = \"{SourceIDString}\" or id = \"{SourceIDString.ToUpperInvariant()}\"]");
-=======
-                _objCachedMyXmlNode = XmlManager.Load("powers.xml", strLanguage)
                     .SelectSingleNode(SourceID == Guid.Empty
                         ? "/chummer/powers/power[name = " + Name.CleanXPath() + ']'
                         : string.Format(GlobalOptions.InvariantCultureInfo,
                             "/chummer/powers/power[id = \"{0}\" or id = \"{1}\"]",
                             SourceIDString, SourceIDString.ToUpperInvariant()));
->>>>>>> a3a7ffc6
                 _strCachedXmlNodeLanguage = strLanguage;
             }
             return _objCachedMyXmlNode;
