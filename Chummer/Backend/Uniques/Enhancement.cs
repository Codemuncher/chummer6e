--- conflicted
+++ resolved
@@ -327,18 +327,10 @@
         {
             if (_objCachedMyXmlNode == null || strLanguage != _strCachedXmlNodeLanguage || GlobalOptions.LiveCustomData)
             {
-<<<<<<< HEAD
                 _objCachedMyXmlNode = _objCharacter.LoadData("powers.xml", strLanguage)
                     .SelectSingleNode(SourceID == Guid.Empty
                         ? $"/chummer/enhancements/enhancement[name = \"{Name}\"]"
                         : $"/chummer/enhancements/enhancement[id = \"{SourceIDString}\" or id = \"{SourceIDString.ToUpperInvariant()}\"]");
-=======
-                _objCachedMyXmlNode = SourceID == Guid.Empty
-                    ? XmlManager.Load("powers.xml", strLanguage)
-                        .SelectSingleNode("/chummer/enhancements/enhancement[name = \"" + Name + "\"]")
-                    : XmlManager.Load("powers.xml", strLanguage)
-                        .SelectSingleNode("/chummer/enhancements/enhancement[id = \"" + SourceIDString + "\" or id = \"" + SourceIDString.ToUpperInvariant() + "\"]");
->>>>>>> 1161a64b
                 _strCachedXmlNodeLanguage = strLanguage;
             }
             return _objCachedMyXmlNode;
