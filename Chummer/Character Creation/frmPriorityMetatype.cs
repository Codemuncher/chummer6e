--- conflicted
+++ resolved
@@ -590,12 +590,8 @@
                 int intSumToTen = SumToTen(false);
                 if (intSumToTen != _objCharacter.Options.SumtoTen)
                 {
-<<<<<<< HEAD
                     Program.MainForm.ShowMessageBox(string.Format(GlobalOptions.CultureInfo, LanguageManager.GetString("Message_SumtoTen"),
                         _objCharacter.Options.SumtoTen.ToString(GlobalOptions.CultureInfo), intSumToTen.ToString(GlobalOptions.CultureInfo)));
-=======
-                    Program.MainForm.ShowMessageBox(this, string.Format(GlobalOptions.CultureInfo, LanguageManager.GetString("Message_SumtoTen"), _objCharacter.SumtoTen.ToString(GlobalOptions.CultureInfo), intSumToTen.ToString(GlobalOptions.CultureInfo)));
->>>>>>> a76821ae
                     return;
                 }
             }
@@ -648,16 +644,12 @@
                 strSelectedMetavariant = objXmlMetavariant?["id"]?.InnerText ?? Guid.Empty.ToString();
                 int intForce = nudForce.Visible ? decimal.ToInt32(nudForce.Value) : 0;
 
-<<<<<<< HEAD
-                _objCharacter.Create(strSelectedMetatypeCategory, objXmlMetatype["id"]?.InnerText, strSelectedMetavariant, objXmlMetatype, intForce, _xmlQualityDocumentQualitiesNode, _xmlCritterPowerDocumentPowersNode, _objCharacter.LoadData("skills.xml").SelectSingleNode("/chummer/knowledgeskills"));
-=======
                 if (_objCharacter.MetatypeGuid.ToString("D", GlobalOptions.InvariantCultureInfo) != strSelectedMetatype
                     || _objCharacter.MetavariantGuid.ToString("D", GlobalOptions.InvariantCultureInfo) != strSelectedMetavariant)
-                    _objCharacter.Create(strSelectedMetatypeCategory, objXmlMetatype["id"]?.InnerText, strSelectedMetavariant, objXmlMetatype, intForce, _xmlQualityDocumentQualitiesNode, _xmlCritterPowerDocumentPowersNode, XmlManager.Load("skills.xml").SelectSingleNode("/chummer/knowledgeskills"));
+                    _objCharacter.Create(strSelectedMetatypeCategory, objXmlMetatype["id"]?.InnerText, strSelectedMetavariant, objXmlMetatype, intForce, _xmlQualityDocumentQualitiesNode, _xmlCritterPowerDocumentPowersNode, _objCharacter.LoadData("skills.xml").SelectSingleNode("/chummer/knowledgeskills"));
 
                 string strOldSpecialPriority = _objCharacter.SpecialPriority;
                 string strOldTalentPriority = _objCharacter.TalentPriority;
->>>>>>> a76821ae
 
                 // begin priority based character settings
                 // Load the Priority information.
@@ -707,15 +699,7 @@
 
                 bool boolHalveAttributePriorityPoints = charNode.NodeExists("halveattributepoints");
 
-<<<<<<< HEAD
-                List<Weapon> lstWeapons = new List<Weapon>();
-
-                int intMaxModifier = 0;
-                XPathNodeIterator xmlBaseTalentPriorityList = _xmlBasePriorityDataNode.Select("priorities/priority[category = \"Talent\" and value = \"" + _objCharacter.SpecialPriority + "\" and (not(gameplayoption) or gameplayoption = \"" + _objCharacter.CharacterOptionsKey + "\")]");
-                foreach (XPathNavigator xmlBaseTalentPriority in xmlBaseTalentPriorityList)
-=======
                 if (strOldSpecialPriority != _objCharacter.SpecialPriority || strOldTalentPriority != _objCharacter.SpecialPriority)
->>>>>>> a76821ae
                 {
                     List<Quality> lstOldPriorityQualities = _objCharacter.Qualities.Where(x=> x.OriginSource == QualitySource.Heritage).ToList();
                     List<Weapon> lstWeapons = new List<Weapon>();
