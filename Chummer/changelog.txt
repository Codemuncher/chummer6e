--- conflicted
+++ resolved
@@ -41,15 +41,12 @@
 - Fixed some validation issues when moving a character to career mode if they own items that have built-in accessories or mods that exceed the availability limit. 
 - Fixed the behaviour of the Knowledge Skill custom Improvement type to properly load existing knowledge skills. 
 - Changed the VehicleMod class to properly have a Parent Vehicle for modding purposes. In practical terms, this prevents an issue with Drone Attribute modifications not having their minimum rating set to Attribute +1.
-<<<<<<< HEAD
+- Fixed the behaviour of the SelectSkill improvement to allow filtering based on multiple categories. Properly filters the behaviour of the Improved Ability power to not show Magical Active skills. 
 - Brought all projects to the same, .NET 4.5.2 target sku.
 - Fixed an issue where changing selections in Priority or Sum-to-Ten mode would unnecessarily reset the selected values for talents and skills within talents.
 - Made a mass attempt to remove unconditional try-catch blocks because they make debugging a pain and are slower if they can be replaced by a simple conditional.
 - Updated the program's icon with 128x128 and 256x256 versions.
 - Introduced extra helper functions for options retrieval from registry values and for fast fetching of certain variable types from XML nodes.
-=======
-- Fixed the behaviour of the SelectSkill improvement to allow filtering based on multiple categories. Properly filters the behaviour of the Improved Ability power to not show Magical Active skills. 
->>>>>>> b6a76d32
 
 Data Changes:
 
