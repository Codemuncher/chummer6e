﻿Build 189

Application Changes:

- Fixed an issue caused by missing Depth values for certain metatypes. 
- Fixed an issue with default specialisations not translating properly. 
- Fixed an issue that caused drones using the modification rules from Rigger 5 to lose their Armour Rating. 
- Fixed an issue with priority selection that prevented magically active characters from selecting Arcana as a bonus. 
- Fixed an issue with printing skills not correctly showing translated strings. 
- Added a metatype filter for selecting cyberware that will prevent Pixies from taking Customised Strength on their cyberlimbs, as it breaks everything awfully. 
- Fixed an issue with Spell Defence Tooltips.
- Fixed behaviour of the Change Priority Selection menu to properly preserve metavariant settings. 
- Made minor performance improvements to the Select Gear screen.
- Added a dedicated class, screen tab, character sheet boxes, option menu entries, a bunch of extra helper functions, and supplements to existing methods to handle AI programs and advanced programs.
- Corrected the karma cost for increasing Depth rating to 10 + (new rating x 5) from (new rating x5).
- Fixed an oversight where reducing essence would also lower Depth.
- Added the ability for Talents priorities to forbid or require a specific talent entry by selected metatype, metatype category, and/or metavariant.
- Added the ability to create AIs with priority generation.
- Corrected a bug where critter Matrix entities would not have their physical attribute maximums forced to 0.
- Matrix entities can now only add Essence Hole and Essence Antihole cyberware, and cannot add any other type of 'ware.
- Added the ability for any metatype or critter to use the quality restrictions system that is used for AIs.
- The Priority selection screen will now display the selected metatype qualities if no metavarient is selected.
- The MainController class now inherits the CharacterShared class.
- Added the ability for an improvement to remove the cyberware tab through the disabletab bonus (currently unused).
- Added the ability for an improvement to add an AI program.
- Added the ability for an improvement to add either a Common Program or a Hacking Program as an AI program.
- Added the ability for a metatype to receive only half points from attribute priority.
- Added the enableattribute, replaceattribute, enabletab, cyberseeker, blockskillgroupdefaulting, attributelevel, skilllevel, knowsoft and specificpower to the Custom Improvement Manager. 
- Fixed an issue in which vehicles and weapons in creation mode wouldn't properly be marked as free. if selected to do so. 
- Removed a segment of code from the attribute load method that caused MAG burnouts to load their base value from karma for some reason. 
- Added a reminder to the knowledge skills section that custom skills and specializations can always be written in.
<<<<<<< HEAD
- Implemented Drone Attribute Downgrades.
=======
- Fixed an issue in which skill group points would not populate properly on load for life modules.
>>>>>>> 0d761fad

Data Changes: 

- Added several cosmetic standard upgrades to vehicles from Rigger 5.0.
- Fixed default specialisations for the Small Unit Tactics skills.
- Fixed the ability for Pixies to receive the Assensing skill without requiring a quality like Magician.
- Corrected the name of the Decryption and Crash hacking programs from Decrypt and Crash'.
- Separated Autosofts into the different types detailed in the core rulebook and Rigger 5.0 instead of having them all covered under one entry.
- Corrected the identification of complex forms for some character sheets.
- Reconfigured programs.xml to be used for AI programs and advanced programs instead of SR4 complex forms.
- Fixed Exceptional Entity; its "no limit on X attribute" is implemented by increasing the maximum value of that attribute by 100 (hacky, but it works).
- Corrected Persnickety Renter to have a text field where the home device type for the quality can be specified.
- Added AI quality restrictions to the protosapient critter entries.
- Added entries for the AI programs and advanced programs that protosapient critters come with by default.
- Removed the duplicate entry for the Chatty quality.
- Updated Inherent Program quality so that it allows the player to choose a program from a list rather than type one in.
- Updated Fragmentation quality so that it allows the player to specify the negative psychological quality that it exhibits.
- Fixed an issue with the Santeria and Obeah traditions from Hard Targets. 
- Altered the naming convention for traditions.xml to explicitly refer to the spirit type instead of using array enumeration to figure out what they're supposed to be. 
- Added added MCT Roto-Drone with new stats from german Rigger 5.0 (Aspahltkrieger).
- Added Expanded Ammunition Bay Weapon Mount addons.
- Removed duplicate entries for the Corporation: Ares Macrotechnology and Shadow Community knowledge skills.
- Added entries for the following languages based on Run Faster: Yiddish, Athabaskan, Anishinaabe, Iroquoian, Eskimo-Aleut, Uto-Aztecan, Zuni, Salish, Tlingit, and Tsimshianic.
- Corrected all Corporate knowledge skills to Academic, as per Run Faster.
- Corrected Military knowledge skill to Professional, as per core rulebook and Run Faster.
- Added entries for the following knowledge skills from Run Faster: Farming, Foster System, Critters, Strategy, DIY, Mechanics, Fashion Design (the Professional version of Fashion), Crook Hangouts, Administration, Magical Law, Drones (removed the spec from Vehicles), Law Enforcement Procedures (separate from Security Procedures), Lone Star Procedures, Codes, Black Markets, National Threats, Government Procedures, Security Procedures, Smuggler Safehouses, Smuggler Routes, Blade Design, Gun Trivia, Magical Theory (Street), Magical Security, Megacorp Law (Street), Charity Shelters, Alchemy (Professional), Telesma, Foreign Military, NAN Military, Peacekeepers, Military Vehicles, Tir Military Vehicles, Matrix Threats, Psychology, Sociology, Philosophy, Journalism.
- Fixed incorrect references to the Pilot Anthroform skill.
- Fixed missing skill bonuses for the High School life module. 

Build 188

Application Changes: 
- Fixed an issue that prevented Gear items from showing their Capacity usage while attached to Armor items. 
- Fixed the implementation of the Incompetent quality to prevent defaulting in the selected skillgroup.
- Added the <blockskillgroupdefaulting> node, used for the above. 
- Altered the calculation of movement speeds to exclude cyberlimb stats, with the exception of Swimming and/or the Houserule to have your cyberlegs serve as the total agility for the test. tl;dr cyberarms don't make you fast anymore. 
- Added an Ambidextrous Improvement to manage whether to show a cyberlimb's dicepool as offhand or not. 
- Fixed an issue with the use of Restricted Gear that caused it to incorrectly flag child items as the parent. 
- Fixed an issue with the update mechanism that would prevent the Chummer executable from restarting properly until the application is closed. 
- Fixed a crash caused by cancelling out of text selection bonus nodes such as when creating a Fake SIN. 
- Fixed an issue that caused Essence loss in priority creation mode to revert MAG/RES metatype minimums to 1. 
- Fixed a crash caused by adding a a new knowledge skill after adding the PUSHeD bioware.
- Fixed a crash when loading the character roster caused by unreadable character files. 
- Added the ability for qualities to qualify for discounts based on the presence of other qualities. 
- Added the ability for weapon accessories to occupy multiple slots simultaneously.
- Fixed a crash when browsing Negative qualities for an Advanced Lifestyle caused by the way Thrifty quality was set up.
- Recategorized SkillSoft Networks into a new Lifestyle quality category called "Contracts", which can now be taken by Basic Lifestyles too.
- Renamed the "DocWagon Contracts" Gear category to "Contracts/Upkeep", which now houses every type of advance payment for contracts, 'ware upkeep, and the like.
- Added the ability for cyberware to add vehicles the same way it can add weapons (e.g. for Ocular Drone).
- Added the ability for vehicles, vehicle mods, and gear to be hidden from their browsing menus, just like cyberweapons are in the weapons menu.
- Weapon accessories can now come with gear pre-included.
- Fixed a crash issue when restarting Chummer through updates or the Restart menu option. Fixes #1223.
- Fixed an issue with deleting Armour items that add Weapons. Fixes #1222.
- Removed the automatic creation of Gear Locations for Cyberware and Weapon commlinks, as it's now redundant. 
- Removed Running Wild requirement for creating Critters, so it should now be possible to create a Critter through the menu or by clicking the Link Character Sheet button on the appropriate control. At present, only Spirits should be available for use. Sprites and other critters will be enabled in a later patch. Fixes #1225
- Fixed the implementation of the Stock Remova/Shortbarrel mods. Current technical limitations prevent the penalty to accuracy if both mods are installed from working, so another modification that rolls both mods in together has been added. 
- Added the ability to forbid/require weapon accessories based on the presence of other accessories. 
- Altered the behaviour of the Weapon Focus to avoid some silly behaviour like letting your fists be a weapon focus. 
- Added the ability for weapons with built-in accessories to attach extra gear to said built-in accessories.
- Corrected the issue where weapons would receive +4 concealability for each underbarrel weapon.
- Fixed the issue where changing metatypes under priority or sum-to-ten generation would save the incorrect amount of points spent on an attribute if it also had karma spent on it.
- Fixed the issue where the magic dropdown menu and the metatype selection list would not update properly when the priority selection screen was initialised.
- Fixed the issue where Edge was not properly re-adjusted when changing metatypes during character creation.
- Fixed a crash issue where changing metatypes or the magic priority mid-creation would not take essence loss into account when setting new values for magic or resonance. Fixes #1229.
- Fixed the filtering behaviour of cyberware subsystems to properly filter down to those subsystems. This shouldn't impact existing cyberware in any noticeable way, but this will allow adding subsystems to bioware. 
- Weapon accessories now only need to contain "Expanded Clip" in their name for the application to recognize the accessory as an expanded clip.
- Added a prototypical, custom, XML node filtering system that checks raw XML. Currently, this is only used for weapon accessories and vehicle/drone mods to hide ineligible ones from the selection menu, but it should be flexible enough to support anything.
- Added the ability to distinguish between primary and offroad speed and acceleration, in addition to primary and offroad handling.
- Added the ability for vehicle mods to alter seat count.
- Added the ability for vehicle mods that alter speed, handling, and/or acceleration to properly subtract values and also to support percentage modifications instead of just flat ones.
- Added a label for seats to the vehicle selection screen.
- Vehicle mods can now be configured to be mutually exclusive with other vehicle mods.
- Vehicles now properly show their total Seats, rather than their base Seats.
- New Improvement Type: UnarmedReach. Used for granting bonuses to the Unarmed Attack weapon. 
- Fixed the bug where Matrix entities would have SR4 stats in career mode.
- Depth is now properly handled in ways similar to Resonance and Magic. While this currently only affects critters, it should be a precursor to AI chargen.
- Fixed a bug where setting the metatype maximum of an attribute to a value lower than the current value would lower the current value, even if the current value was not higher than the total maximum.
- Removed SR4 labels from Matrix entities in Create mode.
- Added the ability for priorities to add to Depth.
- Added the AddSkillSpecialisation bonus type, which allows for adding a free specialisation to a skill. 
- Changes to the condition monitor now immediately refresh skill dicepools.

Data Changes: 

- Added a missing Foregrip for the Ares SIGMA-3. 
- Changed the P93 Praetor to a standard Stock.
- Fixed the Aspected Magician to properly grant their Magic attribute.
- Fixed an issue with the Safety Third lifestyle quality that caused a crash.
- Fixed missing/incorrect Mods for various pieces of Armour. Specifically the Ares Victory set, Vashon Island Synergist and Sleeping Tiger.
- Added the Ambidextrous bonus node to the Ambidextrous quality. 
- Fixed a missing weapon category for the Huge Weapon Mount. 
- Fixed a missing damage reduction from the Sawed Off shotgun mod. 
- Reduced the cost for YNT Softweave to the cost of the Armour rather than double.
- Removed redundant copies of the Mutaqua, Wendigo, Nosferatu, Blind, and Astral Hazing qualities. 
- Removed redundant copies of the Infection power from Wendigo and Vampires.
- Corrected the Fichetti Security 600 to a Folding Stock.
- Renamed the old Gecko Grip item to "Gecko Grip (for Weapon without Stock Slot)" and added a new Gecko Grip entry for weapons with a Stock slot that takes up the Stock slot.
- Corrected the reference to the Vintage quality to GH3 page 3 instead of 53.
- Corrected Ammo Skip weapon modification to require an Underbarrel slot.
- Corrected Chameleon Coating weapon modification to require a Side slot.
- Corrected Electronic Firing weapon modification to require a Barrel slot.
- Corrected Mounted Crossbow and Underbarrel Laser weapon modifications to take up two weapon modification slots (Top & Underbarrel and Side & Underbarrel respectively).
- Changed tasers have a concealability of -4. RAW justification includes indirect references to smaller size by Hidden Gun Arm Slide size restrictions, the Reach stat of Defiance EX-Shocker's contacts, and the essence/capacity cost of implanted cybertasers.
- Added a pair of drone arms and drone legs to the Ares Duelyst.
- Added a pair of drone arms to the Transys Office Maid (fluff text makes reference to arms but not to legs).
- Added a pair of drone arms and drone legs to the Modified Renraku Manservant-3 and recategorized it to Anthropomorphic, as per the original being a similar model to the Criado Juan.
- Added a pair of drone arms, a pair of drone legs, and the Snake Fingers cyberware to the Caduceus CAD and recategorized it to Anthropomorphic.
- Added a pair of synthetic drone arms and a pair of synthetic drone legs to the Mitsuhama Akiyama.
- Added a pair of drone arms, a pair of drone legs, and all three R1 close combat tutorsofts to the Sparring Drone.
- Added the following missing categories to the vehicle weapon mounts found in the core rulebook: Blades, Clubs, Exotic Melee Weapons, Crossbows, and Sporting Rifles to Standard Mounts, and Blades, Clubs, Exotic Melee Weapons, Crossbows, and Exotic Ranged Weapons for Heavy Mounts.
- Removed the Sniper Rifle category from the Standard Weapon Mount found in the core rulebook (it is bigger than an Assault Rifle).
- Gecko Tips vehicle modification will no longer show up for vehicles with a higher body than 6.
- Removed the Melee, Machine Pistols, and Submachine Guns categories from the Rigger 5.0 Standard and Heavy Vehicle Weapon Mounts, but added a note to add them back once errata has been released.
- Corrected Winch (Enhanced) to require 2 body slot mods instead of 1.
- Added two new items for drone weapon mounts: blow-away panels and pop-out mods. Pop-out mod rating serves as the modified MP of the weapon mount in question.
- Added entries for the Daihatsu-Caterpillar Horseman ModPods.
- Added missing Holster to Sleeping Tiger.
- Added entries to the Contracts lifestyle quality category for monthly payment of DocWagon contracts.
- Added entries to the Contracts lifestyle quality category and the Contracts/Upkeep gear category for Datahost Subscription (e.g. Library of Alexandria), Shopsoft Network Subscription (e.g. Shoppazulu), and Mapping System Subscription (e.g. Ares' Getting Network) as found in Chrome Flesh.
- Added entries to the Contracts/Upkeep gear category for pre-paid Skillsoft Network subscriptions.
- Added the "Shadow Spirits" pre-written specialization to the Magical Threats knowledge skill.
- Added the "Mathematics" academic knowledge skill and populated it with a few specializations, as per Math SPU in Chrome Flesh.
- Corrected Math SPU to properly give +4 dice pool to the Mathematics knowledge skill and +1 mental limit for scientific and technical knowledge skills.
- Corrected Limbic Neural Amplifier nanoware to properly give +1 dice pool bonus to all Intuition-linked skills.
- Corrected Neocortical Neural Amplifier nanoware to properly give +1 dice pool bonus to all Logic-linked skills and to give +Rating bonus to mental limit when using those skills instead of +1.
- Added the Immunization genemod from Chrome Flesh.
- Added the Phenotypic Variations positive qualities as per the optional rule in Chrome Flesh (can be ignored just like Omegaware/Gammaware).
- Added entries for commlink and cyberdeck form factor modifications from Data Trails.
- Stun Dongle commlink accessory now gives a free "Stun Dongle" weapon entry in the weapons tab.
- Added entries for commlink apps from Data Trails. Since their prices aren't specified, they have customizable pricing from 0 to 50, 50 being the cost of the most expensive entertainment software listed in Run Faster.
- Corrected the bug where Camera, Micro could not be added to armor.
- Added an entry for Microphone, Omni-Directional, Micro.
- Added entries for 1-month Symbiotes Upkeep and 6-month Hard Nanohive Upkeep to the Contracts/Upkeep gear category.
- Added an entry for the Shiawase Arms Simoom to Specialty Armor (it adds a corresponding entry in the weapons tab).
- Corrected the bug where Riot Shield and Ballistic Shield would charge players twice (once for the armor, once for the weapon entry that was added with the armor). Riot Shield and Ballistic Shield can no longer be directly added from the weapons tab.
- Hid all weapons entries for cyberweapons and gear items so that they cannot be mistakenly added for free (the player needs to buy the item through its main tab).
- Added missing Stock and Side weapon accessory slots to all tasers, light pistols, and heavy pistols, as per HeroLab, as well as a few SMGs and a sniper rifle that was missing these slots.
- Added missing Top and Underbarrel weapon accessory slots to the Ares Armatus.
- Added built-in Vision Magnification and Camera, Micro to the Imaging Scope weapon accessory.
- Feedback Clothing can now be added to armor as an armor mod with a capacity cost of 3, as per Herolab.
- Defiance EX-Shocker now gives a free "Defiance EX-Shocker Contacts" weapon entry for its melee contacts.
- Ocular Drone cyberware now gives a free "Ocular Drone" vehicle entry in the vehicle tab.
- Altered the Smartgun weapon accessories so that they now come pre-included with a Laser Range Finder and a Camera, Micro that takes vision enhancements, instead of the accessory allowing for the addition of vision enhancements.
- Added a text field to Program Carrier so that its cyberprogram can be specified.
- Added missing explosives from Run and Gun. 
- Added missing skill unlocks for the Mutaqua, Wendigo and Nosferatu. NOTE: This introduces a bug where characters that are already magically active will receive a duplicate skill control. A Nosferatu Magician will have a second Banishing skill, for example. This is a known limitation of the current skill system and will be resolved in a later patch.
- Added missing Carrier qualities from Run Faster. 
- Reorganised the critters.xml file to support creating Spirits in Chummer.
- Fixed an issue with the Defiance EX-Shocker that caused a crash. 
- Fixed an issue that allowed the troll's natural arumour to stack with things that replace their skin.
- Added commlink gear to the built-in weapon commlinks of the Ogre Hammer SWS Assault Cannon and the Terracotta Arms AM-47
- Added missing Imaging Scope addons for the Imaging Scopes that are built into the Ogre Hammer SWS Assault Cannon, the Krupp Arms Kriegfaust, the Ultimax Rain Forest Carbine, the Terracotta Arms AM-47, the Marlin X71, and the Springfield M1A.
- Added a category for Chemical Gland bioware modifications. 
- Added the Chemical Gland Modifications subsystem to the Chemical Gland bioware. 
- Tweaked the behaviour of the Sensitive Skin bioware to be more descriptive. 
- Fixed the Thickened Digestive Tract Lining bioware to properly reduce lifestyle costs. 
- Fixed the magical unlock behaviour of the mutaqua, wendigo and nosferatu. 
- Fixed the ability for metsapients and shapeshifters to take the Technomancer quality incorrectly.
- Fixed the Otaku to Technomancer quality not having a Technomancer prerequisite. 
- Fixed the mount location for the Easy Breakdown weapon mods. 
- Corrected Explosive Magazine not lowering ammo count by 2.
- Added an entry for the Rating 2-only Expanded Clip for Machine Pistols that are considered to have an R1 Expanded Clip by default.
- Added custom filters to the following accessories to make sure they only show up for weapons that are eligible: Ares Light Fire 70 Silencer, Ares Light Fire 75 Silencer, Airburst Link, Concealable Holster, Hidden Gun Arm Slide, Quick-Draw Holster, Silencer, Sound Suppressor, Spare Clip, Speed Loader, PSK-3 Collapsible Heavy Pistol Silencer, Collapsed Frame, Ares Executioner Extra Case, Vindicator 200-Round Belt, Bayonet, Foregrip, Gecko Grip, most Underbarrel Weapon accessories, Ammo Skip, Explosive Magazine, Extended Clip, Chameleon Coating, Overclocked, Sawed Off/Shortbarrel, and Stock Removal. 
- Made the Ceramic/Plasteel Components modification mutually exclusive with the Chameleon Coating modifications and both Smartgun accessories.
- Made the Advanced Safety System accessories mutually exclusive with one another.
- Made the Safe Target System addons require the Safe Target System, Base accessory.
- Made the Sawed Off/Shortbarrel and Stock Removal accessory entry mutually exclusive with both the Sawed Off/Shortbarrel accessory and the Stock Removal accessory.
- Added the Coriolis complex form from Chrome Flesh.
- Added vehicle entries for the Cocotaxi and the Camellos from Hard Targets and the Ares Garuda and the Evo Aquavida 2 from Rigger 5.0.
- Added stats for secondary acceleration and speed (i.e. offroad acceleration and speed for ground vehicles, alternate locomotion for all others) where they were missing, e.g. from the Evo Falcon-EX, the Corsair Trident, and the Evo Krokodil.
- Corrected the seats for all vehicles that have separate front/back sections so that Chummer always displays the total seat count, not just the seat count for the larger section.
- Corrected the availability of most vehicles from Stolen Souls (to 4) and the Ares Roadmaster (to 8).
- Added custom filters to relevant vehicle/drone mods to stop them from showing up in the list of vehicle/drone mods unless specific conditions are fulfilled (e.g. drone mods only appear when modifying drones, Horseman modpods only appear when modifying a Horseman, etc.).
- Added a variety of knowledge skills, courtesy of Lochabar. 
- Added a bonus node to the Kick Attack martial art technique that grants additional Reach to the Unarmed Attack weapon. 
- Added and/or updated all critter powers to SR5, complete with proper references.
- Added the Flight skill as described by the core rulebook. It will only show up for characters with a non-zero Fly speed.
- Added and/or updated the following critter types from SR5: mundane critters from both CRB and HS, paracritters from both CRB and HS, technocritters from HS, insect spirits from SG, sprites from CRB, protosapients from HS, infected critters from HS, toxic spirits from SG, shadow spirits from SG, shedim from SG, and blood spirits from SG. Currently, the following entries are missing: toxic critters from HS, otherworldly beings from HS, and the Manananggal and Engkanto from SG.
- Added all missing Critter Gear from HS.
- Added Specialized Biodrone Cyberware from HS.
- Certain Martial Arts will now automatically add a free skill specialisation, per Run and Gun page 135. Characters that already have these martial arts will need to remove and re-add the martial art for it to take effect.

Sheet Changes: 

- Fixed an issue with the Fancy Blocks character sheet not preserving linebreaks properly.

Build 187

Application Changes:

- Fixed an issue that prevented characters in karmagen from unlocking special attributes by taking the relevant qualities. 
- Renamed the addattribute improvement to enableattribute.
- Fixed an issue that prevented the Enable/Disable Sourcebook button from actually changing the settings. 
- Fixed an issue with the display of calculated Limit modifiers. Fixes #1175.
- Removed the ability to mark an item as Hacked.
- Made some minor tweaks to the calculation of whether a quality contributes to the limit during chargen.
- Fixed an issue that prevented initiation in create mode from allowing MAG or RES to exceed the Metatype Maximum. 
- Added code to preserve the window position of the main form on exit. Looking for feedback on if this is a useful feature that should carry through to the rest of the application's forms.
- Fixed a missing binding for PDF offsets in the Options menu. 
- Fixed an issue with custom knowledge skills that could cause a crash when not using English strings. 
- Fixed an issue where Priority Aspected Magicians didn't get their unlocked skill group. 
- Fixed an issue that prevented the Blackmail and Family options from forcing a cost refresh for contacts in Create mode.
- Fixed the addweapon node for Armour to actually add the weapon to the character.
- Added support for <required/oneof/lifestyle> to lifestyle qualities. 

Data Changes: 

- Removed most existing addattribute elements to be enableattribute instead. Affects the Pixie, Centaur, Sasquatch, Naga and Drake qualities. 
- Fixed an issue that prevented metavariants with a karma cost from properly charging the Karma cost.
- Fixed an issue that caused a crash when searching for certain strings in the weapon selection form. 
- Hid a bunch of weapons that shouldn't normally be visible.
- Added a missing Sensor Function to the gear category. Fixes #1176.
- Added Blood Magic metamagics from Street Grimoire.
- Added an Under mod slot for the Shiawase Incinerator flamethrower.
- Removed the mod slots from the Shiawase Blazer.
- Fixed the implementation of Mutaqua, Wendigo and Nosferatu to not require adding a Mystic Adept quality. 
- Updated the Thrifty negative lifestyle quality to properly require the Traveler lifestyle.

Sheet Changes:

- Character sheets now default to displaying the Alias of a character as a header in preference to their Name attribute when printing.

Build 186:

Application Changes:

- Fixed missing values for Metahuman adjustment on several vehicles.
- Properly applied localisation to the character roster form.
- Fixed the karma costs for new knowledge skills in career mode to not improperly charge twice. 
- Added a missing Seats label for vehicles.
- Set the Astral Initiative label to be invisible if the character is not Awakened.
- Altered the SelectWeapon improvement to allow excluding a specific weapon type. Prevents spare clips from trying to select melee weapons.
- Fixed the Expense Log entry for Knowledge Skill increases to properly indicate it's a Knowledge Skill entry. Removed an accidental double-charge for creating skills.
- Slightly refactored weapon selection to use GUIDs instead of names. 
- Altered the underbarrel weapon node to allow multiple child items.
- Added the ability to hide weapons from being visible in the selection window. 
- Added a File Path label to the Character Roster.
- Added the ability to delete items from the Character Roster by pressing the Delete button. This will ONLY remove the file from the relevant MRU lists, no .chum5 files will be deleted.
- Suppressed the ability to attempt to add a Nexus to vehicle or gear items. 
- Added the ability to filter qualities by their karma values, applying a minimum, maximum and value boundary to the quality list. 
- Made some alterations to the display of characters in the Roster. Added the Game Notes field, removed the ability to edit the text (It wasn't saving anyway.)
- Fixed the calculation method of Custom Fit (Stack) mods to work more reliably.
- Fixed the implementation of Awakened Infected (Mutaqua, Wendigo, etc.) to not add the relevant qualities. 
- Added logic to prevent weapon accessories from applying their bonuses while uninstalled. 
- Added naming logic to the Create Mode form, similar to the behaviour for Career Mode. In order of precedence, characters will use their Alias, Real Name or the localised string for Unnamed Character. 
- Fixed the 'Increase Qty' button in career mode to properly select the currently selected item. 
- Altered the crash handler logic to jump directly into the crash handler form. Important note: We still only receive the report if you click Send Error Report. 
- Nightly builds are now configured as Release, fixing an issue with launching the Crash Handler.
- Added a warning that porevents creating invalid Custom Item names. 
- Added missing 'dirty' flags for changing options in the Options menu. Ensures that changing any option in the Options menu properly flags it as dirty and requests a restart.
- Added Restart Chummer menu option to Tools menu.
- Did some general UI cleanup for the Options menu, ensuring that the full text of a book is always visible. 
- Fixed an error caused by users not entering Drain attributes for their Custom Tradition.
- Added logic to check whether a character was saved in a later version of Chummer than the current one.

Data Changes:

- Fixed an incorrect spelling for the Personafix gear item.
- Added Dissonant Echoes from Data Trails, courtesy of gamingharry. As it's not normally possible to become a dissonant technomancer, these echoes have been attached to the Data Trails (Dissonant Echoes) book, and will need to be enabled in the Options menu. 
- Added content from Lockdown, Shadows in Focus: San Francisco, and the Hong Kong Sourcebook.
- Added a range category for Shotgun (flechette).
- Added the Shotgun (Flechette) weapon range.
- Added missing weapons from the Schattenhandbuch, courtesy of gamingharry.
- Fixed the display of magic traditions in the core character sheets.
- Moved the selecttext method back out of AddImprovementCollection. 
- Altered the Magician, Adept, Mystic Adept, and Technomancer to not need special treatment when adding their special tabs. 
- Added code to prevent Bone Density and Bone Lacing from being taken together. 
- Added code to prevent Orthoskin and Dermal Plating from being taken together. 

New Strings:

- Label_VehicleSeats
- Label_Biography
- Label_File_Path
- Label_Roster_File_Name
- Tab_Roster_Description
- Tab_Roster_Concept
- Tab_Roster_Background
- Tab_Roster_CharacterNotes
- Tab_Roster_GameNotes
- Message_Options_Restart
- Message_OutdatedChummerSave

Changed Strings: 

- Message_ConfirmKarmaExpenseKnowledgeSkill
- Message_Options_CloseForms

Build 185:
Application Changes: 
- Fixed an issue with Sprint distance calculations for Movement. 
- Fixed a precedence issue with Infected initiative values. 
- Fixed an issue that prevented lifestyle qualities from being exposed to the character sheets. 
- Fixed a crash when Chummer hasn't had PDF arguments assigned.
- Relocated the ChangeText bonus node to be its own improvement type. No real impact for users, but there may be some associated weirdness.
- Moved the CritterPower improvement nodes for qualities into the Bonus node. This shouldn't affect existing characters, but custom content will need to be adjusted to reflect the change.
- Moved the AddQualities improvement nodes for qualities, cyberware and such into the Bonus node. This shouldn't affect existing characters, but custom content will need to be adjusted to reflect the change.
- Moved the method for the SelectText improvement. I don't EXPECT that this will cause any issues, but if you encounter any odd behaviour please let us know.
- Fixed a bunch of code relating to the addition of qualities by other sources. A side effect of this is that some existing quality pairs may not be removed properly. In most cases this should not present an issue, but if you encounter any odd behaviour please contact us.
- Altered the code for the OptionalPowers improvement to prevent the selected value from attaching to the associated quality, ie Infected: Vampire (Human) (Enhanced Senses).
- Added a movement speed bonus for the liminal centaur body.
- Applied a filter to the mugshot selector that prevents attempting to load things like icons or document files.
- Added code to the Vehicle Mod Selection Form that enables preventing mods from being listed if they don't match certain requirements.
- Amended the tooltip for Damage Resistance in Career Mode to display the correct values when not affected by a Damage Resistance Improvement. 
- Fixed an issue with knowledge skills in Career Mode that prevented changing the skill's Type. Existing characters will have to be manually modified outside of Chummer or refund their expense history to resolve it.
- Fixed a setting that prevented the SelectVehicleMod form from returning to the previously selected Category when adding items. 
- Fixed an issue that prevented Penetrating Strike from applying to Knucks with the optional rule for such enabled.
- Added a workaround for AIs not being able to increase skills linked to physical attributes.
- Added an option to allow Mystic Adepts to increase power points during career mode. Fixes #1121.
- Fixed an issue with Awakened characters not gaining their free skills in Priority mode for non-English users.
- Added a cached displayname to the print method for loaded clips. Accessed via weapon/clips/clip/[name/count].
- Altered the calculation and display of Limit modifiers that come from 
- Fixed an issue with the Print method for cyberware that caused it to show irrelevant stats for some cyberware. Fixes #1133.
- Fixed an issue with loading characters that prevented cyberlimbs from correctly adding to attribute displays.
- Fixed an issue with linguasofts contributing to point costs for knowledge skills. 
- Fixed an issue with the Print Expenses option not disabling properly. 
- Fixed a crash caused by adding lifestyle qualities that don't have a free breakpoint. 
- Fixed an issue with the character roster not properly showing career karma. Takes effect on next save of the character.
- Fixed a problem with Laser Weapon ammunition not being properly usable in career mode. 
- Altered the behaviour of the addqualities bonus node to default to having child qualities contribute to karma expenditure. 

Data Changes: 
- Fixed the LP cost for the Indoor Arboretum lifestyle quality.
- Renamed the Sparring Drone from Hard Targets to Sparring Drone(Large).
- Fixed missing optional powers for the Banshee.
- Fixed a missing SINNER quality for the Private Investigator/Detective life module.
- Moved all instances of the addqualities xmlnode into the bonus node. 
- Fixed an issue with the Gamber Mentor Spirit's skill choice bonus.
- Added a filter to the Metahuman Adjustment vehicle mod that prevents it from being visible for vehicles and drones that don't have a seat. 
- Fixed an incorrect cost for the Saeder-Krupp MK-170 Neptune (Large).
- Fixed missing attribute choices for the Banshee quality. 
- Added missing content from Howling Shadows, Battle Of Manhattan, The Vladivostok Gauntlet, Splintered State and Shadows In Focus: Butte courtesy of GamingHarry.
- Added a missing offroadhandling bonus to the Handling Enhancement vehicle mod.

New Strings: 
- Message_ConfirmKarmaExpenseKnowledgeSkill
- Checkbox_Option_AllowMysadPowerPointCareer
- String_MetamagicSkills
Build 184:
Application Changes:
- New ImprovementType: ReplaceAttribute. This allows you to replace the metatypeminimum or metatypemaximum with another value. Intended to be used for infected.
- Fixed an issue where Chummer warned about free Knowledge Skills still being available instead of Active Skills.
- Fixed incorrect rounding for Weapon Ranges.
- Fixed incorrect rounding for Armor capacity. 
- Fixed incorrect rounding for Armor Mod capacity. 
- Fixed incorrect rounding for Gear capacity. 
- Properly allowed the 'free item' checkbox to be visible even in character creation. Fixes #1059.
- Added an option to toggle all sourcebooks on and off in the Options menu. Fixes #971.
- Attempting to add gear with the 'Stack' checkbox selected in career mode will only cause items to stack if they have the same child items by default. This prevents loaded spare clips from duplicating, for example. Fixes #1015.
- Fixed an incorrect label for skill improvements in the Karma/Nuyen Expense History. Fixes #1046.
- Fixed an issue that caused knowledge skills to revert their type to Interest. Fixes #1056.
- Added an option to treat arms and legs as the only limbs to average cyberlimb stats off, instead of the skull and torso that are suggested by RAW. As part of this, the options have been broken out into a new XML file, options.xml. Minor design note, I intend to eventually have every calculation variable kept outside of the application logic itself; this will allow GMs to configure their characters as they wish. 
- Fixed an issue with Adept Powers with multiple levels granted by a Mentor Spirit not apply properly. If your character is affected by this, you should be able to use the Reapply Improvements option in the Special menu to recalculate it properly. Fixes #1057.
- Added an option to give cyberware a markup cost in career mode. Fixes #1072.
- Fixed an issue that prevented knowledge skill ratings from updating correctly when adding bonuses from sources like cyberware. Fixes #1073.
- Fixed a rare issue where the Metagenetic Improvement quality could cause crashes when reapplying Improvements. Fixes #1038.
- Added a menu option in the Special menu to confirm that a character is ready to move into Career mode. Fixes #1053.
- Fixed an issue that prevented more than one Spare Clip from adding additional Ammo slots. 
- Fixed an issue that prevented dicepool/rating modifiers from being visible to character sheets. 
- Added a Display Category for skill categories. In practice, this means that printouts will use the localised name for skill categories instead of the default English. If you need to use the English string in a character sheet for some reason, use the value skillcategory_english instead. 
- Fixed an issue with adept powers that have specified maximum ranks causing a crash.
- Fixed an issue where changing your priority selection would remove MAG/RES-linked skills. 
- Fixed a issue where Chummer would crash if, while searching for a spell, no matches was found.
- Added a character roster to manage characters. There is an option to specify a folder to monitor in the Options menu, under Character and Printing. 
- Fixed a crash issue for characters that have cyberlimbs. 
- Fixed some crash issues with custom PACKs kits with lifestyles.
- Fixed some issues with adding multiple non-Ammunition items to other items, ie adding trauma patches to a medkit. May have some issues, but should be functional. Fixes #814.
- Fixed a crash issue caused by adding too many Enemies in creation mode. 
- Added some code to suppress errors caused by faulty XSL transforms in character sheets. 
- Implemented the Blackmail and Family options for contacts. 
- Removed some code from the SelectAttributes improvement that caused it to pass the selected value up to the bonus source. Generally speaking, prevents Infected qualities from getting (BOD) or whatever added to their treenode.
- Added a new Improvement Type: MovementMultiplier. This is used to increase or decrease the multiplier for Running and Sprinting from x2/x4. 
- Fixed a UI issue that prevented attribute bonuses from showing properly if the value made it into double digits.
- Changed the code to calculate character movement rates. To do this, I've added three attributes to the metatype: Walk, Run and Sprint. Each of these is split into three number (Walk, Swim and Fly in order). 
- Temporarily removed the CalculatedMovementSpeed tooltip from caeer and creation mode until it gets refacted. 
- Added a workaround to prevent crashes when loading characters with empty knowledge skills. Fixes #1099.
- Refactored how the PDF options work; instead of being hard-coded with a bunch of check-boxes, it's now possible to generate your own parameters. Standard parameters have already been included in options.xml, but the default options are not necessarily a match for your previous settings. 
- The "ignoreprecedence" improvement attribute has been renamed to "precedence-1". 
- The initiativepass and initiativepassadd improvements now utilise precedence values to manage their stacking; this allows adding Improvements that will always apply, such as the Infected Initiative die bonuses. 
- Fixed an issue with Cyberlimbs that caused a crash when printing.
- Fixed an issue that prevented the Knowledge/Contact multiplier house rules from enabling correctly.
- Changed the string Tip_SkillsKnowledgeSkills to display the correct multiplier entry.
- SHOULD have fixed an issue where Active Skill controls would overlap the Skill Group controls while in higher-DPI settings, blocking the karma numericupdown in creation mode.
- Added proper translation for the quality nodes in the Select Advanced Lifestyles form.
- Fixed an issue with the Matrix condition monitor.

Data Changes:
- Fixed the Infected qualities to work according to the rules. Characters with previous versions of the quality should reapply their improvements, characters that used the terrible metavariant idea will not load properly and should be rebuilt from scratch. If you've been affected by this, please get in contact with me and I'll fix your character for you. Mostly fixes #689.
- Removed the Infected metavariants.
- Added a missing bonus node to the YNT Softweave armour mod.
- New XML file, options.xml. Used to store values for configurable default settings. 
- Fixed missing statistic weaknesses for various Infected qualities. Fixes #689.
- Fixed an issue with the Deformity(Quasimodo) quality that caused it to affect Perception incorrectly. Fixes #1087.
- Added Naga Venom, and corrected page references for Hard Targets Toxins. 
- Corrected the fire mode for the Ares Vigorous Assault Cannon.
- Fixed an issue with the Reaction Optimization bioware not applying its initiative bonus. 
- Added a requirement for the Reaction Enhancers cyberware in order to take Reaction Optimization.
- Fixed an issue with the Infected: Vampire quality that caused a crash. 
- Removed old Metavariant entries for Infected metavariants from the Priority sheet.
- Added the appropriate Initiative and Movement Multiplier bonuses for the Bandersnatch, Dzoo-Noo-Qua, Goblin, Harvester, Loup-Garou, Mutaqua, Nosferatu, Vampire and Wendigo. 

New Strings:
- Button_ToggleSourcebooks
- String_LimbCount4
- Menu_ValidCharacter
- Message_ValidCharacter
- MessageTitle_ValidCharacter
- String_CharacterRoster
- Label_Options_CharacterRoster
- Node_SelectAdvancedLifestyle_FreeMatrixGrids
- Node_SelectAdvancedLifestyle_Entertainments

Changed strings: 
- Tip_IncreaseGearQty
- Tip_SkillsKnowledgeSkills

New Sheet:
- Added a new character sheet, only showing Skills with Rating greater than 0.

Build 183:
Application Changes:
- Fixed the dolphin mentor spirit not giving a bonus on spells of the Health category.
- Added a selector for the maximum karma spent on Nuyen in Karma and Life Modules. Fixes #999.
- Fixed an issue with the Priority D Aspected Magician. Fixes #992.
- Set the Create Backstory button to be invisible for character generation methods other than Life Modules. Fixes #987.
- Added a missing bonus for the Impassive quality. Fixes #984.
- Removed an extraneous Recoil Group from the Electronic Firing Accessory. Fixes #983.
- Added the ability to modify user-created LimitModifiers. Closes #979.
- Fixed an issue with the D-priority adept. Fixes #1005.
- Added some basic error handling to prevent a crash if trying to update Chummer from behind a firewall or proxy. Fixes #989.
- Re-enabled the house-rule to treat metahuman minimums as 1 for karma costs. Fixes #1004.
- Fixed a crash caused by removing life modules,
- Fixed an issue with loading Priority characters caused by an incorrectly saved maximum nuyen value.
- Fixed the ability for adpets with the Adept Spell power to increase their Spellcasting skill rank. Fixes #990.
- Changed the Adept Spell power to prompt for the spell instead of a text value.
- Altered the Select Spell form to allow ignoring requirements such as being magician-enabled to support this.
- Altered the UnlockSkills improvement to allow for specifying the Spellcasting skill, rather than the full compliment of magical skills.
- Fixed a crash caused by removing life modules while in creation mode. 
- Added support for the free matrix grid connections added by Hard Tatrgets to advanced lifestyles. Fixes #963. 
- Fixed an issue with lifestyle qualities crashing if they don't have a restriction. Fixes #1012.
- Set the Adept Way Discount numericupdown control in creation mode to be invisible if the character is not MAG-enabled. Fixes #836.
- Updated the Capacity calculation for cyberware to include any attached Gear items. Fixes #896.
- Fixed an issue that prevented the MCT-Nissan Rotodrone from getting the three extra modification slots expected when not using the vehicle modification rules intrroduced in Rigger 5.0. Fixes #943.
- Skill Filter names is now read from data files instead of hardcoded.
- Added an option to download Nightly updates via the Update system instead of just default releases.
- The changelog will now filter itself based on the most recent build version, so Release builds won't see updated text from the Nightlies. Fixes #1013.
- Fixed an issue with Essence Loss that caused characters to burn out their Magic or Resonance when hitting 0 value, rather than 0 maximum. Fixes #801.
- Altered the functionality of the optional rule to reduce Karma costs based on Essence Loss to reflect the above change. 
- Fixed an issue that prevented Aspected Magicians taking the Conjuring skill group from actually receiving the skills.
- Fixed an issue with undoing expense entries for skills. Fixes #988, fixes #1028.
- Fixed an issue that prevented page offsets from being saved properly. Existing options files may need to be reconfigured. Fixes #1027.
- Fixed an issue with application locations causing some problems with accessing data files. Fixes #597.
- Improved the tooltip indications for when a skill is affected by cyberlimb stats. Fixes #1009.
- Fixed a parsing error when verifying data files that caused a crash. Fixes #935.
- Fixed an error that prevented Cyber-weapoons such as spurs from being properly flagged as such. Fixes #382.
- Added a filter to show/hide free karma and nuyen entries from the expense log list in career mode. Fixes #952.
- Fixed the implementation of the Custom Fit (Stack) rule to support stacking properly, including the creation of armor encumbrance penalties. May still not work properly, but seems to be per RAW. Partially implements #944.
- Implemented an ignoreprecedence uniquename for Improvements. If present, this will ignore the standard behavior of precedence0 improvements that would normally ignore other sources. Fixes #944.
- Fixed an uncalculated armor rating label on the condition monitor in career mode. Fixes #1043.
- Added the "Pilot Exotic Vehicle" skill. TODO: Ensure spelling and page reference.

Data Changes: 
- Fixed an incorrect page reference for the Metatype Reduction biowares. 
- Removed an extraneous bonus node from the Ork Metatype Reduction cyberware that made it cost karma.
- Added life modules from Rigger 5.0, courtesy of SeanPGorman. Fixes #960.
- Fixed an issue that caused the Suprathyroid gland and Muscle Augmentation biowares to stack. Fixes #913.
- Added the allowed gear-categories for Sensors to cyberlimbs. Fixes #896.
- Fixed the Essence cost for the German version of the Skilljack to be 0.1 Essence. 
- Changed the source for Reagents to be the Shadowrun core book instead of Shadow Spells.
- Fixed an issue that prevented the standard Weapon Mount from Shadowrun 5 from taking Machine Pistols and Submachine Guns.
- Altered the Precedence setting for the following bioware, cyberware, powers and qualities, as they were stacking improperly.
-- Muscle Augmentation bioware
-- Suprathyroid Gland bioware
-- Synaptic Booster bioware
-- Boosted Reflexes bioware
-- Synaptic Acceleration bioware
-- Muscle Replacement cyberware
-- Reaction Enhancers cyberware
-- Wired Reflexes cyberware
-- Move-by-Wire System bioware
-- Improved Reflexes 1,2,3 power
-- Lightning Reflexes quality
- Added a missing MAG attribute to the Drake qualities. Fixes #1034.
- Added the Portable Chemical Injectors from Chrome Flesh's sidebar on page 176. CGL, if you're going to use tables then please please PLEASE include all your things in them! Fixes #176.
- Added the missing Off-Road Tires from Rigger 5.0. Fixes #1039.
- Fixed incorrect weapon category limitations for the weapon mounts from Rigger 5.0. Fixes #1048.
- Fixed the Improved Potential powers to properly increase their associated Limits. Fixes #1047.
- Fixed an incorect source setting for the Periscope gear item. Fixes #1050.

New Strings:
- Warning_NoLimitFound
- String_No_Update_Found
- Warning_Update_CouldNotConnect
- Skill_SortAlphabetical
- Skill_SortRating
- Skill_SortDicepool
- Skill_SortLowerDicepool
- Skill_SortAttributeValue
- Skill_SortAttributeName
- Skill_SortGroupName
- Skill_SortGroupRating
- Skill_SortCategory
- Checkbox_ShowFreeEntries

Changed Strings:
- Checkbox_Options_UseTotalValueForFreeContacts. Fixes #981.
- Checkbox_Options_SpecialKarmaCost

Build 182:
Application Changes:
- Fixed a crash when creating MAG/RES characters using Priority/Sum-to_Ten. Fixes #922.
- Added Cyberlimbs as Plugins for Modular Connectors.
- Fixed an issue where Chummer would crash when loading a Life Module character. Fixes #925.
- Fixed an issue with taking specialisations in karmagen without the house rule for free karma points enabled. Fixes #929.
- Fixed the total cost of vehicles to include discounts from the Dealer Connection quality. Fixes #934.
- Fixed an issue that prevented the Prototype transhuman improvements from being removed. This fix does not apply to older characters.
- Fixed an issue that prevented knowledge skills from loading properly. 
- The Crash Handler form's Crash ID is now selectable.
- The Crash Handler now requests permission from the user before submitting a crash report. 
- Added a validation option to prevent characters from having multiple Native Language skills from entering career mode. Fixes #947.
- Fixed a crash issue caused by improvements with selectskill trying to use an Exotic skill. Fixes #921.
- Fixed a rendering issue that prevented Exotic Skills from showing up in sorted lists.
- Fixed a misleading reference to Special Attributes when validating your character.
- Fixed a crash issue with the Incompetent quality. Fixes #959.
- Added code to allow override XML files to use the ID node instead of the Name tag when finding an item to replace. Fixes #957.
- Improved the Options form to only prompt for saving if changes were made.
- Added a handler to check if there's a mismatch between a loaded character's used sourcebooks and the application's selected sourcebooks. Won't affect characters that haven't been loaded before now, changes may also be overwritten by loading the character in older versions. Closes #884.
- Increase knowledge skill rating and add knowledge skill specialization now has the right point
- All knowledge skills don't cost -1 karma anymore.
- Active Hardwires work again.
- Now promts for a name for new knowledge skills in career mode, instead of them being unnameable.
- Added onClick link for Skill-List.
- Gear that adds bonuses to skills now show up as a name instead of an id.
- Omae hid behind an options menu as the other end is outside our control and is starting to give errors. Unless a large amount of intrest is shown, a replacement won't be forthcomming.
- Fixed a Bug, where Knowledge Skill Specializations would not cost Knowledge Skill Points, even with activated house rule.
- Fixed a bug where mixed points and karma in skill groups would pay for one more karma level than intended
- Fixed a bug where changes to cyberware wouldn't update skill dicepools
- Fixed a bug where spending any karma on a skill prevented getting a specialization with skillpoints
- Fixed a weird bug where German knowledge skill types would appear sorted but would actually use the English order.
- Fixed a bug where deleting a knowledge skill would not restore the spent points/ karma.

Data Changes:
- Fixed a crash when creating an e-ghost AI. Fixes #918.
- Added the missing Nausea Gas toxin SR5. Fixes #940.
- Fixed an issue that prevented the Voice Warper gear from Hard Tartgets from being available. Fixes #962.
- Hawk eye now gives an 1 dice bonus to perception
- The Armor tab under gear has been renamed to "Clothing and Armor" to match the core rulebook
- Added several German translations provided by HaukeW.

New Strings:
- String_AttributeESSShort
- String_AttributeESSLong
- Message_OverLanguageLimit
- Tip_Omae_Warning
- Checkbox_Options_OmaeEnabled

Changelog Changes:
changelog build numbers after build 178 now match the build they are for.

Build 181:
Application Changes:
- Fixed an issue with skills not rendering in a localized language when selecting skill groups for Aspected Magicians. Fixes #867.
- Fixed a crash caused by adding an exotic weapon without having the relevant exotic weapons skill. Fixes #888.
- Fixed a crash caused when loading a character that has a tradition that isn't being used. Fixes #893.
- Changed the HTML doctype of all existing character sheets to support CSS3. Fixes #568.
- Changed the button string for adding an initiate grade in creation mode. 
- Skills can now have notes applied to their tooltip. To do this, right-click on the skill name and click the Add Notes button. 
- Fixed a bug where skill improvements could stack if using the Change Priority Selection menu. Note: characters that have already been affected by this bug will have to be edited manually to remove the improvements, which will have a sourcename of Heritage and an improvedname of whatever the skill is. Fixes #880.
- Fixed a bug where changing between technomancers and mages would leave both resonance and magical skills available. Fixes #890.
- Altered the uniquename for the Damage Resistance improvement to allow stacking, instead of using the highest single bonus. This may be wrong, but I can't find any RAW statements against it. Fixes #879.
- Fixes a UI localization issue where skill attributes defaulted to BOD. Fixes #897.
- Fixed a UI issue that stopped a character as needing to be saved if the skills were updated in career mode. Fixes #899.
- Added Option for not showing metagenetic qualities. Fixes #889.
- Added Physical Limit as accuracy for infected natural weapons.
- Fixed freezing when removing a Specialization and Skill Dicepools now refresh when changing the Specialization. Fixes #876.
- Now shows Source when selecting a normal lifestyle.
- Fixed a bug where Knowledge Specializations didn't cost Knowledge Skill Pints. Fixed #902.
- Fixed a bug where the attribute tooltip would show qualities that didn't alter the attribute value or augment it. Fixed #901.
- Added different PDF-Opening parameters for Linux/Unix/etc.
- Fixed a Bug where Specializations had no Karma costs in Karma build mode. Fixes #908.
- Fixed a Bug where Karma cost of Magic/Resonance were calculated wrongly when Essence Loss occurred. Fixes #912.
- Improved the update method to prevent update check loops. 
- Improved the handling of changing priority selections to remember previous selections. Not all settings will be immediately available for existing characters. Fixes #709.

Data Changes: 
- Fixed an issue with mystic adepts not unlocking the appropriate magical skills. Fixes #869.
- Changed how existing character sheets render mugshots when saved as HTML. Fixes #817.
- Added Textfield when selecting Grid Subscription Lifestyle quality. Fixes #875.
- Corrected limit note for vision enhancement cyberware. Fixes #887.
- Added missing karma values for infected metatypes in priority selection.
- Added Reach for all infected metatypes to prevent crashes.
- Reorganized Data Trails AI Qualities and added missing ones.
- Added Chrome Flesh BTLs. Fixes #885.
- Fixed an incorrect limitation on the Home Ground quality. Fixes #904.

Translation Changes:
- Updated the German translation files, courtesy of HaukeW.

Build 180:
Application Change:
- Total rewrite of skills. 
	* Eliminated a lot (all?) old bugs
	* Opening the skills tab first time is now signifigantly faster
	* Searchbox for skills
	* Custom sorting of skills. Sort by Rating, Dicepool, Category and more
	* Skill tooltip now display dicepools for cyberarms
	* In Career mode, it is possible to calculate the dicepool using another attribute that the default one.
	* Some minor UI changes to acomodate new skill features
	* Skills that cannot be defaulted has their name in italics.
	* Easier maintainance
	* Reduced file size
- First things first, good news bad news. Good news, automatic updates will be functional again for updates after 179. Bad news, due to a change in implementation of the automatic updates this brings an end to .Net 4.0 support. Chummer will no longer launch without .Net 4.5 or higher installed on your system. 
- Rewrote crash handling. Now dumps most/all internal state, making debugging easier.
- Built-in weapon accessories are automatically assigned to the Internal accessory slot by default. If a weapon accessory should take up a slot naturally, just add a <mount> value to the accessory. This change only affects newly created/purchased weapons, so any existing weapons will need to be altered manually or deleted and re-added. Fixes #566.
- Ammunition can now add and replace the fire modes of weapons, using the firemode and firemodereplace nodes of weaponbonus. This change only takes effect during career mode, and is currently used exclusively for the Taurus Omni-6's heavy ammo type. Fixes #577.
- Fixed a crash issue caused by changing priority selection in Sum to Ten mode. Fixes #572.
- Qualities can have their Limit assigned as either 'no' or a numeric value. This is intended as something of a placeholder until proper levels for qualities are implemented at a later date. 
- Support for AI characters added. Xeno/Protosapients and E-Ghosts are treated as Metavariants.
- Weapon Accessories can now modify the AP, Damage and FireMode of weapons using the damage, damagereplace, damagetype, ap, apreplace, firemode and firemodereplace keys. Currently this is used exclusively for the Overclocked mod (Okay technically it's currently an accessory, but there's no practical difference between the two at the moment so it goes where I say it goes.) Fixes #472
- Handling for vehicles has been split up into normal and offroad handling. The implementation method should prevent any issues from cropping up, but I've eaten my hat on that before.
- Calendar entries can now be removed. Fixes #552.
- The optional rule to have Essence Loss only reduce RES/MAG maximums has been re-enabled. Fixes #596.
- Each spare clip added to a weapon now tracks ammo individually rather than the previous hard-coded limit of four active slots. As a result of this change, Spare Clips no longer have the ability to directly store ammunition as a child item; they will be updated to display their currently loaded ammunition as an Extra value shortly.
- New key node for Weapon Accessories: ammoslot. ammoslot is an integer that adds the associated number of 'spare clip' items to the parent weapon. In most cases this will be 1 (Spare Clip, Speed Loader, etc.), but someone will probably come up with banana magazines that count as two mags or something eventually. Future proofing!
- Qualities can now add natural weapons directly using the naturalweapons node. Mostly this is for the infected, because "Bite (Infected) 2" offends me.
- Fixed a string formatting issue that prevented Accuracy modifications from adept powers from working properly for translated Chummer.
- Fixed an issue that prevented priority/sum-to-ten from using the gameplay options for their nuyen limit.
- Sum to Ten and Priority now use the same form for character generation. Doesn't mean anything particularly interesting for you guys, but may reduce or introduce some interesting new bugs. 
- Contacts can now be dragged around and reordered according to your whims. It's only really easy to do when the control you want to move is expanded. 
- Armor can now have a Rating; currently this is used exclusively for the cloaks from Hard Targets.
- Fixed the percentage discount for basic lifestyles.
- Fixed a translation issue for licences.
- Fixed a translation issue for basic lifestyles. Fixes #608.
- Armor improvements can now use Precedence attributes; this means that we can prevent a group of armour improvements from stacking with each other. Currently this is used for a small selection of skin-related qualities and biowares. See the Data Changes for more details. Fixes #602.
- Fixed an issue with advanced lifestyles that created zombie qualities. Fun for the vodoun and shedim, everyone else not so much. Fixes #583.
- Fixed an issue that prevented infected from moving to career mode.
- Added a tooltip for the Movement label in the Other Info tab to show the calculated movement speed in meters per combat turn or Kilometres per Hour. Implements #574.
- Note tooltips now have a maximum with of 100 pixels. Prevents the tooltips for contact descriptions and such from running across the whole screen. There's a good chance I missed one or two, so let me know if you see any. Fixes #581.
- Fixed an issue relating to the Improved Ability power causing other powers to revert to 0 ranks. Fixes #488, fixes #436, fixes #378.
- Fixed an issue with Improved Ability and exotic weapon skills not working together. Fixes #492.
- Fixed adept powers to stack properly with free levels from qi foci and mentor spirits. May break in interesting ways. Should fix #615.
- Matrix initiative can now benefit from the MatrixIniaitivePass improvement. Fixes #618.
- Added support for FixedValues for vehicle mods. Fixes #622.
- Exotic Weapon skills without any karma spent on them can now be removed once you've entered career mode. 
- Exotic Weapon skills can now properly have their karma costs refunded in career mode.
- Exotic Weapon skills can't change their specialisation dynamically anymore once you're in career mode, because it breaks the karma refund. This is intentional and is unlikely to be changed unless you can present me with better-implemented code or a reason it shouldn't be like it is.
- Skill specializations will now save their value as the English string if possible rather than whatever the user enters; this should fix #595. Note that this fix is PROBABLY not retroactive.
- Fixed some issues with lifestyle qualities not saving properly if they contained an extra value. Fixes #623.
- Active Hardwires now implemented according to the rules, fixes #617. They're effectively similar to skillwires, but you select the affected skill at the time of purchase. They're currently mutually exclusive, so you can't have skillwires and hardwires affecting the same skill. As with skillwires, the character's actual rating and their hardwire rating don't stack.
- Fixed an issue that prevented accessories that came with a weapon from being flagged as Internal.
- Fixed some calculation issues for priority metatypes not showing the correct karma value when changing from a metavariant to a base metatype. Fixes #537.
- Fixed a crash with metavariants in Priority/Sum to Ten. Fixes #647.
- Fixed a crash caused by weapon accessories that have a cost based on rating. Fixes #650, fixes #656.
- Added spell defence calculations in a tab on the right side of the career and creation windows. Closes #573.
- Changed the Improved Potential powers to use the limit modifier bonus instead of selectlimit; makes it a bit neater.
- Did some stuff to enable selecting multiple powers through the selectpower bonus node. This shouldn't affect any existing characters, but if you're using the Chaos Mentor Spirit I'd recommend deleting it and removing it. This miiiiight also break existing characters with Qi Foci. Probably not though. Like 70/30 at most.
- Did various shenanigans with the karma selection form to make it show qualities and karma costs properly. 
- Rebuilt the functionality for Black Market Pipeline nad the Dealer Connection quality. Both should now work properly; there's a teeny tiny chance that existing characters that have the qualities might break, please raise a ticket if so.
- Fixed a crash caused by adding Genemods to a character with the Burnout's Way. Fixes #674.
- Fixed a UI issue that left the dropdown null when switching between genemods and bioware. Fixes #674.
- Enabled Vehicle Modifications to gain flat increases to Speed,Handling or Acceleration based on the Rating of the mod. Partial fix for #675.
- Fixed a visual bug with Limit Modifiers in creation mode. Fixes #665.
- Expanded the category selection mechanism to support falling back to default values. The general idea is that for each priority category loaded, it will attempt to load nodes that have a gameplayoptions node. If it can't do that, it'll load the Standard settings instead. This is intended to support alternate gameplay options as requested by #357. The actual data will need to be added for the appropriate categories, which I really can't be bothered transcribing.
- New Feature: Weapon Mounts will now limit the available weapons based on a predefined list of weapon categories. This also enables the weapon mounts added in Rigger 5.0 for adding weapons. I'm not particularly happy with how this looks in the XML so the underlying code might get changed over time. For now it's all good though.
- Fixed an issue that prevented magic- or reseonance-enabled karma-created characters from moving to Career mode.
- New Feature: Added a bunch of prompts to warn the user if they still have free contact points, knowledge points, skill points and such before moving to Career mode. 
- Fixed an issue that caused a crash when adding armour to vehicles and drones.
- Partially implemented the Overclocker feature for Career mode. Code works, but I haven't added it on for Vehicles yet. Fixes #198.
- Added support for CTRL-A in the Notes forms. Slim chance I've missed other multiline forms Fixes #693. 
- Fixed a crash caused by loading custom Critters related to movement strings.
- Fixed the display of Locations created by cybewrware or weapons with AllowGear properties. Fixes #536.
- Added some support for creating an Ally Spirit, per #244. Not 100% RAW yet, but it doesn't crash so that's a start.
- Added support for enabling calculated Public Awareness, per the rules from SR4. Hides the tooltips and calculations if not in use.
- Fixed the creation method for custom packs kits to not treat included mods as being purchased. Should fix #707 and fix #691.
- Save files is now in UTF-8 instead of UTF-16. This should not have any visible impact but it is more tool frindly and leads to smaller files
- Fixed an issue where qualities that add other qualities for free didn't discount properly. Fixes #762.
- Fixed an issue where default build methods other than Karma would cause a crash while launching the Options menu. Fixes #796.
- Fixed an issue with the Acceleration Enhancement modification causing a crash when printing. Fixes #772.
- Fixed an occasional issue in the Options menu where a null default character sheet caused a crash. Fixes #774.
- Added house rules to gain free contacts and knowledge skills based on the total value of your CHA or LOG+INT. Fixes #783.
- Fixed a bonus point calculation issue for YNT Softweave and Cloaks. 
- Fixed a crash issue related to the Overclocker quality in career mode.
- Fixed a loading issue for commlinks with armor capacity values. 
- Fixed an issue where removing a Foci before unbonding it would leave the Improvement enabled. Fixes #660. Note: Characters that have already been affected by this bug will need to manually remove the improvement. 
- Fixed the ability to switch between adepts, magicians or technomancers when changing priority selections. Fixes #745.
- Added a method for grouping armour value improvements with the 'group' attribute. Fixes #758.
- Fixed an issue that prevented some old characters from being saved. Fixes #806.
- Added and consolidated some code to update initiation costs and discounts properly. Fixes #810.
- Implemented a minor quality of life update; the most recently used folder location is not stored for mugshots, per character. Fixes #458.
- Contacts, spirits and pets can now be linked to non-Chummer files; when clicking on the Open Character Sheet button, the file will be opened in the default application for that extension. Fixes #636.
- Prime runners now get twice the amount of free contacts compared to standard
- Essence Hole value is not impacted by grade or ware essence cost reductions. You don't get a little essence back each time now. Fixes #673
- "Test Subject" and "Factory Child Worker" life modules now give bonus nuyen. Fixes #811
- Fixed a crash caused when saving characters without mugshots.
- Fixed an incorrect value for binding spirit services. Fixes #827.
- Fixed karma costs for the Inspired quality from Sail Away, Sweet Sister in karmagen. Fixes #828.
- Added a close icon for the Options window, allows you to cancel out of saving any changes you make. Should fix #700.
- Chummer now correctly uses the "Characters don't gain Karma after Quality Limit" option in Karma and Life Module mode.
- Removing the "MEtagenetic Improvement" quality now works correctly in Karma and Life Module mode. Fixes #234.
- Myostatin Inhibitor now correctly reduces Karma Cost of raising Strength. Fixes #365.
- Chummer now correctly uses the "Ignore Art requirement" option for showing metamagics. Fixes #614.
- Fixed crash when checking "Limited Spell" without selecting a Spell.
- All Armors, Cyberware, Bioware, and Gear should now add correct limit modifiers. Fixes #625.
- Added Attribute Display for Cyberlimbs.
- Added option to not use Cyberlimbs for augmented Attribute calculation.
- Rewrote RedlinerCheck
- Added Redliner/Cyber-Singularity Seeker Quality names to ToolTip
- Added Redliner bonus to cyberlimbs
- Added backwards Compability with old Redliner implementation (Only need to load once with the new Version to remove artifacts)
- Fixed crashes when adding a PACK. Fixes #843.
- Fixed Black Market Discount not decreasing Gear/Cyberware/Armor/Weapon/Vehicle Cost. Fixes #845.
- Fixed Hanuman agility and changed Low-Light to thermographic vision. Fixes #847. Fixes #848.
- Fixed limitation on Karma to nuyen when ignoring character creation rules. Fixes #846.
- Fixed crash when loading a character with more than 200 Karma to Nuyen. Fixes #850.
- Fixed issue where cyberlimb stats were increased with cyber-singularity seeker. Fixes #857.


Data Change:
- Added missing required values for the Hospitalized lifestyles.
- The quality Practice, Practice, Practice now excludes Combat Active skills from being selected.
- The Foregrip accessory has both an Under and Barrel slot. 
- Fixed the Range for the spell Knockout to be Touch.
- Included Life Modules from Rigger 5.0, courtesy of Eric Dufurrena.
- Included content from Rigger 5.0, courtesy of Fweeba. Note: Most modifications do the things they're supposed to, with the exception of Sensor. New modification point system won't be done for a while. https://www.reddit.com/r/Shadowrun/comments/3xv4qp/rigger_50_chummer_files
- Addweapon nodes removed from the Infected.
- SumtoTen.xml is no longer required by the project and can be removed from existing installs.
- Minimum MAG/RES/DEP levels have been set to 0 for the appropriate metatypes.
- Removed the quality "Natural Weapon: Claws" for the Sasquatch.
- Added ammoslots entries for Speed Loader, Spare Clip, Explosive Magazine and Extended Clip.
- Fixed a stupid error with the toxin/pathogen resistance qualities, dwarves and translation files. Fixes #590.
- Cloaks now have Ratings and calculated values instead of the initial implementation. 
- Fixed a formatting issue for the German version of the Shadowrun 5 Base character sheet.
- The following armour improvements can no longer stack with each other: 
	* Dermal Deposit changeling qualities
	* Troll metatype dermal plating
	* Orthoskin bioware
	* Dermal Plating cyberware
- Fixed a crash for the Mutaqua infected qualities.
- Fixed an incorrect limit modifier value for the Audio Analyser and Balance Tail cyberware that made some weird stuff happen. Fixes #616.
- Did some boring admin stuff with armour and bioware.
- Removed extraneous quality requirements from the Flexible Signature, Masking, Flux and Efficient Ritual metamagics.
- Added <matrixinitiativepass>1</matrixinitiativepass> to the Multidimensional Coprocessor.
- Fixed crashes for the Festo pidgeon and Shiawase i-Doll.
- Renamed the Chameleon Coating from Stolen Souls to prevent conflicts with the Rigger 5.0 version.
- Removed a couple of redundant lifestyle qualities. 
- Altered the bonus for toolkits, facilities and workshops to be selectskill instead of selecttext. No real effect, just sets the extra value to the skill in question.
- Fixed some stat issues for the Hanuman metavariant. Fixes #537.
- Removed the skill bonus from the Combat Focus formula again. Mixup with a previous merge.
- Removed Fangs from Oni. 
- Customised Agility and Strength for cyberlimbs now increase based on the rating. Fixes #654.
- Added the necessary qualities for the Metasapient A.I. Fixes #668.
- Fixed an issue with the Faceless quality not being visible. 
- Restricted initiative improvements to the highest value. Will probably be broken in some way I haven't considered. Fixes #194.
- Removed gameplayoptions from the priorities file. 
- Added a new mod for vehicles, Paraplegic Modification. This is intended to support the Paraplegic Negative Quality, which increases the cost of vehicles by five percent.
- Fixed the lifestylecost improvement for the Paraplegic quality to affect Advanced Lifestyles.
- Fixed incorrect costs for Move-By-Wire.
- Fixed an incorrect value for the UCAS (Seattle) Life Module. Fixes #699.
- Fixed the karma cost for the Loss of confidence quality. Fixes #706.
- Fixed the name for Poor Self Control (Sadistic). Fixes #737.
- Fixed the calculation for Street Cred. Fixes #735.
- Contact archetypes are now sorted alphabetically; mostly affects custom files. Fixes #733.
- Added woogy woogy cyberfingers from Chrome Flesh.
- Fixed an incorrect Limit value for the Chameleon Skin bioware.
- Removed the Distinctive Style quality from the Gnome metavariant. 
- Removed an extra Victorinox Collapsible Hatchet from the weapons XML.
- Fixed incorrect capacity values for the Responsive Interface Gear.
- Added missing GUIDs for some AI qualities.
- Fixed missing quality restrictions for AIs.
- Added a missing concealment bonus for the Hidden Gun Arm Slide. Fixes #723.
- Fixed cost and availability for Monofilament Chainsaw, Blast Shield, and Battering Rams. Fixes #808.
- Reverted precedence 0 settings for dermal plating cyberware.
- Reverted precedence 0 settings for orthoskin bioware.
- Reverted precedence 0 settings for dermal alteration SURGE qualities.
- Added a missing skillwire rating to Move-By-Wire. 
- Fixed an incorrect AP value for Stick-n-Shock ammo. Fixes #818.
- Added an unarmed AP value equal to rating for the adept power Penetrating Strike. Fixes #829.
- Fixed incorrect Essence values for bio-tattoos. Fixes #834.
- Altered the improvements for the Missile Mastery power. Fixes #832.
- Fixed a typo in the name for LED tattoos.
- Fixed an incorrect ammo value for the RPK HMG.
- Added German Street Grimoire to books List. Fixes #841.

New Strings:
- Message_DeleteCalendarWeek
- Button_DeleteWeek
- Tip_CalculatedMovement
- Message_ConfirmExoticSkillRemove
- MessageTitle_ExtraPoints
- Message_ExtraPoints
- Tip_OptionsDontDoubleQualityRefunds
- Tip_OptionsDontDoubleQualityPurchases
- Checkbox_Options_DontDoubleQualityPurchases
- Checkbox_Options_DontDoubleNegativeQualityRefunds
- String_Attack
- String_Sleaze
- String_DataProcessing
- Checkbox_Options_UseCalculatedPublicAwareness
- Checkbox_Options_UseTotalValueForFreeKnowledge
- Checkbox_Options_UseTotalValueForFreeContacts
- Message_Options_SaveForms
- Checkbox_Options_UseCyberlimbCalculation
Removed Strings:
- Checkbox_Options_DontDoubleQualities
- Tip_OptionsDontDoubleQualities

Changed Strings: 
- Tip_StreetCred

Build 178: 
Application Change: 
- Fixed a calculation issue for the Edge attribute when using Sum-To-Ten or Priority.
- Fixed a crash issue caused when adding commlinks and cyberdecks.
- Standard Knowledge Skills are suffixed with the Category they're a part of. There's a minor issue that preserves the skill name until the character is next loaded that will be fixed later. 
- Clicking Add Again on the Spell Selection menu will preserve the currently opened spell categories. This is more or less just a proof of concept and will be expanded to other forms in later patches.

Build 177:
Application Change:
- Fixed a crash when selecting positive lifestyle qualities. 
- Life Module backstories are now generated by a button press on the Character Info page. 
- Print Preview mode is accessible from a context menu in the Character Print Viewer. 
- Vehicles, Cyberware and Drones now have a Matrix Condition Monitor tracker. Note; the cyberware CM is effectively limited to 'root' devices, as in cyberlimbs, Wired Reflexes, things you wouldn't normally expect to be attached to other things. While I can fiddle with this setting easily enough, a bit of internal testing just left my testers confused as to whether they were bricking the parent device or not. Looking for feedback on this.
- Refactored a chunk of the Improvements code to use the new Log formatting. Mostly just stops it from throwing warnings at me during builds, but is a bit more human-readable.
- Fixed a bug that stopped lifestyle qualities from loading properly when edited. 
- Fixed an incorrectly calculated Drain value.
- The Create Natural Weapon form can now select STR in addition to the current STR/2 option. 
- Fixed an issue that caused the prompt for adding an enhancement metamagic to show the wrong value.
- Fixed an issue with Basic Lifestyles not being editable.
- Fixed an issue with Lifestyle costs not calculating correctly for metatypes and some other edge cases.
- The Adept Powers panel now includes an automatic scroll button that triggers when the list of powers exceeds the panel height.
- Fixed some issues with genemods being able to benefit from cyber/bioware grades. 
- Gear and Cyberware can now use the variable value Parent Cost in a similar manner to Weapon Cost for weapon accessories. Currently this is used exclusively for the Implant Medic Hard Nanoware. 
- Concealability modifiers for Gear can now be based on Rating. Currently used for the Extended Clip modifier.
- Fixed a calculation issue for lifestyle qualities.
- Fixed some issues that cropped up for 'ware that adds qualities (Daredrenaline, Metatype Reduction, etc.)
- Implemented support for selecting the slot that a weapon modiciation occupies. May break in interesting ways, but should allow holdouts and such to attach spare clips again.
- Commlinks and cyberdecks can now switch their ASDF attributes around. This capability will be properly segregated out into Cyberdecks in a later patch.
- Previous Priority selections are preserved when you use the Change Priority Selection button in Create Mode. Fixes #497.
- Fixed an issue that stopped Sum to Ten from completing properly. 
- Fixed some calculation and appearance issues for special attributes. 
- Build Summary for Primary and Special Attributes during Priority/Sum to Ten now shows Karma cost in addition to point cost expenditure.
- Fixed a crash in the Spell Selection window caused by clicking the Accept Form button with a Category node selected.

Data Change:
- Fixed an issue with Cloaks from HT that caused a crash.
- Fixed missing data values for discounted adept powers.
- Adept Way Discount values enabled for all eligible powers (IE, anything except powers that cost .25.)
- Fixed an issue with gas-vents that caused a crash.
- Renamed the Low-Light Vision metagenetic quality to prevent it from clashing with the metatype quality.
- Renamed the Magic Sense metagenetic quality to prevent it from clashing with the metatype quality.
- Fixed incorrect data values for the Extreme Cyber-Implant weapon.
- Hard Nanoware from Chrome Flesh has been added. Because of the way it interacts with cyberware, the Implant Medic is listed as a piece of cyberware. 
- Altered the way Weapon Accessories are handled to enable pre-configured Ratings. Custom-made weapons with built-in accessories will need to have their format changed to <accessories><accessory<name>Whatever</name></accessory></accessories>. Existing characters should load properly; please contact me if you run into any issues with this.
- Fixed a crash caused by the Extended Clip.
- Added Nanoware from Chrome Flesh.
- Proper bonuses added for most of the genetech from Chrome Flesh. Myostatin Inhibitor still doesn't have the karma discount, because it's tedious to implement.
- Fixed the minimum INT for Wakyambi to 2.
- Holdouts have had the <allowaccessory> tag set to true as a result of code changes to how accessories can be attached to a weapon. May not take effect on existing weapons; if not, remove and re-add the weapon.
- Renamed the description for the Cat Mentor to not refer to Infiltration.
- Removed the Sail Away, Sweet Sister version of the Personalised Grip, as it's replaced by the Hard Targets version.

New String:
- Menu_FilePrintPreview

Renamed String:
- String_OverContactPoints renamed to String_OverPriorityPoints

Build 176:
Application Change:
- Gauss Ammo is now considered ammo for heavy weapons instead of normal guns.
- Free contacts don't violate the (C+L)>7 limit when creating a character. This allows prime dataheaven membership to pass inspection...
- Changed the default value for maritial art techniques to cost 5 instead or 4 karma, to conform with official rules. For older instalations, delete the settings file or change this in options.
- When selecting life modules that brings an attribute above chargen limit, chummer don't crash anymore.
- Reflex recorder now properbly affects skills linked to a physical attribute instead of the physical skill group.
- Redliner and Cyber Singularity Seeker now grant the proper bonuses.
- Fixed a crash caused by double-clicking Spell Categories.
- Implemented an Improvement node for Public Awareness increases. 
- Fixed Jack of All Trades (The Career and Create versions were switched.)
- Lifestyle Qualities can now check for character qualities. Currently used for the Corporate Limited SIN.
- If the Ignore Rules option is checked, Skills and Skill Groups can exceed the 6 point limit enforced by standard character creation.
- Fixed an issue that stopped rulebook selections from saving properly.
- Fixed an issue in Life Modules if trying to add more than one Real Life Module.
- Prototype Transhuman works. Personal new metric: if I get more than twenty requests for a quality to be implemented within a month of the book coming out, that quality is broken.
- Made some changes to the calculation method for a character's Metagenetic Limit. Fixes an issue with the changeling limit being set incorrectly to 0 or making certain metagenetic qualities flag as standard.
- Weapon Accessories can have Ratings. Currently for things like Ceramic Components that have multiple levels. 
- Fixed an issue with Weapon Costs caused by Ceramic Components. 
- Fixed an error caused by Life Modules trying to give you attribute points over your metatype limit.
- Qualities that are not yet implemented in code will now have an <implemented>no</implemented> key that highlights them in red.
- New improvement node type: <selectimprovements>. This allows us to perform the selectattribute improvement more than once for a particular quality. This is mostly used for the Infected pseudo-quality. 
- Fixed the method for generating Advanced Lifestyle LP.

Data Change:
- Poor Self Control (Attention Seeking, Sadistic) now properly grant karma.
- First-pass addition of Hard Targets content has been added. Big thanks to Reddit's /u/Fweeba and HaikenEdge.
	Some provisional issues:
	- Adept Spell does not work properly. 
	- There are a few items that use Ratings in ways that haven't previously been required (Ie, the cloaks), so they're not as clean as I'd otherwise like. 
- Ares Thuderstruck Gauss Rifle renamed to Ares Thunderstruck Gauss Rifle.
- The Fame qualities provide the associated Public Awareness increases.
- Added prompts for sides (Left, Right) for most cyberware that could reasonably be expected to need it. 
- The Improved Potential power has been split up into three different powers, due to the way it works. Characters that have the existing power should work fine. 
- Bioware Limbs from Chrome Flesh added.
- Additional Life Modules added. Most Life Modules now have a random story attached. The bulk of these stories are jokes, because it's good to laugh. Note: Checking and unchecking the Automatic Backstory checkbox on the Character Info page will select new random values, if they're present.
- Removed the Extravagant Eyes metagenetic quality.
- Fixed Karma values for the Cyclopean Eye, Vestigial Tail and Feathers metagenetic qualities.
- The Extended Masking Metamagic has been enabled as a power Adepts can take, as it's functionally identical to the Improved Masking power.
- Added the Body Sculpt power from Bloody Business.
- Fixed a crash caused by lifestyles with qualities.
- Fixed a crash when selecting the drug Snuff.

Build 175:
Application Change:
- Removed extraneous code for the Infirm quality.
- Minor quality of life update; if you have no Settings file present when creating a new character, Chummer will prompt you to launch the Options menu. 
- You can now press Ctrl-W to close a character file.
- Fixed an issue with purchasing additional months of a lifestyle in career mode.
- Fixed an issue with lifestyle qualities that had the selecttext bonus.
- The Quality selector will show negative metagenetic qualities by default, but hide positive ones unless you're a Changeling. 
- Support for the Trust Fund quality added. 
- The Technomancer registered sprite limit is now based on LOG instead of CHA.
- Fixed an issue with the cyberware selection screen not showing Essence costs.
- Complex Forms show their translated name properly.
- Redid how basic lifestyles work. Should make them behave better, should prevent crashes for older characters.
- Fixed an issue that caused initiation schooling to show as a nuyen gain in the karma/nuyen log.

Data Change:
- Nanohive crash issue fixed.
- Ratings for the Expanded Volume and Amplified Immune System bioware fixed to 4. 
- Fixed incorrect category for certain rituals.
- Missing drugs from Chrome Flesh added. Custom drugs aren't implemented yet. As an interim, you can use Custom Item to emulate the drugs.
- Fixed incorrect data for the Nitama Sporter.

String Changes:
- Message_CharacterOptions_OpenOptions
- MessageTitle_CharacterOptions_OpenOptions

Build 174:
Application Change:
- Calculation of Essence discounts is now multiplicative instead of additive. I am assured this is a good thing.
- Fixed the default values for free karma knowledge. If you have an existing settings file, please reset to defaults by clicking Tools > Options > Karma Costs > Reset to Default.
- Issues with Sum to Ten character generation artifically granting a MAG value higher than the metatype maximum should be fixed. I expect it'll break again in a week or so somehow, so please let me know if you experience any issues.
- Chummer's main window now shows the current version in the title to aid troubleshooting.
- Fixed a crash issue with Dwarves and the Resistance to Pathogens/Toxins metaquality, courtesy of Argo2445.
- Fixed a crash caused by missing information in SURGE qualities. 
- Fixed a crash when trying to add items that include the selecttext bonus to vehicles.
- Public Awareness is no longer an automatically calculated value.
- Positive Metagenetic Qualities are hidden by default UNLESS you have one of the Changeling qualities, or disable the 'hide qualities I can't take' checkbox. Not particularly happy with the implementation for this; feedback appreciated.

Data Change:
- Magical Education Life Module now has a proper karma cost; prevents crashes.
- Myostatin Inhibitor genemod now adds 1 Strength. The karma cost needs additional code support and hasn't been implemented properly yet.
- Fixed skill usage for cyber implant weapons.
- Fixed missing categories for the Attention-Seeking and Sadistic variants of Poor Self Control.
- Fixed an issue with the Net weapon that caused a crash.
- Fixed a crash issue with the Trauma Damper, courtesy of SolitarySky.
- Changed the Priority B Elf's Special points to 6. 

Translation Changes:
- Added French translations courtesy of sethsatan.

Build 173:
Application Change:
- Dumpshock link changed to issue tracker.
- A First-pass effort at adding a filter for Missions-restricted items has been added to the Options menu. Will be getting a later review to enable better filtering of the qualities, but for now it's just a global option.
- Fixed a bug with life modules where Tír Tairngire wouldn't show demographics.
- Chummer now handles essence holes automatically. Old items may need to be re-added.
- College Education/School of Hard Knocks/Linguist and Jack of All Trades work properly for knowledge skills during character creation. Again. 
- Most of the functionality for Infected has been implemented. Todo: Fix up the free attribute gain to not use qualities because it's ugly, and put in the data files content.
- N of M contact points in priority build works again.
- Fixed an issue where chummer failed to open when clicking on a .chum5 file.
- Implemented functionality for the quality "Friends in High Places".
- Save/Load methods for Advanced Lifestyles should actually work properly now, but it's still a bit fragile. Bugs are to be expected, particularly if you change your mind a lot.
- Most issues with adepts getting levels of powers from multiple sources should be resolved. (Mentor Spirits, Foci, etc.)
- Rounding issue for Recoil Compensation from Strength resolved.
- Variable costs for Qualities enabled to support the Rank quality. May eventually lead into redoing the way Qualities with multiple ratings work, because High Pain Tolerance (Rating 6) offends me every time I scroll past it.

Data Change:
- Organising data file contents into regions to keep things easy to work with. 
- Rank Quality added.
- The Debug Lifestyle has been hidden.
- Lifemodules no longer contains a "Magical Education (Archetype)".
- Tír is now spelled correctly a few more places.
- Equipment, Weapon and Ammo PACKs from run faster added.
	There are a couple of important caveats with this:
	First, we generally haven't bothered to input PACKs that are a single item. If someone would like to write them up then that's fine, but there's only so many hours of data entry one can do. 
	Second, items that don't currently exist haven't been added in, like backpacks. Again, mostly a tedium thing but the PACKs code doesn't play nice with Custom Item and I don't like littering up the data files with fluff items. 
	  Items not added include:
	  - Backpack.
	  - Sound-link on the earbuds.
	  - Disposable inhaler from Cheap Soldier Pack.
	  - Orange vest from Sportsman Pack.
	  - Reusable Syringe from Tranq Darter Pack and Tranq Pistol Darter Pack.
	  - Bug-out bag's dufflebag.
	  - Mechanic Shop's duct-tape.
	  - Surveillance pack's Periscope.
	  - Infiltration Kit contains a Micro-Transceiver on the assumption that that's the correct item.
	  - Medium Machine gunner pack doesn't contain ammo belts, but does come with the ammo.
  - Ammo packs not added as stacks split among multiple types of weapons is not possible in Chummer5a.
  - Rigger Pack gets Reaction Enhancers instead of the mythical reflex enhancers. Come on guys, it's a list of items. Seriously, if you need an editor I'm sure there's tons of people who'd be happy to sign an NDA.
  - Big Boom Pistoleer pack has 190 rounds of heavy regular amunition, because Chummer doesn't care about your brass.
  - Most lifestyles ignored, per the 'we can't be bothered adding single items' policy mentioned above.
  - Gunbunny pack not added as it contains unattached accessories, which Chummer doesn't currently like handling. To be added in a future patch.
  - Some custom packs added from reddit's shadowrun comunitieswith permission from /u/NotB0b and ShadowNET SysOp.
  - Fixed an issue with the Extreme Cyberimplant and Junkyard Jaw from Chrome Flesh.
  - Pulse Weave costs Rating * 3000.

New strings:
- Message_HighContact
- Checkbox_Options_Missions

Build 172:
Application Change:
- Due to the return of Move-By-Wire, Initiative is no longer capped to your REA+INT's augmented maximum. 
- Fixed an issue with lifestyle quality costs that caused a crash on print.
- The cap for Qualities is now based on your Gameplay Option. For example, a Prime Runner can spend up to 35 Karma on Positive qualities, and gain 35 from Negative qualities.
- Compability mode added. Chummer should now **run** on .NET 4.0, but some stuff might not work, and we (the Chummer5a team) won't provide support.
- Fixed a bug where advanced (and normal?) lifestyles would crash on other languages
- More specific spirit data is available for charsheets to use.
- Chummer now has a crash reporter. If Chummer encounters an error it can't recover from, it will (if given permision) send a data package (hopefully) identifying the source of the crash. 
- Chummer now won't pretend you have 25 BP in SumToTen/Priority build modes
- Fixed edge case where Sum To Ten would ask for a karma amount like Karma/Life Module builds
- Prime Data Haven now automatically creates/removes an appropriate 5C/3L contact. 
- Cyberware can now add qualities. Not particularly happy with the implementation, but it works.
- Cyberware can have a metatype restriction.
- Born Rich quality works properly.
- The Select Bioware/Cyberware form can now display a special notes text field to indicate weird workaroundy stuff that I can't be bothered fixing with code. 
	- For example, Striking Calluses are treated as a Rating item, with the Notes field explaining why. Currently has no support for translations.
- Essence Discount house rule enabled. Can be used to emulate the Prototype Transhuman quality for you munchkin mages that need your pain editors and whatnot until I get around to implementing it properly.
- Fixed an issue with the incorrect cap being used for spell selection. There's still a couple of UI failures that need to be resolved, but they're a relatively low priority. 

Data Change:
- The Water Sprite quality confers +2 to Diving and Swimming, instead of prompting you to select one of them.
- Machine Pistols were missing a few accessory slots; they can now mount stocks and such.
- Cyberware Holdout Pistol typo fixed. 
- Gameplay Options have been moved into their own XML file, gameplayoptions.xml.
- Added the missing qualities "Poor Self Control (Sadistic)" and "Poor Self Control (Attention-Seeking)"
- Lifestyles.xml GUIDs populated to support the language fix.
- Adapsin bioware properly discounts cyberware costs. 
- Fire Modes for the Colt Inception have been fixed.
- Metatype Reduction has been added. Due to the differing benefits, it is split up into two different items for Orks and Trolls, respectively.
- Troll Reduction has been added.
- Assorted bits of cosmetic bioware and bio-weapons from Chrome Flesh have been added. 
- Life Modules have been added from all existing source books, courtesy of joha4270 and angelforest. Functionality is complete-ish, but there are some awkward modules in Further Education and such that may not quite work as expected. Feedback and suggestions for this is greatly appreciated.
- Fixed an issue that stopped Aspected Magicians from gaining access to the Spells and Spirits tab. Replace-all is nobody's friend.

String Changes:
Altered:
- Checkbox_Options_ExceedNegativeQualitiesLimit
- Checkbox_Options_ExceedPositiveQualities
- Checkbox_Options_ExceedNegativeQualities
- Message_SpellLimit

New:
- MessageBox_NoValidContactFound

Build 171:
Application Change:
- Fixed an issue with Priority characters not loading properly. Malformed XML file.

Data Change:
- Accuracy for the Cougar Fine Blades altered. 
- Chakram weapon added.
- The PPSK-4 has had a Collapsed Frame accessory added to it that confers -6 Concealability to represent the collapsible box thing you can put it in. Accessory mods can also no longer be installed on the gun.
- Blowgun range changed.
- Sound suppressor added to the Barret.
- Missing Ammo from Run and Gun added.
- Skilljacks and Skillwires have had their costs adjusted to match Chrome Flesh values, because apparently errata isn't a thing that's done these days. 
- Wireless Skillsoft Networks have been added as Lifestyle Qualities. Yes, Advanced Lifestyles are still a little broken. It's on the list. 

IMPORTANT NOTE:.NET 4.5.1 IS CURRENTLY A REQUIRED COMPONENT. CHUMMER WILL CRASH ON VERSIONS BELOW 4.5.1.

Build 170:
Application Change:
- Metasapient cost is properly counted in Sum to Ten and Priority.
- Fixed an issue with the default Free Contact Multiplier value. Existing installations may still have a Contact Multiplier value of 1. To fix this, open Tools > Options > House Rules and enable/disable the "Free Contact Points equal to Charisma times X" rule.
- Fixed an issue with the Critical Strike power that caused a crash, due to the name being changed.
- Jack of All Trades shows the proper tooltip value.
- Variable Sum to X character creation enabled. Changing Build Methods still doesn't work quite right, so it's recommended to make a new character if you want to do this.
- Genemods and Symbionts are locked to Standard grade properly. 
- Internal changes to how some values are stored. Shouldn't affect characters.
- Added support for building characters with Life Modules.
	| If a character has multiple knowledge skills with the same name, they can optionally be folded in to one another by clicking the Collapse button on the right side of the skill. 
	| Only debug life modules have been created thus far; any assistance in writing up the data for this would be greatly appreciated. 
	| Selecting Life Modules will pre-generate a Background for your character. This can still be edited normally, but makes for a useful springboard. Development is still in the early stages, but is more or less functional. Full thanks to joha4270 for implementing this.

Data Change:
- Priviliged Family Name's SIN requirement changed to National or Corporate, rather than Corporate (Limited).
- Ambidextrous quality is now enabled for multiple limbs. Shine on, you crazy Indian diamonds.
- Dragonslayer Mentor Spirit fixed to give +2 to Combat Spells instead of Detection.
- Fixed a missing value for the Linguist property that was preventing its bonus from working.
- Casemods can be removed from Cyberware.
- Living Focus and Keratin Control have been added to the Street Grimoire book. The Shadowrun Forum Post 1 book has been removed.
- German Language files from Haekel on Reddit have been included.

New Strings:
- Label_SelectBP_StartingKarma
- Label_SelectBP_SumToX
- String_Improvement_SelectOptionalPower
- String_All
- String_LifeModule
- String_Life_Module
- Label_Stage
- Tip_CombineItems
- Tip_SplitItems

Build 169:
Application Change:
- Fixed an issue with skill and karma values defaulting to 0 in character creation. 
- Fiddled with Auto-update a bit, might work better. Please test and advise.

Data Change:
- New book: Chrome Flesh.
- Content for Chrome Flesh added. Data provided courtesy of Fweeba.

Build 168:
Application Change:
- Did some stuff to make spell descriptors show up in character sheets.
- Karma carry-over for build methods other than Point Buy fixed to 7. You may need to reset your options to defaults for this to take effect. Tools > Options > Karma Costs.
- Fixed an issue with skills changing their values incorrectly.
- Fixed an issue with discounts for knowledge skills not working properly.

Data Change:
- Fixed a fault with the calculation of Net ranges that caused a crash.
- Data Trails content added. Some additional functionality for commlink dongles and such is still required, so they haven't been included yet. Much thanks to Iridios for his work with this.

Build 167:
New collaborator on the project acquired! joha4270 has been assisting with a variety of issues, and is currently tackling the implementation of Life Modules, along with several other tricky problems. Huzzah!

Application Change:
- Changes made to the Contact controls; most features of a contact are now only visible on hover. Makes things a bit neater. Looking for feedback on implementation of this. Good? Not good? 
- Support for free contacts enabled. 
- Support for group contacts from Run Faster implemented.
- Support for the Made Man quality from Run Faster implemented.
- Karma and Nuyen graphs now scale with time.
- Fixed a bug with calculation of Street Cred.
- Fixed a bug with Nuyen and Karma graphs being in order of addition instead of date. Also makes neat plateus and valleys.
- Fixed an issue in which the Maximum Modified Rating rule could not be disabled.
- Fixed issues with Limit Enhancements not saving. 
- Technical School, College Education, Linguist qualities do the discounty things they're supposed to.
- Fixed issues with the optional rule to re-group skill groups if the skills were balanced when the character was saved.
- Fixed an embarassing issue with broken skill groups levelling themselves back down to the grouped rating.
- Fixed the behaviour of Custom Fit so that it only counts if the Custom Fitted item is also equipped. Not super happy with the code, but I'm also tired of looking at it, so eh.
- Undocumented inherited feature of the day: the <armoroverride> key supports Custom Fit. If an item with the Custom Fit (Stack) mod is equipped, and has an Extra value that matches another equipped piece of armour, the armour value of the item will be changed to the override value.
- Character creation validation now checks for Betaware/Deltaware and stops you from having nice things.
- Firemodes now work properly for languages other than English. (Original code didn't expect that someone would actually change the string for the firemode abbreviations, so kudos to you, random German guy who translated everything!)
- Made some alterations to the appearance and function of contacts. Outstanding issues: Made Man and karma costs don't update properly. 

Data Change:
- Fixed a big with Colt Agent Special not using Heavy Pistol ammunition.
- Fixed incorrect calculation for varieties of Indomitable.
- Hanuman name fixed again. Frankly CGL should take the initiative of spelling the name correctly, for I am incapable of spelling errors.
- Enhanced Articulation no longer prompts for the skill bonus.
- Keen-eared and Balance Receptor are properly marked as Metagenetic qualities.
- Digital Doppelganger now prompts for a text entry, and requires that you be a SINner.

New strings:
Label_Contact_Free
Message_InvalidExConWare
Message_InvalidCyberwareGrades

Build 166
Application Change:
- Fixed an issue with Point Buy characters transitioning to career mode causing an exception error for skills.
- Values for Contact and Knowledge Multipliers will now reset to their default values if the relevant house rules are disabled.
- Value for Contact and Knowledge Multipliers reset to proper defaults.
- Fixed several magic traditions to use valid spirit names. 'Spirit of Plant'. Pfft.
- Fixed an issue with Spirit Bane being available to non-magic users.
- Fixed an issue that enabled the free knowledge skills for point buy if the free contact point house rule was enabled.

Build 165
Application Change:
- Knowledge skills actually fixed now. Is now completely buildmethod-agnostic, so won't break when you look at it funny.

Data Change: 
- Fixed an issue with Hanuman in Sum-to-Ten/Priority.

Build 164
Application Change:
- Martial Arts are no longer included in the calculations for positive quality limits at chargen.
- Fixed an issue in which point-buy characters weren't having points removed after patch 162.
- Fixed an issue with characters that had Middle/Medium lifestyles causing a crash.
- Fixed a number of stupid errors with knowledge skill and contact calculation. Knowledge skills still need an errata to confirm whether/how they're supposed to interact with karma and free points in point buym but should otherwise work correctly.
- House rules enabled to provide for a different contact and knowledge skill multiplier. 
- House rules to override quality limits without otherwise breaking chargen rules enabled.

Data Change:
- Fixed an incorrect Category for the Obscure/Difficult to Find lifestyle quality.
- Nitama Sportier uses heavy pistol ranges.

New Strings:
- Checkbox_Options_ContactMultiplier
- Checkbox_Options_KnowledgeMultiplier

Administrative Change:
- Changelog.txt, Manifestdata.xml and manifestlang.xml added to the Admin folder. Not included in the client files; used for pushing automatic updates.

Build 163
Administrative Change:
- Controls (Skills, groups, etc.) moved into a separate folder because I'm tired of looking for them and can't be bothered prefixing. Organisation is love. Organisation is life.

Application Change:
- AUTOMATIC UPDATES ENABLED. Now I just have to not forget to update the version metadata every time I fiddle with something...
	- To use automatic updates, open the Tools window and click on Check For Updates. Any new file versions should be available for download. Select the files, hit the download button and cross your fingers.
- Fix for Friends in High Places causing a crash due to invalid bounds.
- Fixed an issue with free karma knowledge reverting values to 0.
- Rewrite of Knowledge Skill BP calculation to support free points. Needs some logic validation.
- Fixed an issue with the Blind (Mage) quality causing an exception.
- Added functionality for the Jack of All Trades, Master of None quality.
- Added functionality for the College Education quality from Run Faster.

Data Change:
- Updated some spells with correct ranges, from the errata.
- Updated some martial arts, courtesy of Urs Zeidler.

Build 162
Application Change:
- Points for free Contacts include Karma values.
- Amended an issue where the first point of Connection or Loyalty was free for Contacts. Basing this off the example text on page 99, but I'm moderately sure that there was a falling out between the development team and the writers at some point, so they may not have been talking at that point.
- Added an optional rule to generate free contacts during Point Buy. Currently working on adding free contact points during Point Buy. Shouldn't be much longer to complete.
- Refixed an issue with skill groups adding points to the Priority number counters.  Will also clean up karmagen characters that were built accidentally using Points instead of just Karma. 
- Fixed issues with the Uneducated, Infirm, and Uncouth qualities during chargen. (Additional karma costs, wrong karma costs, just generally broken.)
- Support added for the School of Hard Knocks quality. 
- Build Summary now reports the Karma used by Contacts if you exceed the free points.

Data Change:
- Blind (Mage) quality is now available for Adepts that have the Astral Perception quality.

New Strings:
- String_OverContactPoints

Build 161 (Reverting things that weren't broken Hotfix)
Application Change:
- So it turns out that the default options don't actually populate from where they're defined, but are an entirely separate int. Todo: buy scotch. Try not to cry. Cry deeply.
- Fixed the issue with skills doubling their rating on load. Commenting out code without explaining why you did it is dangerous, kiddies. Don't uncomment things you don't know the purpose of.

Build 160
Application Change:
- When using Point Buy, karma can no longer be carried over into Career Mode, because Point Buy cannot have nice things.
- Sum to Ten now validates over/under limits.
- Nuyen cost for Martial Arts and styles removed, because I'm an idiot and didn't pay attention to what Instruction Cost meant.
- Revalidated default karma options again, default value for contacts changed. 
- Added a prompt to close open characters when changing Options. Will look at this again properly later to support saving the characters and reloading them, but for now it just closes, prompting the user to save any modified characters.
- Did some fiddling with the UI for Point Buy and the optional 'Free Knowledge Skills like Priority' rule. Buy With Karma is enabled by default, etc.
- Removing Rituals should no longer cause terrible crashes in chargen mode.
- Complex Forms limited to the correct amounts during Chargen and Career mode.
- Drone Condition Monitor assigned to correct value, courtesy of BodieSullivan.

New Strings:
- Message_Options_CloseForms
- MessageTitle_Options_CloseForms
- Message_ComplexFormLimitCareer

Data Changes: 
- Dwarf metavariants are tagged as Run Faster again.
- Formatting typo in de_data.xml resolved, courtesy of UrsZeidler.
- Several issues with the German character sheet resovled, courtesy of Zwixx.

Build 5.159.1
Application Change:
- Reset the cost for Complex Forms to the proper value again.
- Removed some needless return values for including percentages in lifestyle costs.
- Lifestyle Qualities will no longer add a blank node if you hit the Cancel button.

Build 5.159
Application Change:
- Issue with Initiation/Submersion in chargen forgetting Ordeals and Schooling fixed.
- Martial Arts and Maneuvers cost Nuyen to learn.
- Contact Connection rating limited to 6 during Character generation, 12 Connection during Career mode. TODO: Validate contacts during completion stage; contacts should not exceed 7 Karma.
- Improved Ability (Skill) now has a maximum value of (Skill + (Skill/2)). Note: Exotic Weapon skills aren't working properly just yet.
- Base Recoil Compensation increased to 1. Recoil granted by Strength reduced to STR/3.
- Default state of the rule "Allow broken skillgroups to be regrouped if they have an equal value." changed to enabled.
- Improvements generated by Foci binding (Improved Physical Attribute, for example) are now removed when a Focus is unbound. Should fix edge cases that were effected in a similar manner.
- Negative Metavariant karma points count towards the Negative Quality limit. (Ie, a priority C hobgoblin can only take 20 Karma worth of Negative Qualities.)
- Limited support for using web-browsers (Chrome, Firefox) as your PDF application added. IE doesn't work, and I'm not interested in figuring out why. 
- Power Point limits are re-calculated when Karma values are changed.
- Essence Loss during Karmagen correctly pulls from Karma.
- PACKs validated for functionality. They should work, but TERRIBLE HORRIBLE CRASHES WILL HAPPEN IF A PACK INCLUDES AN ITEM THAT DOESN'T EXIST. The default set of PACKs will be created in the near future.
- Advanced Lifestyles are enabled in creation mode. Basic lifestyles have currently been disabled, because I am lazy and haven't remade it. I've only done limited testing with this, so please report any issues that you come across.

Data Change:
- Concealed Quick-Draw Holster: Concealment value set to -1.
- Custom Ballistic Mask: Social Limit increased to 2.
- Uniform (Disguise) crash fixed.
- Maglock with Anti-Tamper Circuits crash fixed.
- Full Body Armour Helmet capacity fixed.
- New book: Nothing Personal.
- The ridiculous F-B Bumblebee from Nothing Personal has been added.

New Strings:
Label_SelectAdvancedLifestyle_Base_Comforts
Label_SelectAdvancedLifestyle_Upgrade
Label_SelectAdvancedLifestyle_Base_Security
Label_SelectAdvancedLifestyle_Base_Area
Message_NegativeQualityAndMetatypeLimit
Checkbox_Options_OpenPDFsAsURLs
Label_Options_URLApplicationPath

Build 5.158
Application Change:
- Qualities now capped at 25 points instead of 35.
- Knowledge Skills calculated based on proper value (Was metatype base, is now actual value.)
- New House Rule: Point Buy grants free Knowledge Skills. Todo: enable free knowledge multiplier as a house rule variable.
- SURGE qualities are free if a character has the Changeling qualities.
- 1 Karma will be subtracted from free karma if Positive and Negative Changeling qualities are unbalanced.
- Deleting Submersion properly decrements augmented maximum. Also fixes being able to remove earlier initiate grades.
- Default value for purchasing a Complex Form set to 4.

Data Change: 
- Technomancer, Adept, Mystic Adept, Magician, Aspected Magician and Changeling qualities no longer contribute towards quality limit during karmagen.
- SURGE qualities all tagged as metagenetic improvements to support the new way SURGE works. Also should have been done from the start, but that's neither here nor there.
- Colt New Model Revolver amended to use proper statistics.

New Strings:
Message_OverNegativeMetagenicQualities
Message_MetagenicQualitiesUnbalanced
Message_MetagenicQualitiesInsufficientKarma
Message_MetagenicQualitiesSubtractingKarma

Build 5.157
Application Change: 
- Karma calculation issue fixed in karmagen for special attributes. (Sure, let's include a specific handler for priority gen and nothing else. Makes sense.)

Build 5.156.1
Application Change: 
- Karma calculation issue fixed in karmagen. (Wasn't counting metatype minimmums.)
- Default value for nudKarmaQuality changed to 1x. 

Data Change:
- Special Attributes for Priority-Gen and Sum-to-Ten fixed to proper values. Got a bit lazy copying the data.

Build 5.156
Application Change:
- Karma Costs tab re-enabled in Options. This will allow the user to change character generation details without file editing directly. The Nuyen Per BP field has also been relocated into this tab.

Data Change:
- Metavariant/Metasapient BP costs and karma values shifted into Priorities/SumtoTen.xml files because Hobgoblins are terrible.
- Ares HVAR book reference altered to proper book (Run and Gun)

Issues: 
- Metavariants that confer bonus karma (Hobgoblin, Oni at Priority C) currently are not counted against the maximum limit for Negative Qualities.

Build 5.155
Application Change:
- Settings.xml default values validated against what they're actually supposed to be. Fixes some issues with Quality prices, fixes the 5000 Nuyen per Build Point issue AGAIN.
- Metasapients partially added. (They're in, but prices are largely incorrect)

Build 5.154
Application Change: 
- Change Metatype/Priority Selection special menu fixed to remove and disable Special attributes if you no longer have the relevant Talent. Needs some extra things done later to clean it up, but it works.
- Fixed a Nuyen calculation issue that stopped starting nuyen from being included.
Data Change: 
- Restored a fix to Elf metavariants that caused a crash.
- Settings.xml will no longer be published in builds, to prevent issues with debugging data.

Build 5.153.2
Application Change:
- Fixed typo in SelectSkill.cs that caused a crash (Case sensitivity is fun)
- Removed needless, broken validation that stopped karma-nuyen conversion from working in priority/sum-to-ten builds.

Build 5.153.1
Application Change:
- Fixed skills so that they don't cause terrible, horrible crashes. (Was using the wrong method to verify Build method.)

Build 5.153
Application Change:
- Submersion Grades can now be deleted properly during chargen.
- Quality list available for Priority and Sum-to-Ten.
- Special Qualities of Metavariants are enumerated properly.

Build 5.152
Application Change:
- Metavariants fixed for Sum to Ten and Priority. 
- Karma costs of metavariants are now deducted properly.
- Purchased Nuyen no longer defaults to maximum value.
- Submersion during karmagen fixed to not refer to metamagics, arts, etc.
- Removing the Adept, Technomancer, Magician, or Mystic Adept refunds any allocated MAG or RES before disabling the controls.

Build 5.151
Application Change:
- Saved Nuyen values resetting to 0 on load
- Variable Nuyen per build point values not updating properly if changed from 2000

Build 5.150
Data change:
- Nocturna and Xapiri Thëpë quality-related crash fixed.
Application Change:
- Lazy workaround fix for karmagen attributes not increasing properly.

Build 5.149
Application Change:
- Skill groups no longer cost BP when using Sum-to-Ten (Or in one weird case, Priority)
- Maximum Contact Connection rating increased to 12, per p386, SR5 Core. Todo: Limit Connection to 6 during character creation.

Build 5.148a
Application Change:
- Condition Monitor for vehicles corrected to use the correct formula (12+ 1/2 Body)

Build 5.148
Application change: 
- Fixed "Special" qualities not enabling resonance, magic, etc. if the talent was selected from a search filter.

Build 5.147
Application change:
- Fix for Chummer ignoring changes to the Nuyen per BP option.
Data change:
- Typo in Sum-to-Ten generation fixed that stopped Adepts from working properly. (More like 4depts, amirite?)

Build 5.146
Application change: 
- Qualities with text input (SINner, Allergy, etc.) fixed to not attempt and fail language validation. No more Error text in the field, basically.

Build 5.145
Administrative change: 
- Data files now embedded in the solution, rather than maintained separately. 

Build 5.144
Data changes:
- "Resistance to Pathogens and Toxins" renamed to "Resistance to Pathogens/Toxins" due to weird dwarf racism issue.
Application changes:
- The base statistics can no longer be modified during karmagen due to a counting fault. Shouldn't be necessary anyway.
Administrative changes:
- frmMetatype renamed to frmKarmaMetatype for organisational purposes.
Mea culpa changes:
- SVN/Backup issue forced a rollback of 5.141's Submersion fix. 

Build 5.143 
- Metavariant statistics fixed to update properly. 

Build 5.142
- Weapons.xml validated to permit Stocks, Internal components, etc.

Build 5.141
- 'Special' qualities such as technomancer restricted so that you can't be a technomancer adept.
- Attribute count not counting current values in Sum-to-Ten fixed. 
- Submersion fixed; Echoes are now purchasable.

Build 5.140
- Fixed the tooltip showing the karma values for raising magic in career mode.
- Added a new Dwarven racial quality to include the resistance to pathogens and toxins rather than using the Resistance to Pathogens and Toxins positive quality. This will only impact characters created with this version or later.

Build 5.139
- Added in the ability to multi-specialize in skills post character creation.
- Updated Mnemonic Enhancer to provide its bonus to the Mental Limit and Memory Tests.
- Updated Tailored Pheromones to provide a flat bonus to the social limit instead of a limit modifier.
- Fixed a bug with Qi Foci that could prevent it from showing the power it provides in the bound foci list.
- Updated Martial Arts so that it prevents taking the same Technique via the same Martial Art so you can have stacked bonuses.
- Fixed the Advanced Safety System from Run and Gun so that it would be available for use.
- Added the new spirits from Spirit Grimoire to the specialization lists for each of the Summoning skils.
- Fixed a bug that would occur when undoing adding a submersion grade in Career mode that was preventing it from correctly removing echoes attached to that submersion grade.
- Fixed a bug that was causing vehicles to show a Signal rating which was an artifact from 4th Edition.
- Fixed a bug that was failing to calculate the available contact points.
- Fixed a bug that was allowing multiple attributes at maximum during character creation if the character had the Exceptional Attribute positive quality.

Build 5.138 (beta)
- Fixed the spelling on the name of the Evo Armadillo Armored Spacesuit.
- Fixed the calculation of the Mortimer of London coats when dealing with unequipped armor.
- Updated Chem Seal and Environmental Adaptation for Full Body Armor to be mods for Full Body Armor rather than armors themselves.
- For the Translator: Fixed both the Page and Translated columns so that they correctly save changes.

Build 5.137 (beta)
- Before anything else, I want to thank Geg (chummer5de@gmail.com) for going above and beyond working on the German translation for Chummer. A very large part of Chummer's data files have been translated into German by Geg over the last week and I cannot thank him enough for taking it upon himself to do this.
- In order to resolve differences between the English and German printings, I've added a new book entitled "Shadowrun 5th Edition (German)".  I've attached to this book the German versions of the Raven Mentor Spirit and Skilljack Cyberware.  This should allow German players to use the versions printed in their books and other players to use them if their group is treating those rules as errata to the English book.
- Updated Contacts by splitting the Name field into three fields: Name, Location, and Archetype. The dropdown has been moved to Archetype. Any existing Contacts will show any existing info under Name.  The character sheets have been updated to show the new Contact fields.
- Updated the Ultimax Rain Forest Carbine to use the updated stats provided in the Missions FAQ Update version 1.1.1.
- Removed the Restrictive quality from SWAT Armor that was there in error.
- Fixed a bad tooltip for the Cyberlegs house rule.
- Fixed the price for the Horizon Flying Eye with the Flash Pak and Smoke Grenade option.
- Fixed a bug that was ignoring book selections when showing the list of mentor spirits.
- Fixed the AP modifier for Gel Rounds.
- Changed the Gecko Grip weapon modification to not require that the weapon have a Stock slot.
- Added the missing Strike the Darkness and Neijia Martial Art Techniques.
- Fixed the price of the Armanté Suit and Dress.
- Fixed a formatting problem with the skills list so that the list should now scroll properly.
- Fixed a bug preventing leftover nuyen from being carried over after character creation.
- Added the ability to enter notes for Martial Art Techniques which are also shown on the character sheet.
- Added the Custom Tradition to Career mode.
- Fixed the Drain Resist dice pool for limited spells.
- Fixed the armor calculation for stacking armor including occasionally stacking items like the Mortimer's High-Fashion armor.
- Fixed a bug that would prevent adding the free adept powers granted by a mentor spirit if in Career mode.

Build 5.136 (beta)
- Due to popular request, Enemies are back again. These are not part of 5th Edition (at least not yet) so using them is a house rule.
- The Contacts/Enemies UI has been updated to use tabs rather than being stacked.  This gives a little more room for both contacts and enemies.
- Contacts now show a dropdown list for the name allowing you to enter your own contact information or select one from a list. As of yet, Enemies have no options in the list but this will be added at a later date (suggestions welcome).
- Added logging to the update function. Hopefully this will be helpful in tracking down issues when downloading updates.
- Removed a possible bug that could cause the update to go into a loop.
- Added a new Buy With Karma checkbox to each of the Active and Knowledge skills in Creation mode that allows you to buy the specialization with karma instead of skill points.
- Added tooltips to the house rules on the options dialog to help explain which each house rule does.
- Added a house rule to the Options dialog that will allow Initiation and Submersion during Create mode.
- As it was pointed out to me that I missed the sentence on page 66 that explicitly allows spending Attribute Points on the bonus point granted by Exceptional Attribute or Lucky, I've removed the house rules relating to Exceptional Attribute and am now following the rules as specified.  Sorry for any confusion.

Build 5.135 (beta)
- Minor fix to enable downloading the translator app via Chummer update.

Build 5.134 (beta)
- Now includes a translator application (Translator.exe).  This app allows you to create and edit the language files to translate Chummer into non-English languages.  If you're interested in doing a translation for distribution with Chummer, please let me know via srchummer5@gmail.com and we'll make arrangements for you to send me updated language files.  This is the first release of this translator app so please let me know if you run into problems using it. There's a bit more to come for handling translation, this was just the first big step.
- To resolve an issue with Exotic weapon skills, special weapons were moved into the appropriate Exotic weapon category.
- Fixed a bug that could cause Adept Power Points to be miscalculated in Career mode when adding cyber/bioware.
- Fixed a bug that could cause a crash when printing your character.
- Removed the Enemies section as this was a leftover from 4th Edition.
- Removed the duplicate Narcoject entry.
- Added the low-light and infrared flashlights from the core book.

Build 5.133 (beta)
- Fixed a bug that could cause a crash when adding adept powers.

Build 5.132 (beta)
- Added a House Rule "Use Skill Points on broken groups" that allows you to spend Active Skill Points in Creation mode on skills belonging to broken skill groups.
- Fixed a bug that would prevent raising Edge, Magic, or Resonance to maximum.
- Fixed a bug that would cause a crash if a skill group was raised which included a skill that had free levels.
- Fixed the page numbers for a handful of Illusion Spells.
- Removed a duplicate entry for Gamma-Scopolamine.
- Removed the button to add Adept Power Points in Career mode for Mystic Adepts.
- Fixed a bug that would erroneously charge a special attribute point when puchasing cyberware or bioware.
- Fixed a bug that was preventing the range values for a number of thrown weapons from being shown.
- Fixed a bug causing new spirits added in Create mode being added by a Mystic Adept to have the wrong Force value.
- Fixed a spelling error on the Shadowrun Forum Post 1.
- Added Advanced Medkits from Bullets & Bandages.  No availability is listed for Advanced Medkits in B&B so I just used the availability for standard Medkits.
- Updated the validation warning message concerning having gear over capacity so that it now specifies exactly which items are over capacity.
- Fixed a bug that would throw up a validation error on characters using Prime Runner stats that have more than 25 karma in positive or negative qualities.
- Fixed a bug that was preventing Prime Runners from converting to Career mode.
- Fixed a bug that was causing the character load to fail if it was a Prime Runner with more than 10 karma spent on nuyen.
- Updated the Missile Mastery Adept Power to include the +1DV and +1 Dice on Thrown Weapons.  Not sure this is the correct fix though as this is only supposed to apply to non-explosive thrown weapons.
- Fixed a bug allowing purchase of more levels than should be allowed on Flexibility, Stillness, and Penetrating Strike.  This fix will only apply on powers added after this update.
- Fixed a bug with the Ares Giantslayer Slingshot that was causing a crash when selecting it.

Build 5.131 (beta)
A quick shout out... I had programming help on this build from a friend of mine named Ed.  Thank you Ed!

- Completely rebuilt how karma is spent on Attributes, Special Attributes, Skill Groups, Active Skills, and Knowledge Skills to reflect the RAW on the steps in character creation. All existing characters should load up just fine but karma costs may have changed to reflect applying the RAW. Each of these now have separate entry boxes for applying points from your Priority selection and for buying up with Karma. Validation now checks to see if you've overspent on your points.  I believe I've been able to correctly handle the steps as written while giving a UI that allows you to treat it as a single step (rather than going through a gateway similar to "Mark as Created").  The only thing I haven't updated as part of this is whether skill specialization is paid for with skill points or karma... at this time it automatically uses skill points to pay for skill specialization but I'll update this in a future enhancement when I will also tackle being able to have multiple specializations per skill.  There are two new house rules to allow you to tailor how these rules are applied to some degree. If others are needed, send along a request and I'll take a look.
- Added custom Traditions. If you select the Custom Tradition from the dropdown, it will enable additional fields for you to provide your tradition name, select your drain attributes, and select your spirits for each school.  This information is saved with the character and is portable with it.
- Fixed the skill bonus from the Cat Mentor Spirit so that it will apply to Sneaking (the English core book says Infiltration on page 321).
- Spell dice pools should now pull from the correct skill (Spellcasting, Ritual Spellcasting, Alchemy, Artificing) for each spell.
- Corrected the drain value for the Resist Pain Spell.
- Fixed the values on the Build Summary tab for Spells, Complex Forms, and Contacts which under some conditions might show the wrong value.
- Fixed the Armor value on the Condition Monitor tab in Career Mode to show the correct value.
- Added the armor encumberance rule from page 169 so that it applies to armor accessories such as helmets and shields.
- Removed the duplicate Astral Powder gear entry.
- Fixed the missing availability and price for Fetishes.
- Clicking on a blank area within the Contacts, Skill Groups, Active Skills, or Knowledge Skills regions will allow you to scroll them with the scroll wheel.
- Removed the tooltips that were showing the wrong text on the labels on the Limits tab.
- Added a house rule to allow paying only the standard cost for Qualities in Career Mode instead of double as per RAW.
- Removed the option to buy a vehicle used as this was from 4th Edition and has not been carried over into 5th.

Build 5.130 (beta)
- Removed some duplicate specialties from the Politics Knowledge Skill.
- Made the Adept Way Qualities not available for non-adepts.
- Added the Astral Limit to the Limits tab and the character sheets.  Keep in mind that limit modifiers to either your mental limit or social limit that can apply in the astral might conditionally apply to your astral limit during play.
- Fixed Enhanced Articulation Bioware so that it applies the correct skill bonuses.
- Fixed several issues surrounding full Cyberlimbs. Attribute averaging has been removed as it was a 4th Edition rule. The limb on the character sheet now shows the limb's total Strength, Agility, and its Physical Limit.
- Movement rate now uses the augmented Agility value.
- Added an option under House Rules to use derived Attributes from Cyberlegs when calculating movement speed.
- Added all that lovely Qi Foci code from build 5.129 to Career Mode as well. Completely missed that one.
- Now correctly charges double for positive qualities added or negative qualities deleted after character creation.
- When selecting YNT Softweave in the Select Armor Mod dialog, it will now show "+50%" in the capacity field.
- Removed the button in Career mode that allowed adding more Mystic Adept Power Points. You're not actually allowed to add points this way after character creation.
- Added Custom Ballistic Mask.
- Added the specialized silencer for the Ares Light Fire 75 and added it to the Ares Light Fire 75.
- Added some very minor fixes for the underbarrel weapons from Run and Gun so at least they won't cause a crash.  They still don't behave the way I want them to though so I'll be revisiting this "soon".

Build 5.129 (beta)
- Qi Foci will now ask what power they're providing when you bind the foci and that power will now show up on your list of powers with the appropriate free levels if any and the name of the Qi Foci will be updated to show the power it is providing.  For Improved Reflexes, select the level you want your character to have and the foci rating, it will reduce the power point cost accordingly.
- Fixed a bug preventing weapons from being added to Heavy Weapon Mounts.
- Updated firearms that come stock with a Smartgun System to have the internal version.
- Added the Gas-Vent 2 System that the Ares Crusader II should have.
- Fixed the AP on the Colt M23.
- Manabolt is now correctly a Mana based spell.

Build 5.128 (beta)
- First and foremost, recent builds (including this one) have been getting updates to the French translation files courtesy of Lous_59. Thank you for your amazing work!
- Fixed a bug preventing loading bows or crossbows with ammunition in Career mode.
- Cleaned up the former Commlinks section on the Character Sheet.  It now is the Device section and each Commlink, RCC, or Cyberdeck shows itself as such.  Fixed a few problem items that were showing their stats incorrectly.
- Added device stat labels to cyberware, armor, weapon, gear, and vehicle tabs so that you can see the stats for selected commlinks, cyberdecks, or rigger command consoles.
- For newly created characters only, limit modifiers will now inlcude the condition under which they operate.  I'd make this retroactive but it would be a nightmare to code.
- Fixed the Quality Indomitable and the Adept Power Improved Potential to add directly to the calculated limits rather than add limit modifiers as these bonuses apply at all times.  This also resolved the issue with the Chaos Mentor Spirit where it was not applying the bonus from the granted Improved Potential power.
- Fixed a bug where in some cases carry-over karma from character creation would not be carried over.
- Will now automatically remove the Allergy when removing the Eagle Mentor Spirit.
- Fixed the Initiation/Submersion tab so that it will allow adding multiple instances of metamagics and echoes that allow it.
- Updated the Infusion of [Matrix Attribute] and Defusion of [Matrix Attribute] so that they will ask for you to enter the name of the attribute being adjusted.  For now it is a text entry, at some later date it may become a drop down.
- Fixed a bug that was breaking the karma calculation when increasing skills belonging to a broken skill group in creation mode.
- Updated the Select a Mentor Spirit dialog to not show choices you're not eligible for.  So Magician options won't show up for Adepts and Adept options won't show up for Magicians.  Mystic Adepts still see all options.

Build 5.127 (beta)
- Fixed a bug where it was not rounding Essence up when calculating your Social Limit.
- Fixed a bug which would prevent adding Sensor Functions to Sensors.
- Fixed a bug which would prevent any metamagics from being shown when selecting a new metamagic.

Build 5.126 (beta)
- Completely replaced the Initiation tab. It now should correctly handle Initiation (with discounts), Arts, Enchantments, Enhancements, Metamagics, and Rituals. Add an Initiation grade and then right click on the grade to add Arts, Enchantments, Enhancements, Metamagics, and Rituals.  In case you're not using Street Grimoire or choose not to use the Arts system, there is a new item on the House Rules tab of the Options dialog that you can use to ignore the Art requirements for metamagics and the like.
- Fixing the above item led to two powers referenced in Street Grimoire that haven't previously been published.  These have only been provided via a forum post by one of the designers.  So that post is now a source (SFP1) that can be enabled in order to provide those powers (Keratin Control and Living Focus).
- Updated all "Source" labels on all dialogs to open the linked PDF to that page if you have linked the book to the PDF in the Options dialog.  Also linked the names of skills and powers as they don't show a "Source" label in their listings.  And finally, the above mentioned forum post will open in your default browser if a Source pointing to it is clicked.
- Added the Small Unit Tactics Knowledge Skill from Run and Gun.
- Fixed a bug allowing the Seducer's Adept ability to allow any skill. It now restricts to the correct list. Thank you Ariketh for the solution!
- Fixed the Voice Control Adept power to allow for multiple levels.
- Fixed a bug that would cause a crash when using YNT Softweave on an armor with an odd armor value.
- Added a variable price to Personalized Grip to reflect that it probably should cost something.
- Removed cyber-weapons from the Select a Weapon dialog. These can only be purchased now on the Select Cyberware dialog.
- Fixed a bug preventing the Respirator from being available to add to armor.
- Fixed a bug causing newly added Knowledge Skills to cap at 6 in career mode.
- Fixed a bug that would cause the tooltip on the button to increase your skill level to show the wrong value when in career mode and at rating 6.
- Fixed a bug that prevented adding Sensor Arrays (and quite a few other things) to vehicles while in Career mode.
- Adjusted the Select Weapon and Select Armor dialogs so that they'll have better performance.
- Fixed the price of the Monofilament Chainsaw.
- Fixed a multitude of bugs with the Complex Forms and Sprites tab in Career mode for Technomancers.
- Fixed a bug that was causing the wrong cost to be calculated for binding Counterspelling, Ritual Spellcasting, Spellcasting, or Sustaining Foci in Career mode.

Build 5.125 (beta)
- Fixed Damage and AP value for EXplosive Ammo
- Fixed a bug which would prevent the Dragonslayer Mentor Spirit from getting the bonus to a social skill.
- Added a separator between gear items attached to armor on the "Shadowrun 5" character sheets.
- Fixed a bug preventing refunding of Complex Form points when deleting a Complex Form.
- Weapons will now correctly inherit availability modifiers from accessories which should increase the weapon's availability.
- Removed 4th Edition artifact where Improved Physical Attribute was charging double for attributes raised above metatype max.
- Fixed a bug which could cause the movement formula to give incorrect values (it wasn't using the total value including augmentations).

Build 5.124 (beta)
- Fixed the crash non-US users were having when adding a Mentor Spirit.

Build 5.123 (beta)
- Fixed Security Armor: Heavy's armor rating.
- Added debug logging. By default this is turned off for performance reasons but if you encounter a significant error, I may ask you to turn it on so that the error can be captured and logged which will make my fixing the problem much easier.  If you do need to turn it on, you'll find it on the Options dialog listed as "Use Debug Logging".  For space reasons, if the log is turned on it will automatically clear itself each time you start Chummer.  At this time, only a small portion of Chummer's code is set up for debug logging but I'll be expanding this as I can.

Build 5.122 (beta)
- Fixed a number of bugs relating to Mentor Spirits and as best as I can tell, they're all working as intended. If you find otherwise, please email me a copy of your character sheet with a brief explanation of what's going wrong.
- Mountain Mentor Spirit now provides its bonus to Counterspelling
- Doom Mentor Spirit now correctly provides a +2 to the combat skill of your choice if you choose that option.
- Mutation Mentor Spirit now correctly asks for which ability to apply Attribute Boost.
- Eagle Mentor Spirit now automatically applies "Polutants" as the trigger of your Allergy.
- Dog Mentor Spirit now asks which senses are being improved.
- Moved the Smartgun System on the Savalette Guardian to be Internal.

Build 5.121 (beta)
- Fixed a bug that was preventing purchase of Binoculars (both digital and optical).
- Fixed a bug that was causing a soft crash when clicking on a weapon accessory.

Build 5.120 (beta)
- Updated the counters on the Build Summary tab to go into negative values if you use karma to overspend.  So if you have 3 contact points and add a 2/2 contact, it'll show "-1 of 3".
- Replaced the karma calculation for over-spending on Knowledge Skills. In short, the old mechanism was what was built in original Chummer and made you pay for the most expensive Knowledge Skill point from any of your Knowledge Skills when you went over. The new mechanism works just as the Active Skills (and Attributes) does meaning it looks for the cheapest possible option.  So if you had four points of Knowledge skills available and put 4 in skill A and 1 in skill B, the old method would charge you for raising skill A from 3 to 4 while the new method charges you to raise skill B to 1 (figuring out that the cheapest method is to put those four free points in skill A and pay karma for B).  This means that if you have an existing character still in character creation mode that spent karma on Knowledge Skills, you'll likely get some karma back.
- Fixed a bug that was incorrectly calculating your spent contact points.
- Fixing an issue with auto-update. I think this will stabilize auto-update and handle broken downloads better but I won't know for sure until we try.
- Fixed the price of the Redundant Power Supply.
- Changed Ares Predator V from External to Internal Smartgun System. This change will only apply on newly purchased Predators.

Build 5.119 (beta)
- Added Alchemical Preparations.
- Fixed a bug causing a crash when using Weapon Commlinks and Commlink Accessories.
- Fixed a bug that would improperly load adept powers if the character has more than one instance of that power.
- Fixed a bug with the Wolf Mentor Spirit that would cause a crash when selecting the Adept power.
- Fixed the capacity cost of Trodes.
- Fixed a bug that would excessively reduce the attribute minimum for Magic or Resonance when taking on an Essence reduction. This would cause Chummer to attempt to raise the attribute back to where it was by spending karma if need be.
- Fixed a bug that prevented Hand Blades from being available for purchase.
- Added a few more license options (based on Third Edition SR with the help of SpellBinder).
- Fixed a bug with audio enhancements (specifically the Audio Enhancement and Select Sound Filter) that weren't consuming capacity.

Build 5.118 (beta)
- Auto-update is back! For builds after 5.118 you'll be able to use the auto-update and check for update functionality to get new builds.
- Really fixed the Awaken spell so that it only appears once and has the correct book and page. Honestly, I got it this time!
- Removed the alternate Leadership and Arcana skills from 4th Edition.
- Fixed the weapon mounts on the Ares Duelist drone.
- Resolved the error on the Options dialog by setting the Shadowrun 5 sheet as the default if one isn't present.
- Adept powers will now sort by name when you load the character.
- Updated vehicles to allow adding any gear. This resolves several issues... First, being able to replace the standard sensors. Second, until we have vehicle capacity rules, there's really no programmatic means to say what does and does not belong in a car.

Build 5.117 (beta)
- Fixed a bug that could cause a bug while browsing weapons.

Build 5.116 (beta)
- Updated how Limit Modifiers work. In short, there are now two kinds. First, there's those provided by a specific source... for example the Indomitable quality. When you add the quality to or remove the quality from your character, it will automatically add or remove the limit modifier for you. Second, there's custom modifiers. These you add and remove yourself from the Limits tab.  I'm leaving this in place because there's always going to be some limit modifier I've left off and this gives one handy place to view and adjust your modifiers.  Unfortunately this does mean that limit modifiers on existing characters are going to be a problem.  You can however delete the existing limit modifiers, and then remove and re-add the items, qualities, powers, and so on that provide limit modifiers and this will add them back in correctly.
- Added a new Browse feature to the select Weapons and Armor dialogs. In the upper right corner of the dialog, there's a button marked "Browse". If you click it, you'll be shown a grid showing the items belonging to the selected category. You can sort the grid by clicking on the column headers. Otherwise it works the same as the list and you can switch back and forth as you like.
- Added a new Custom Item in Gear under the Custom category.  This item will ask you for a name and a price. You will be charged the amount you specify and the item will take on the name you give it, showing in your inventory as that name.  This should allow for any odd custom or table/campaign specifc item you may need.
- Added the content from Sail Away, Sweet Sister (SASS).
- Added the content from Stolen Souls (SS).
- Added the option to create Prime Runner and Street Level characters.
- Fixed the Demolitions bonus to the Doom mentor spirit.
- Updated the Exceptional Attribute quality to allow selection of Magic and Resonance.
- Fixed the availability calculation for Alpha/Beta/Deltaware for certain pieces of cyber and bioware.
- Removed the Throwing Weapons category from the Select Weapon dialog because these are all purchased as Gear.
- Added priority selection to the Text-Only character sheet.  This information will only appear for new characters created with version 5.116 or later.
- Fixed my own fix for limited spells. When I enabled limited spells to modify the DV of the spell, I accidentally broke the spells with drain greater than their force, for example Element Aura with its F+1 DV. This is now fixed properly.
- Removed the text entry when purchasing reagents.
- In light of the Personalized Grip, various holsters, and Spare Clips, I've updated all weapons to allow accessories. I may in the future add some more specialized handling of weapon accessories to be more specific to the weapon in question but for now this will at least allow usage of standard accessories.  In the end, while it's good if Chummer helps you follow the rules, it shouldn't prevent you from doing something that is legal within the rules.
- Fixed Social Modifiers for Voice Control (power), Tailored Pheromones (bioware), and Sleeping Tiger (armor).
- Fixed the karma costs of Foci during character advancement.
- Removed the Special menu item that would allow you to change your BP as it doesn't really make sense in 5th Edition.
- Reverted The Beast's Way and The Spiritual Way back to costing 20 karma AND added code so that if you have either of these qualities, you will not be charged to add a Mentor Spirit.  In Creation mode, you will be refunded the cost of your Mentor Spirit if you already have one. In Career mode you won't (you've already spent that karma).
- Updated the adept way qualities so that you may only pick one.
- During Career mode and as a Mystic Adept, taking Essence loss sufficient that it reduces your Magic score will also reduce your points allocated to Adept if they exceed your new Magic score.
- Fixed a bug which prevented a cyber weapon from using the Strength of the cyberlimb it is implanted within.
- Added Biotechnology to the Biotech skill group per the errata.
- Fixed Forgery by making it use Logic instead of Agility.
- Updated the character validator to not include the availability of Armor mods marked as "included in base armor" when determining the acceptability of the availability of the character's gear.
- Added Fetishes to Gear in the Magical Supplies category. They have no cost (and per the rules your character must create them) but this addition will enable you to show them in your inventory.
- Fixed a bug causing a character in Creation mode to show their starting nuyen instead of available nuyen on their character sheet.

Build 5.115 (beta)
- Added all of the remaining Street Grimoire content including Toxic Mentor Spirits, Blood Rituals, Insect Shaman tradition, Spirit Champion and Spirit Pariah Qualities, and Magical Items and Compounds.  If you find something that is missing, please let me know.
- Fixed Mentor Spirits with the Improved Ability adept power bonus which were causing a crash.
- Fixed a string bug that would cause a crash on Rituals using an Organic Link descriptor.
- Fixed the Ares Alpha by making its Smartgun System Internal rather than External.
- Fixed the various Cyber Implanted Guns by making their Smartgun System Internal rather than External.
- Fixed an error in the Select an Armor Mod dialog where some items allowed selecting a zero rating.
- Fixed an error in the Select an Armor Mod dialog where some items would cause a crash because they could be given a zero rating.
- Fixed Handheld Housing, Wall-Mounted Housing, Grenade-Cam, and Periscope Cam so that they can be purchased. Once purchased, you should be able to add a single sensor or sensor array (if you have enough capacity) and then populate the single sensor or sensor array with sensor functions. As best as I understand pages 445 and 446, this looks like how this is intended to function.
- Fixed an issue with vehicle sensors. Again, going by pages 445 and 446 and specifically the line "Most vehicles and drones come factory-equipped with a sensor array (at a rating listed with their stats)." I've set the rating of the Sensor Arrays for each vehicle equal to their sensor rating (or 2 if the vehicle/drone has a sensor rating of 1). If I got this wrong, please explain where I went wrong so I can correct it.
- Fixed the calculation for Unarmed Combat damage. Existing characters should delete and re-add their Unarmed Attack on the weapons list.
- Updated the license dialog to suggest more useful options. If you prefer the old method, you can turn it back on in the Options dialog on the Miscellaneous tab.  Either way, you can enter your own values by typing into the dropdown box.  For the XML inclined, you can add your own entries in licenses.xml. If you have suggestions for licenses to be included in the dropdown, send them to me.
- Updated Cool Resolve to provide its bonus to each of the Social skills.
- Fixed several bugs with the Enhanced Accuracy (skill) Adept Power. It was adding to the dice pool in error and not adding to the accuracy of weapons tied to that skill. Both of these issues have been resolved.
- Fixed a bug which would cause a weapon to not benefit from the correct skill.
- Cleaned up the tooltip for Initiative on the Other Information tab.
- Fixed the Matrix Initiative (Cold) calculated value.
- Fixed Limited spells so that they calculate the Drain Value correctly.
- Added 5th Edition Initiative values to the Other Info tab when in Career Mode.
- Removing the One Trick Pony quality will also remove the Martial Art. Removing the One Trick Pony Martial Art will also remove the Quality.

Build 5.114 (beta)
- Renamed the character sheets from "Shadowrun 4" to "Shadowrun 5".  If you're just copying the new version into the same directory, you'll want to delete the files in the \sheets subdirectory named "Shadowrun 4" with the .xsl or .xslt extention.
- Added new book Bullets & Bandages and its contents (BB).
- Fixed a bug that prevented karma from being charged if points were added to Magic in excess of the character's Special Attribute points.
- Updated the cost of The Beast's Way and The Spiritual Way to 15 points to reflect the free mentor spirit these qualities grant.
- Added a discount field below the Bonded Foci listing on the Gear tab that can be used to enter the number of foci qualifying for your Adept Way's foci bonding discount. This was the simplest and most straightforward way to handle the Adept Ways and the foci bonding discounts they might provide.
- Added a new Standard (Burnout's Way) cyberware/bioware grade that is enabled if you take the Burnout's Way quality. It is always available on the Cyberware and Bioware tab on the grade dropdown to handle cases where an Adept had the Burnout's Way, got cyber/bio, and later dropped the Burnout's Way in favor of another Way.
- Fixed a bug preventing the Suprathyroid Gland from increasing your lifestyle costs.
- Fixed Skills and Skill Groups so that if Ignore Rules was selected they cap at 99.
- Fixed a bug that would cause a crash when selecting the Adept power for the Thunderbird Mentor Spirit.
- Fixed several bugs causing errors with the Urban Tribe Tomahawk.
- Fixed an artifact from 4th edition where Chummer was including Martial Arts when calculating the number of points spent on Positve Qualities.
- Fixed the missing Ingram Valiant.
- Fixed Unarmed Attack so that it is automatically added.
- Fixed the price of the SecureTech Vitals Kit.
- Fixed a bug preventing commlinks, rigger command consoles, and cyberdecks from showing on the character sheet. Unfortunately you will need to remove and re-add the item to have it show correctly.
- Updated the "Shadowrun 5" character sheets, cleaning up the skills section slightly to reflect numbers needed in 5th Edition.
- Updated the "Commlinks" character sheet to show Shadowrun 5 specific values. Also now shows Cyberdecks and Rigger Command Consoles.
- Updated the "Vehicle Block" character sheet to show Shadowrun 5 specific values. Also now shows Seats on vehicles added with 5.114 or later versions and Accuracy on vehicle mounted weapons.
- Updated the "Game Master Summary" character sheet to show skill limits, the full set of initiatives, weapon accuracy, and single armor ratings.
- Updated the "Text Only" character sheet to show skill limits, the full set of initiatives, weapon accuracy, and single armor ratings.
- Fixed a bug that was preventing usable ammunition (Grenades, Minigrenades, Missiles, and Rockets) from appearing on the Weapons list.
- Added the missing Minigrenade: Flash-Bang.
- Added the missing Biomonitor to the Urban Explorer Jumpsuit.

Build 5.113 (beta)
- Added a fix to enable backward compatibility in reading characters created before 5.112.

Build 5.112 (beta)
- Added Rituals from Street Grimoire (SG).
- Added Metamagics from SG.
- Added Adept Ways from SG. I've included the discounts but just like Original Chummer, it's up to the player not to take more discounted powers than the 1 per 2 Magic. I will do a 2nd pass on the ways in the near future to restrict the discounts and to take a stab at adding the small bonuses the ways have like the karma discounts that some ways have as well as the cyberware essence discount that the Burnout's Way has and the skill bonus the Beast's Way has. For now, I was happy just getting the discounts working correctly.
- Fixed the price of the Yamaha Growler.
- Enabled the Spells and Spirits tab for Adepts. This allows Adepts to see the stats associated with their Mentor Spirit and to purchase Rituals. I'm currently omitting Rituals with the Spell keyword from the list they can purchase but will change this if it is appropriate to do so. I'm also omitting Rituals with the Adept keyword from the list for Magicians and Aspected Magicians.
- Updated the Add Spell dialog for use by Adepts by restricting selection to Rituals with the Adept keyword.
- Fixed the Taurus Omni-6 so that it gets the Revolver specialization in addition to Automatics.
- Fixed the Enhanced Accuracy Adept Power so that it asks which combat skill to enhance.
- Fixed a bug which allowed characters with more than 25 points in Negative Qualities to validate.
- Fixed a bug with YNT Softweave Armor which would cause it to show more capacity remaining than it should.
- Fixed a bug with broken Skill Groups during character creation not loading correctly from a save file.

Build 5.111 (beta)
- Added Rigger Control Consoles.
- Added a tooltip for weapon Recoil Compensation that shows the sources of RC and their values.
- Fixed Priority D Aspected Magician so that it still requires a skill group selection.
- Fixed a bug that caused an unhandled exception when adding a skill group that includes a skill given free ranks from a priority selection.
- Fixed the Negative Quality Incompetent to require selecting a skill group, not a single skill.
- Fixed the cost of the Positive Quality Strive for Perfection.
- Changed the name of the Natural Immunity qualities to Natural Immunity (Natural) and Natural Immunity (Synthetic). In addition, these qualities are no longer limited to selecting only one of them once.  Whether these should be restricted as such is a GM call.
- Fixed qualities available at multiple ratings so that once that quality is selected at whatever rating, all ratings of that quality no longer appear available for selection.
- Made Resistance to Toxins, Resistance to Pathogens, and Resistance to Pathogens and Toxins mutually exclusive.
- Corrected Positive Quality Agile Defender's karma cost.
- Corrected Positive Quality Resistance to Toxins' karma cost.
- Changed the Positive Qualities Lucky and Exceptional Attribute so that they are no longer compatible.
- Changed the Positive Qualities Rad-Tolerant and Radiation Sponge so that they are no longer compatible.
- Fixed Positive Qualities which grant a bonus to a skill so that they grant that bonus even when defaulting.
- Removed the 4th edition limitation upon skills that limited skill bonuses to half of the skill rating.
- Fixed the Positive Quality Spirit Affinity to require that the character is an Aspected Magician, Magician, or Mystic Adept.
- Cleaned up the Priorities dialog and reordered the fields to match the Priority table on page 65.
- Removed two options from the Options dialog that no longer apply in 5th edition.
- Fixed a book reference on the Options dialog.
- Fixed the Critical Strike Power by correcting its price, making it ask for a weapon category, and applying a +1 DV bonus to the selected category.
- Fixed the spells that were missing the text entry dialog such as Corrode [Ojbect].
- Fixed the powers that were missing the text entry dialog such as Elemental Strike.
- Fixed Skill Groups so that they use a maximum rating of 6 during character creation and a maximum rating of 12 during character advancement.
- Fixed the priority selection dialog so that it shows the correct augmented maximums.
- Fixed a case where your Magic and Resonance priority could be given an "E" priority and it wasn't auto-selecting Mundane.
- Fixed an issue preventing spare clips from being added as gear to firearms and preventing adding ammunition to spare clips.
- Fixed a lot of bugs relating to sensors, vehicle sensors, and sensor functions. I think I've got it right but please feel free to tell me how wrong I am.
- Fixed skill rating calculation for Mystic Adepts for skills based on Magic.
- Fixed a bug preventing bonus skill selection from appearing for Mystic Adepts while selecting priorities.
- Updated Mystic Adept Power Point cost to use the Errata value of 5 karma. I will add this as an option at a later date when I'm able to flesh out the Options dialog.
- Fixed the Wise Warrior Mentor Spirit so that the Improved Ability (skill) applies correctly.
- Fixed the Dragonslayer Mentor Spirit so that the Enhanced Accuracy (skill) applies correctly.

Build 5.110 (beta)
- Added the entry for Street Grimoire (SG).
- Added the Traditions from SG.
- Added the Mentor Spirits from SG.
- Added the Spells from SG.
- Added the Adept Powers from SG.
- Trimmed the text displayed for Mentor Spirit choices so the text would fit better. You may need to delete and re-add the Mentor Spirit Quality on existing characters.
- Adjusted the position and size of the Mentor Spirit choice dropdowns to give them more room.
- Fixed an error on the Wise Warrior Mentor Spirit that would prevent it from offering its choices.
- Fixed an error where a cyberlimb would apply modifiers to BOD.
- Fixed a bug which would prevent adding a commlink to an implanted commlink.
- Fixed a bug which would prevent increasing a skill above 6 during character creation if Ignore Rules was chosen.
- Fixed an error preventing several of the common allergy negative qualities from being available.
- Fixed a bug preventing sensors (Sensor Array and Single Sensor) from being available to add to armor.
- Fixed the calculation for augmented maximum attribute cap.
- Fixed a bug preventing Focused Concentration from being available to Aspected Magicians and Technomancers.
- Fixed a bug preventing Cyberdecks from being added to a Cyberware Head Cyberdeck.
- Fixed a bug with the Horizon Flying Eye so that the variant with the Flash Pak and Smoke Grenade is correctly listed.
- Fixed a bug granting more Knowledge Skill points than proper. Was figuring on (INT + LOG) x 3 instead of x 2.
- Fixed the qualities that have ratings (Focused Concentration, High Pain Tolerance, etc...) to be listed in the Select Qualities dialog for each rating value.  Previously it was only allowing you to select the quality once, preventing reaching higher ratings. Unfortunately this means that if you pick Focused Concentration (Rating 2), rating 1 and 3 are still there in the list.  This isn't my optimal fix for this and I'm going to try to find something better. Suggestions are welcome.
- Updated Electrochromic Clothing to be an allowed mod for armor.

Build 5.109 (beta) MILESTONE BUILD
- Fixed a bug with Kinesics that was causing an error when selected.
- Updated career mode (post creation character advancement) to handle purchasing additional power points for Mystic Adepts.

Build 5.108 (alpha)
- Fixed the tooltip for social skill limits to show the correct Essence value.
- Fixed the Yamaha Growler by using its on road speed within Chummer.
- Fixed a bug which prevented raising skills above 6 during character advancement.
- Fixed a bug in adding a gear-based weapon counterpart when adding a grapple gun as gear.
- Fixed the pricing on Software Agents.
- Updated the Taurus Omni-6 Light Pistol to show 6P damage, the damage value when using light pistol rounds.
- Fixed an error which was preventing limit modifiers from populating during character advancement.
- Fixed an error in the talent priority dropdown that was listing technomancer as an option with a "D" priority.
- Fixed a bug in which selecting the Additional Power Point metamagic was not adding an additional power point.
- Updated the skills and skill groups to reduce the maximum rating to 0 for magical skills and skill groups outside of the chosen skill group.  This happens when the priorities are selected and will not update existing characters.
- Fixed a bug which could cause the karma cost of Magic to be calculated incorrectly when the character has Bioware or Cyberware.
- Removed the limit of single skill at 6 or two at 5 during character creation.

Build 5.107 (alpha) MILESTONE BUILD
- Fixed the karma cost for Martial Arts during character advancement.
- Fixed nuyen entry so that it will correctly load karma spent on nuyen.
- Fixed a bug preventing gear with ratings from being addeed to armor.
- Fixed a bug allowing characters to carry over more karma than they should from character creation.
- Fixed a bug which would sometimes show the Starting Nuyen dialog even if the character failed validation.
- Added the Limits tab for created characters. Remember that limit modifiers are not added directly to the calculated limits but are shown on the character sheet.
- Fixed how Martial Arts are handled during character advancement.
- Removed discounts (group, ordeal) from Initiation and Submersion.
- Removed fields related to joining a group or network.
- Updated how lifestyles are handled during character advancement.
- Fixed how armor values are displayed during character advancement.
- Fixed how values were displayed on the Other Information tab during character advancement.
- Added weapon accuracy to the Weapons tab.

Build 5.106 (alpha)
- Fixed a bug which could cause an error when loading a character that has a commlink.
- Fixed a bug which could cause an error when loading a character with a martial art.

Build 5.105 (alpha) MILESTONE BUILD
- Fixed the starting MAG and RES for Talent priority A selections.
- Added support for Technomancers including Complex Forms, Living Persona, and Sprites. Submersion and Echoes will be added as character advancement support is added back in.
- Now shows Cyberdecks on the character sheet with stats.
- Now correctly shows Commlinks on the character sheet with stats.

Build 5.104 (alpha)
- Fixed a bug which could cause completed character files not to load.
- Fixed an issue preventing Synthacardium from appearing.
- Fixed a bug preventing gear plugins with ratings from being added to other gear.
- Changed the Code of Honor negative quality to all the user to enter text for their code.
- Fixed the costs for skill specialization. Per pages 89 and 107, skill specialization uses one skill point during character creation and 7 karma as part of character advancement.
- Fixed an issue causing skill group points (and the resulting karma costs) to be handled incorrectly.

Build 5.103 (alpha)
- Moved registry settings for Chummer to a new Chummer5 key to better support side-by-side installation.
- Now calculates karma cost when overspending on Primary Attributes and auto-calculates the cheapest option.
- Now calculates karma cost when overspending on Special Attributes and auto-calculates the cheapest option.
- Now allows purchasing Nuyen for Karma at a rate of 2000 Nuyen per Karma, max 10.
- Fixed karma cost calculation when getting free skill ratings from the character's talent priority selection.
- Fixed karma costs for spirits.
- Fixed karma costs for contacts including free contact points from CHA.
- Fixed karma costs for bound foci.
- Now charges karma correctly both when selecting spells provided by your talent selection and when purchasing extra spells.
- Fixed karma costs for skill groups when buying more than your priority selection grants.
- Fixed karma costs for skills when buying more than your priority selection grants.
- Fixed karma costs for knowledge skills when buying more than your attributes grant. This uses the original code for calculating these costs which forces the player to pay for the most expensive points rather than what might be the most optimal.  As an example, if you have two knowledge skills named A and B and have 6 free knowledge skill points. If you set A at a value of 4 and B at 3, you'll use your 6 free points to raise them each to three and then pay karma to raise A to 4 costing you 4 karma. The optimal path would raise A to 4, B to 2, and then pay karma to raise B to 3 costing you 3 karma.  I've coded everything else (active skills, skill groups, and both primary and special attributes) to use the optimal path for paying karma for items raised beyond what your priorities provide for and wonder if it might be the right thing to do that here as well.
- Fixed character loading so that it loads the total available primary and special attributes per priority selection.
- Now ignores armor encumbrance (was a holdover from 4th edition).
- Fixed an issue where gear standard to a piece of armor wasn't showing up.
- Added the missing Home Ground positive quality.
- Added the missing Uneducated, Unsteady Hands, and Weak Immune System negative qualities.
- Fixed an error with the High Pain Tolerance positive quality.
- Removed the ability to add the Ambidextrous positive quality multiple times (this was a holdover from 4th edition where there was the ability to have more than 2 arms).
- Fixed the suprathyroid bioware so that it doesn't cause an error. There is a remaining issue where it isn't updating the lifestyle cost accordingly. This will be fixed in a future release.

Build 5.102 (alpha)
- Added bonus skills during priority selection that are based on the character's talent priority selection.
- Made a change which now auto-selects the first available metatype on the list when selecting metatype
- Fixed the broken weapon accessories that was causing UI errors
- Fixed errors when selecting certain gear that was causing UI errors
- Fixed issues with vehicle acceleration that was causing UI errors
- Fixed issues with quality selection that was causing UI errors
- Fixed movement rates to calculate using augmented AGI
- Fixed an issue with there being two dropdowns when selecting a mentor spirit
- Fixed an issue with armor and armor mod capacity calculation
- Fixed an issue preventing the select spell dialog from being shown
- Fixed an issue preventing the complex form dialog from being shown
- Fixed an issue causing the karma cost for the code of honor negative qualities to be shown incorrectly
- Fixed an issue causing the Social Limit to use the wrong Essence value for calculation.
- Fixed an issue allowing Low-Light Vision and Thermographic Vision to be selectable qualities.
- Fixed an issue which allowed armor enhancements which should not be user-selectable to show up in the armor mod dialog.

Build 5.101 (alpha)
- Chummer5 alpha initial release

Build 490
- corrected how Essence information is stored in regions that use something other than "." to separate decimal places would cause an error to be thrown
- fixed an issue where ammoreplace values for Weapons were not being handled correctly
- added an Option on the Miscellaneous tab: Karma cost for increasing Special Attributes is reduced with Essence Loss (see below)

Karma cost for increasing Special Attributes is reduced with Essence Loss
When the option is enabled, the Essence cost to improve MAG or RES is affected by Essence Loss. For example, the character an Essence Penalty of 1 and MAG of 3. Normally, Chummer calculates the cost based on its perceived MAG value of 4 (MAG 4 - Essence Penalty 1 = 3), meaning the cost of improving MAG would be for going from MAG 4 to MAG 5. With this option enabled, Chummer instead calculates the cost based on the shown value of 3, meaning the cost of improving MAG would be for going from MAG 3 to MAG 4. This only impacts Career Mode.

New Strings
- Checkbox_Options_SpecialKarmaCost

Build 489
- fixed an issue where the Mystic Adept MAG split would apply Essence Penalties to the Adept portion of MAG a second time
- fixed an issue where using Save As would not fix MAG/RES correctly before moving to Career Mode; Save and Save As now use the same code

Build 488
- corrected an issue where saving the character would not take regional number settings into consideration, causing Essence Penalties to be calculated incorrectly in regions that do not use "." to indicate decimal places

Build 487
- changed when MAG/RES value is calculated when saving to Career Mode to hopefully get this working properly

Build 486
- Essence value when access to MAG/RES is gained is now only recorded in Career Mode as intended

Build 485
- fixed an issue where MAG/RES values are not saved correctly if the character has an Essence Penalty when moving to Career Mode
- fixed an issue in Career Mode where the Magician/Adept MAG split was calculated based on Maximum MAG instead of actual MAG

Build 484
- added support for <essencemax /> to the Improvement Manager which increases the character's maximum Essence
- changed the Essence Custom Improvement to only affect the current value of the character's Essence as intended
- characters now record their Essence when MAG/RES is added to them and use that point to determine Essence Penalties instead of basing it on the Metatype's maximum Essence value (corrects issues for Latent Technomancer/Latent Awakening)
- fixed an issue where Melee Weapons would incorrectly believe they contained splash damage in their DVs and showed their DV formula instead of their calculated DV
- changed how Weapons calculate their Ammo capacity to correct an issue with adding the Extended Clip Weapon Mod to Weapons that have multiple clips

Build 483
- undoing a Removed Negative Quality Expense now adds the Quality back to the character
- only Skills from currently active sourcebooks are shown in the Skills list
- hopefully fixed the issue with MAG/RES, Essence penalties, and the Essence Loss Only Reduces MAG/RES Maximum house rule status
- MAG and RES should no longer show values less than 0 in Career Mode
- fixed an issue that caused non-Exotic Weapons that use an Exotic Weapon Skill to not appear properly in the Exotic Weapon Skill Specialization list
- Nexi can now be marked as being a Home Node for an A.I.
- added Vehicles Notes to the Vehicle Block sheet

Build 480
- added support for <cyborgessence /> to the Improvement Manager which permanently reduces a character's Essence to 0.1.
- Weapons that deal splash damage such as Grenades now have their bonus damage from More Lethal Gameplay and Weapon Mods calculated properly

Build 478
- Gear now retains its given name when moved between a character's Gear and Vehicle
- when moving Gear between the character's Gear and Vehicles, items must also have matching custom/assigned names and notes in order to be considered a match and stack
- fixed an issue where Martial Art Advantages would show their ID instead of their Name in tooltips
- fixed an issue where purchasing a Spell Formula would cause the Select Spell window to throw an error
- changed how Essence Loss is calculated when the Essence Loss Only Reduces MAG/RES Maximum house rule is turned on in Career Mode
- changed when Essence Loss is calculated when updating displayed Attribute values in Career Mode

Build 476
- added an option to only download language updates for your chosen language instead of all languages
- fixed an issue where Armor Mods that cost a percentage of the base Armor's cost may cause an error to be thrown when their final cost resulted in a decimal
- Power Foci and Spellcasting Foci now have a precedence set so that only the highest active value of each is used (must select Special > Re-apply Improvements to fix existing Foci)
- Skills now properly handled Skill Attribute precedence

New Strings
- Checkbox_Options_LocalisedUpdatesOnly

Build 473
- Default Character Sheet option is now saved correctly
- added a Apply Linux printing fix option to the Character and Printing tab in the Options window (see below)
- fixed an issue with printing character sheets when running Chummer through Wine (see below)

Printing with Linux/Wine
This update introduces a fix to allow machines using Wine to load Chummer on a non-Windows OS to print character sheets if they were previously crashing. To fix the printing issue, go to Tools > Options > General Tab > Character and Printing sub-tab. Turn on the Apply Linux printing fix checkbox, then click OK. You should now be able to print without crashing.

New Strings
- Checkbox_Option_PrintToFileFirst

Build 472
- save files now include <gameedition /> to indicate which edition of Shadowrun they are for
- <gameedition /> is now checked when loading a save file to ensure the edition of Chummer and the save file match
- fixed an issue where a failed roll with 0 Hits and not enough 1s to cause a Glitch would incorrectly show a Glitch
- fixed an issue where increasing the quantity of Ammo using the Qty + button or the Buy Additional Ammo button would incorrectly multiply the total cost of the purchase
- fixed an issue where removing an item that gave the character access to the Initiation/Submersion tab in Create Mode would not properly refund the cost of any Initiation/Submersion Grades that were purchased
- Underbarrel Weapons now show their Dice Pools on the SR4 character sheet

New Strings
- Message_IncorrectGameVersion_SR4
- Message_IncorrectGameVersion_SR5
- MessageTitle_IncorrectGameVersion

Build 467
- added a Threshold field to the Dice Roller window which will tell you if the roll was a success or failure
- Karma and Nuyen tab now display charts to show the character's total Karma and Nuyen over time
- fixed an issue where the Karma cost for increasing Initiation/Submersion Grade would not round correctly in the tooltip with Group and/or Ordeal checked
- when selected, Armor Bundles now show the Ballistic and Impact Ratings of their equipped pieces
- added support for <damageresistance /> to Quality requirements which requires a character's total Damage Resistance Pool to meet or exceed the specified size
- Panzer Quality now requires Damage Resistance Pool of 5 instead of BOD 5
- Paragons that offer a choice of bonuses now display their selected bonus on the Complex Forms and Sprites tab
- Paragons that offer a choice of bonuses no longer prompt for a value to be entered in a textbox
- fixed an issue where undoing an Nuyen Expense for an Armor Mod would not properly remove it from the list until reloading
- removed the Concealable Holster from the Mortimer of London: Berwick Suit Jacket Ensemble
- purchasing plugins for Gear with a quantity higher than 1 now costs the correct amount of Nuyen (plugin's cost x parent's quantity)
- fixed an issue where Gear that is added as a plugin to another piece of Gear plugged into a piece of Armor could not be deleted until reloading the save file
- increased maximum Rating for Wireless Negating Paint and Wallpaper from 6 to 10 to correspond to the Ratings of Jammers
- changed Target Autosoft on Dragonfly Minidrone to Exotic Melee Weapon as per Arsenal Errata
- corrected the Capacity for Clothing Ensembles
- corrected the Avail for Firewall and System Vehicle Mods (0)
- corrected the cost of Pelagos, Mediterranean

New Strings
- Label_DiceRoller_Threshold
- String_DiceRoller_Success
- String_DiceRoller_Failure

Build 458
- added support for Anaconda Shifters from Corporate Intrigue
- added an optional rule to allow any Detection Spell to be taken as an Extended version (see below)
- fixed an issue where Adept Powers that affected the base Rating of an Attribute would not be properly reflected in the Attribute's Augmented value on the Common tab
- fixed an issue where adding a Cyberware Commlink would not automatically create the Headerware: Commlink Location on the Gear tab
- added support for Aerodynamic Grenades which appears as a checkbox in the Select Gear window when a throwable Grenade is selected
- SR4 character sheet now shows the Power Point cost and total Power Point cost for each Adept Power

Extended range Spells Optional Rule
When the Allow any Detection Spell to be taken as Extended range version (SM 165) optional rule is enabled, the Extended versions of Spells are no longer shown in the Spell list. Instead, an Extended version of each Detection Spell can now be selected by checking the Extended Spell checkbox. If this optional rule is disabled, the Extended versions of the Spells still appear in the list as normal.

New Strings
- Checkbox_Aerodynamic
- Checkbox_SelectSpell_ExtendedSpell
- Checkbox_Options_ExtendAnyDetectionSpell
- Tip_SelectSpell_ExtendedSpell
- String_SpellExtended

Build 456
- fixed an issue where adjusting individual Skill Ratings with the Allow Skill Groups to be broken during character creation rule turned on would calculate the BP cost incorrectly
- fixed an issue where attempting to undo an Expense for a piece of Gear that has been moved to the non-default Location would throw an error

Build 455
- fixed an issue where the Select Weapon Accessory window would display items from all sourcebooks instead of only the ones selected in the Options window
- added an optional rule to enable the breaking of Skill Groups while in Create Mode
- added support for purchasing Cyberware Suites in Career Mode (see below)

Cyberware Suites in Career Mode
Cyberware Suites can now be purchased for a character while in Career Mode. However, please note that it is not possible to undo the Nuyen Expense for the Cyberware Suite as it is a collection of multiple pieces of Cyberware. If you're uncertain about a Cyberware Suite, please save your character before adding one to them in Career Mode.

New Strings
- Checkbox_Options_BreakSkillGroupsInCreateMode
- String_ExpensePurchaseCyberwareSuite

Build 453
- added support for linking to PDF files (see below)
- fixed an issue where the More Lethal Gameplay optional rule was not applying its bonus to Weapons loaded with Ammo that replaces the Weapon's DV, such as Stick-N-Shock Ammo
- fixed an issue where undoing a Karma Expense for a Focus would not remove the appropriate Focus from the list of Bondable Foci
- Sideways Genetic Infusion (Bioware) now affects Combat Active Skills
- added an option to control whether or not times need to be entered when creating a new Expense (they are still shown in the list to provide proper sorting)
- Expenses no longer show the seconds of the time since they are not relevant

PDF Support
PDF support has been tested with both Adobe Reader and Foxit Reader. Clicking on a sourcebook field (such as SR4 324) will open the linked PDF to the appropriate page. PDF links can be configured in the Options window. There are a few things to note with each application in terms of behaviour. With Adobe Reader, a new instance of the application is opened each time you click on a PDF link in Chummer. If you have the SR4 book open already then click on another SR4 link, a new copy of Adobe Reader is opened to the appropriate page, meaning you will have multiple copies of the SR4 book open at the same time. With Foxit Reader, if you already have the SR4 book open and click on an SR4 link, Foxit Reader will gain focus but will not jump to the appropriate page. Foxit Reader will only jump to the appropriate page if you do not already have a copy of that PDF open. Unfortunately these are not things I can control; they are how these reader applications have been setup to behave.

New Strings
- Label_Options_PDFApplicationPath
- Label_Options_PDFLocation
- Label_Options_PDFOffset
- Button_Options_PDFTest
- Checkbox_Options_DatesIncludeTime

Build 449
- added support for <ignorecmpenaltystun /> and <ignorecmpenaltyphysical /> to the Improvement Manager which ignore the character's Stun and Physical Condition Monitor Penalties respectively
- added Restore Defaults buttons to the BP Cost and Karma Cost tabs in the Options window to restore the default values
- fixed an issue where the Special Attributes do not count towards 50% Karma limit during character creation house rule would not work correctly if a Special Attribute put the character over the 50% Karma threshold
- added support for relative file paths to Contacts and Spirits (see below)
- changed how the total values of Cyberware is calculated in an attempt to avoid crashes on non-Windows computers using Wine
- fixed an issue where adding a Weapon Focus to a Weapon would throw an error
- Adept Power requirements can now filter on <allof /> and <oneof />
- Shadowrun 4 sheets now display any entered notes for Cyberware/Bioware
- Update is now prevent from running if there is more than one instance of Chummer open at the time to prevent errors
- corrected the costs for the Gentlemen's Cane Sword variations
- Gentlemen's Cane with Sword options now creates a Gentlemen's Cane Sword Weapon
- marking a Nuyen Expense as being a Refund now records the Refund correctly and no longer counts towards the character's Career Nuyen total

Relative File Paths for Contacts and Spirits
Contacts and Spirits now support relative file paths for improved portability between computers. Chummer first looks for the exact file name that was linked. If it cannot be found, it falls back to using the relative path that was stored when the save file was linked to it. This will only work with save files that are linked in this and later versions of the application. In order to get this behaviour with previous save files, you will need to remove the link and re-link the save file to the Contact or Spirit.

New Strings
- Button_Options_RestoreDefaults
- Message_Options_RestoreDefaults
- MessageTitle_Options_RestoreDefaults
- Message_Update_MultipleInstances

Build 445
- Qualities that require Street Cred to be equal to or greater than Notoriety now meet the requirements when Street Cred and Notoriety are the same value (previously had to be greater which was wrong)
- Monofilament Chainsaw now adds a Weapon to the character when selected
- fixed an issue where Weapons that did not belong to an Exotic Category but used an Exotic Active Skill would only calculate their Dice Pools correctly if the character had a non-Specialized Exotic Active Skill
- added True Drake Qualities from The Clutch of Dragons
- the break Skill Group confirmation window now correctly shows the name of the Skill Group the Active Skill is a member of instead of the name of the Active Skill
- swapping a Latent Quality for its fully-realised version now allows the character to start with MAG/RES of 1 and has the same effect as turning on the "Essence loss only reduces MAG/RES maximum" house rule
- Convert to Cyberzombie now marks the character as having unsaved changes
- Reduce Attribute now marks the character as having unsaved changes
- fixed an issue where a Metavariant could be selected before selecting a Metatype which causes an error to be thrown
- added a link to the current Dumpshock Thread to the Help menu
- corrected the DV for the Fangs Weapon created by the Positive Quality
- corrected the sourcebook for the Body Glove Spell
- changed how the OK button positions itself in the Settings window in an attempt to keep its text being cutoff by the bottom of the window
- Exotic Active Skills now populate their Specialization lists with the names of Weapons that make use of the Active Skill
- added an option to select the default character sheet that will be used when opening the print view for a character

New Strings
- String_Break
- Label_Options_DefaultCharacterSheet

Build 441
- fixed an issue where the default plugins that come with Cyberware (such as Image Link for Cybereyes) would not have their parent associated to them until loading a saved file, allowing their Grade to be changed
- fixed an issue where clicking the Add & More button in the Select Cyberware window would cause plugins to be added to the last added item instead of the item originally selected
- changed how the Select a Cyberware Suite calculates the total Nuyen and Essence costs
- Cyberware Suites allow plugins up to any depth (recursive to any number)
- Improvement Manager now supports forcing an item to use a specific side of the body
- adding a Cyberware Suite now marks the character as having unsaved changes
- Qualities can now have Essence, combined Attribute values, total Attribute value, Cyberware, Bioware, Cyberware categories, combined Skill Group values, Active Skills, and Street Cred being higher than Notoriety as prerequisites for selecting them to support the new Way of the Samurai Qualities
- changed how the total values of Lifestyles are calculated in an attempt to avoid crashes on non-Windows computers using Wine
- changed a number of items to use OS-independent path strings
- Active Commlink checkbox no longer appears when a Commlink Upgrade is selected
- Gear with Signal, Response, Firewall, and System can now be affected by Commlink Upgrade and Commlink Operating System Upgrade items to improve their Ratings

Build 439
- Cyberware attached to the character can now have plugins attached to plugins (recursive to any number)
- Cyberware now supports items that both grant and consume capacity (X/[Y])
- Commlinks on the Gear tab can now be marked as being the character's Active Commlink which automatically updates Matrix Initiative to use the proper Response
- Program Packages and Software Suites can now be Hacked
- added support for deleting Custom PACKS Kits through the Add PACKS Kits window
- fixed an issue where Commlinks that came with plugins would create multiple copies of them when purchased
- items in Custom PACKS Kits no longer include all of their default plugins and instead only add the plugins that were attached to them when the Kit was saved
- added a "Generic Mod" Vehicle Mod to allow one-off Mods for Vehicles (typically Drones) more easily
- fixed an issue where Gear with a <selecttext /> Improvement would not prompt for a value when added to a Vehicle
- undoing a Nuyen Expense for a piece of Cyberware now removes any Weapons that the Cyberware created
- added an Essence Consumption section to the Cyberware and Bioware tab that show the character's total values for Cyberware, Bioware, and Essence Hole deductions
- added an option to control the number of decimal places that Essence is rounded to (2 by default)
- a Complex Form's Rating can now be selected when in Career Mode with the Use alternate Complex Form cost optional rule turned on to see what the Dice Pool would be for the desired Rating

New Strings
- Label_EssenceConsumption
- Label_Cyberware
- Label_Bioware
- Label_EssenceHole
- Label_Options_EssenceDecimals

Build 434
- Improvements can now use division and will round resulting fractions downs
- fixed an issue where deleting a piece of Cyberware could cause the next item in the list to suddenly change its Grade

Build 433
- added support for custom Cyberware and Bioware Grades
- removing the last Adapsin-enabling Improvement now changes the Grade of all Cyberware to their non-Adapsin Grades
- Cyberware and Bioware Grades on the printouts now show their full, translated names
- save files now include the application build number they were last saved with

Build 432
- added an Add & More button to the Select Critter Power window
- Notes window no longer appears in the Windows Taskbar
- Attributes should now only show their Augmented value when they have Improvements that affect their actual value
- Vehicle Weapon information is now shown in Create Mode
- Sai (and any Weapon whose DV type is "P or S") now displays its calculated DV properly instead of the formula
- Gear data file now supports recursive use of <usegear /> to add plugins to other plugins
- Gear category is now recorded when creating a new custom PACKS Kit
- adding a PACKS Kit now uses the recorded category (if available) to add the correct piece of Gear
- Update window now moves the archived copy of the application back if downloading an updated version fails to hopefully prevent the app from being unusable

Build 430
- added support for <rangebonus /> to Gear for Ammo to affect a Weapon's Range
- added support for Geomancy Rituals to Spells
- Vehicle Nexi Plugins are no longer restricted to only Commlink Module category
- Physical Attributes now show their Augmented value and tooltips if the character has a Cyberlimb

New Strings
- String_SpellRangeLineOfInfluence
- Node_SelectedGeomancyRituals

Build 429
- fixed an issue where attempting to add a plugin to a Nexus on a Vehicle would throw an error
- added support for creating custom Improvements for Knowledge Skills
- fixed an issue where deleting a piece of Cyberware would not refresh the character's displayed Attribute totals immediately
- Attributes now show their augmented value any time the Attribute has one or more modifiers instead of when the natural and augmented values do not match so that tooltips are always visible to explain how the value was calculated
- Vehicles now allow any System or Firewall instead of being limited to Device Rating +2 which is a limitation that is only applied to Hardware properties
- fixed an issue where Weapons that did not have at least one Accessory or Modification would not receive their STR bonus to RC if the optional rule for it was enabled
- Armor no longer includes Avail modifiers from Armor Mods that come included with it by default
- Armor no longer includes Avail modifiers from Gear that comes included with it by default
- added Change BP/Avail Limit to the Special menu to change the maximum BP (or Karma) and Avail the character is allowed in Create Mode
- Commlinks now add any Gear that is attached to the in the data files, such as the plugins that should come with all military spec Commlinks
- fixed an issue where newly created Gear that is moved to a new container would cause duplicate items to be created in the save file
- added support for Free Sprites (see below)

Free Sprites
Any Sprite can now be converted to a Free Sprite by selecting Special > Convert to Free Sprite. Free Sprites gain the Denial Power and access to Echoes Critter Powers as per UN 157.

New Strings
- Menu_SpecialBPAvailLimit
- Menu_SpecialConvertToFreeSprite

Build 426
- fixed an issue where Cyberware Plugins were attempting to use their parent's Gear properties instead of their own and would throw an error when trying to bulid a list of Locations used by Cyberware
- Gear Capacity now factors in the Quantity of each plugin

Build 425
- Create Mode tooltips that refer to BP values now use the BP values set in the Options window
- fixed an issue where increasing a Skill Group Rating would also increase the Rating of an associated Active Skill that was affected by the Incompetence Negative Quality
- fixed an issue where loading a character that had Incompetence Negative Quality applied to an Active Skill that belonged to a Skill Group with a Rating would throw an error
- fixed an issue where adding a new Knowledge Skill and attempting to give it a Specialization while in Career Mode without saving and reloading the character would throw an exception
- Mentor Spirits now show their player-selected bonuses on the Spells and Spirits tab in Career Mode in the same way they do in Create Mode
- added an option to toggle whether or not Ergonomic Programs count towards a Commlink's effective Response value (enabled by default)
- Commlink Operating Systems now allow any System or Firewall instead of being limited to +2 which is a limitation that is only applied to Hardware properties
- added support for <metagenetic /> to qualities.xml to easily mark additional Qualities that count was Metagenetic Qualities
- deleting an Emotitoy from a character now removes the bonuses for its Empathy Software
- Weapons with only FA Firing Mode can now fire Short Bursts as described on SR4 154

New Strings
- Checkbox_Commlinks
- Checkbox_ActiveCommlink
- Tip_ActiveCommlink

Modified Strings
- Tip_CommonContacts
- Tip_CommonNuyen
- Tip_SkillsSkillGroups
- Tip_SkillsActiveSkills
- Tip_SkillsKnowledgeSkills
- Tip_SpellsSelectedSpells
- Tip_SpellsSpirits
- Tip_TechnomancerSprites
- Tip_BuildFoci
- Tip_TechnomancerComplexForms
- Tip_BuildManeuvers
- Checkbox_Options_ErgonomicProgramLimit

Build 423
- added a house rule to allow Technomancers to select Autosofts as Complex Forms
- fixed an issue where an error would be thrown when attempting to load a character that (somehow) possessed an Adept Power at Rating 1 (now assumes it should be Rating 1)
- fixed an issue where attempting to create a Critter that had a starting Skill Group Rating higher than 6 would throw an error
- corrected the rounding method for calculating Street Cred
- Programs with the Ergonomic Program Option no longer count towards the number of Programs running on the Commlink to affect its Response

New Strings
- Checkbox_Option_TechnomancerAllowAutosoft

Build 420
- fixed an issue where plugins would not be properly added to a Commlink when adding a PACKS Kit and selecting them would throw an error
- when adding Armor to a Vehicle, the Vehicle now reduces the selected Rating to the maximum allowed value before accepting the Mod to avoid invalid configurations and throwing errors when the misconfigured Mod is selected
- fixed an issue where Weapons that did not specify an ammo type after their number (such as 4 instead of 4(cy)) that received the Additional Clip Weapon Mod would believe it had more Ammo slots than it actually should
- fixed an issue where Underbarrel Weapons that had more than one Ammo slot could not select anything beyond Ammo Slot 1
- Spirits that Possess/Inhabit an Inanimate Vessel now receive the Immunity (Natural Weapons) Critter Power
- Spirits Possessing/Inhabiting a Vessel now correctly add their MAG to the Vessel's Physical Attributes instead of adding the Spirit's own Physical Attributes

Build 418
- raising INT with Karma in Career Mode no longer causes the character's Career Karma to increase
- all Gear is now added to a PACKS Kit, regardless of its depth in the list
- updated the Select PACKS Kit window to show all Gear, regardless of its depth in the list
- adding a PACKS Kit now adds all Gear, regardless of its depth in the list
- Gear attached to Armor, Weapon Accessories, and Cyberware are now added to PACKS Kits
- Bonded Foci are now properly translated and display the translated "Bonded Foci" string when using a non-English language
- added English versions of some XML tags to accommodate exporting to Squad Manager
- Weapon Accessories now support <dicepool /> which can modify the Weapon's Dice Pool
- added Martial Arts to the Game Master Summary sheet

New Strings
- Message_DeletePACKSKit

Build 416
- Weapons now support <spec /> which allows them to match an Active Skill Specialization (see below)
- Technocritters now have their correct Attributes
- Technocritters now calculate their Matrix Attributes based on their RES
- Notes can now be attached to Vehicle Sensors and their plugins
- Blood Spirit checkbox is no longer visible after choosing a non-Spirit Metatype category in the Select Metatype window
- added a Change Starting Week button to the Calendar tab which lets characters change the date that the calendar should start on
- corrected the cost of the PPP ensemble (without helmet)
- Fashion Armor now has access to Clothing Armor Mods
- added a house rule to indicate that Special Attributes do not count towards the 50% Karma spending limit on Attributes

Weapon Specializations and <spec />
Up until now, Specializations required that the Weapon's name or Category match the Specialization given to their corresponding Active Skill. With this update, the Weapons data file now supports a <spec /> tag. This now allows Specializations such as Blades (Swords), Automatics (Carbines), and Heavy Weapons (Machine Guns) to work properly.

New Strings
- Button_ChangeStartWeek
- Checkbox_Option_SpecialAttributeKarmaLimit

Build 413
- added support for <throwstr /> to the Improvement Manager which effectively raises a character's STR for the purpose of determining the DV of Thrown Weapons
- Copy, Paste, Create Bioware Suite, and Add Bioware Suite menu items are now properly translated
- when updating, if a file fails to decompress properly (usually because of a downloading error), the update window will attempt to re-download the file
- added an option to show only Active Skills whose Rating is 0
- added <dicepool /> to Weapons in the printout XML
- Shadowrun 4, Game Master, and Text-Only sheets now show the Dice Pool for character Weapons
- Weapon Dice Pool tooltip now only shows Weapon Mods that affect the Dice Pool instead of all Weapon Mods
- Dice Pool Modifiers portion of a Skill's tooltip has been replaced by the full list of items that affect the Skill's Dice Pool Modifier
- corrected Commlinks to have a Processor limit equal to their total System Rating
- added a Rushed Job checkbox to the Dice Roller window (see SR4 65)

New Strings
- String_SkillFilterRatingZero
- Checkbox_DiceRoller_RushedJob

Build 409
- fixed an issue where the Update window attempted to download translation files in a compressed format

Build 408
- Vehicle Mods now support variable Costs
- selecting a Cyberware or Bioware Suite that contains an item with a variable Cost no longer throws an error
- added a house rule to allow Free Spirit Power Points to be based on MAG instead of EDG
- data files are now downloaded in a compressed format and decompressed locally to greatly reduce the amount of time it takes for them to be downloaded
- removed the Include Smartlink bonus in Active Skills option since it is no longer necessary (see below)

Include Smartlink bonus in Active Skills option removed
Weapons have displayed their own calculated Dice Pools since build 314. As a result, showing the Smartlink bonus in an Active Skill has become redundant and rather misleading since it is applied on a per-Weapon basis instead of the Active Skill as a whole. The Weapon Dice Pool accurately reflects any Smartlink bonuses the character receives.

New Strings
- Checkbox_Option_FreeSpiritPowerPointsMAG

Deleted Strings
- Checkbox_Options_IncludeSmartlink

Build 407
- Weapon Mods that use a Total Cost multiplier now use the full multiplier instead of multiplier - 1
- Weapon Dice Pool now shows the same tooltip in Create Mode as it does in Career Mode
- Weapons now include their modified firing mode in the printout XML
- fixed an issue where Vehicle Mods that included Vehicle Cost in their cost could throw an error when attempting to add it to a Vehicle
- Complex Form total on the Build Point Summary tab calculates its value correctly again
- Advanced Lifestyles that had the Street - Z-zones/Barrens or Luxury-AAA Neighborhoods no longer throw an error when attempting to edit them
- fixed an issue that prevented Advanced Lifestyles from showing the list of Qualities when editing them
- Spirit and Sprite names are now translated on the printout when using a non-English language
- Weapons created by Gear (such as Missiles) now use the <avail />, <cost />, and <owncost /> of the Gear that created them in the printout XML

Build 405
- added support for naming Gear
- fixed an issue where clicking the +/- buttons for Lifestyles without a Lifestyle selected would throw an error
- Improvements can now include an Attribute name (see below)
- Qualities can now be marked as Free in Create Mode, reducing their cost to 0 BP/Karma
- Cyberware can no longer have an Avail lower than 0

Attribute Names in Improvements
Attribute names (such as RES and STR) can now be used in an Improvement's value XML, such as <movementpercent>MAG * 50</movementpercent>. This will not change when the character's Attribute changes; it will only use the Attribute's value at the time the Improvement is added. If the character's Attribute changes after this Improvement has been added, you will need to select Re-Apply Improvements from the Special menu.

New Strings
- Menu_NameGear
- Message_SelectGearName
- String_GearName

Build 403
- added a house rule to allow the creation and addition of Bioware Suites
- added support for adding and creating Bioware Suites
- added <owncost /> to printout XML for equipment which contains just the cost of the individual item
- fixed an issue that prevented Weapons in the Weapons list from being reordered using drag-and-drop
- added support for Locations within Weapons

New Strings
- Menu_SpecialAddBiowareSuite
- Menu_SpecialCreateBiowareSuite
- Checkbox_Option_AllowBiowareSuites
- Title_SelectBiowareSuite
- Label_SelectBiowareSuite_PartsInSuite
- Title_CreateBiowareSuite
- Message_DeleteWeaponLocation

Modified Strings
- Message_CyberwareSuite_InvalidFileName
- Message_CyberwareSuite_DuplicateName
- MessageTitle_CyberwareSuite_DuplicateName
- Message_CyberwareSuite_SuiteCreated
- MessageTitle_CyberwareSuite_SuiteCreated

Build 401
- added support for <quickeningmetamagic /> to the Improvement Manager which grants the character access to the Quicken Spell button
- added support for <basiclifestylecost /> to the Improvement Manager which adjusts the cost of only basic Lifestyles by a percentage
- added a house rule to allow Obsolescent to be upgraded/removed in the same way as Obsolete
- added support for Quicken Spell Expenses
- fixed an issue where canceling the Select Martial Arts window when adding a PACKS Kit would throw an error
- maximum MAG split for Mystic Adepts now increases properly when MAG is increased
- maximum MAG split for Mystic Adepts now decreases when a MAG increase Expense is undone
- clicking Delete on the Cyberware tab with nothing selected no longer throws an error
- clicking Delete on the Vehicles tab with nothing selected no longer throws an error
- selecting a Complex Form in Career Mode now automatically selects its commonly-used Active Skill for the Dice Pool
- Karma Expenses for Spells can now be undone
- Exotic Melee Weapons that use the Unarmed Active Skill (such as Hardliner Gloves) now properly show their Dice Pool size
- Obsolescent and Obsolete now affect a Vehicle's Device Rating
- fixed an issue where the displayed monthly Nuyen cost for a Lifestyle was including Lifestyle discounts a second time

New Strings
- Checkbox_Option_AllowObsolescentUpgrade
- Button_QuickenSpell
- String_QuickeningKarma
- Message_ConfirmKarmaExpenseQuickeningMetamagic
- String_ExpenseQuickenMetamagic

Build 399
- added support for <complexformlimit /> to the Improvement Manager which affects the number of Complex Forms a character can know in Create Mode
- added support for <spelllimit /> to the Improvement Manager which affects the number of Spells a character can know in Create Mode
- fixed an issue where pressing the backspace key while in the search field within the Select Spell or Select Complex Form windows would throw an error if the list of items was empty and the search word should cause the list to be re-populated
- starting Nuyen and starting Karma Expenses can now be modified (not retroactively applied to previous saves)
- Vehicles can now be retrofitted as per the rules found on UCL 15 by attempting to delete the Obsolete Vehicle Mod
- increased the height of the Select Weapon window so that the list of included Weapon Accessories/Mods is no longer concealed when there are more than 4 items
- fixed an issue where deleting a Knowledge Skill could cause the other Knowledge Skills below it to also be deleted from the character
- Weapons now use their modified Firing Mode which includes Weapon Mods instead of their base Firing Mode to determine which firing options are available in the FIRE! button menu
- fixed an issue where the Bonding cost for Stacked Foci would not be calculated correctly if one of the Foci contained parenthesis in its name

New Strings
- String_ExpenseVehicleRetrofit
- String_Retrofit

Build 398
- Ammo that is in a container such as a Spare Clip and loaded into a Weapon now correctly affects the Weapon's DV, AP, and RC
- clicking the Buy Ammo button for the selected Weapon no longer throws an error if a piece of Gear was not already selected in the Gear list

Build 396
- fixed an issue where selecting Armor that granted Improvements or whose Mods granted Improvements would immediately add them to the character when selected in the Select Armor window
- added a Part of base Armor checkbox to indicate whether or not an Armor Mod is part of a piece of Armor by default in the same manner as the Part of base Weapon checkbox for Weapons
- added <included /> tag to printout XML for Armor Mods which indicates whether or not they are included as part of the base Armor
- all equipment now puts its total cost in the <cost /> tag in the printout XML instead of its cost formula
- removed <cost3 />, <cost6 />, <cost10 />, <avail3 />, <avail6 />, and <avail10 /> tags from printout XML since they were not useful
- Reduce Attribute now includes MAG and RES if the character has access to these Attributes
- Reduce Attribute now includes a checkbox to determine whether or not the Metatype Maximum should also be reduced

New Strings
- Checkbox_BaseArmor
- Checkbox_DoNotAffectMaximum

Build 394
- Reduce Attribute in the Special menu is now available to all characters in Career Mode, nod just Cyberzombies
- Gear that has a Rating of +(Rating) now shows its calculated Rating instead when it is on its own and not attached to a parent item
- Gear that has a Rating of +(Rating) that is on its own and not attached to a parent item no longer throws an error when attempting to move a character to Career Mode

Build 393
- modified how the Language Manager stores information to make loading and finding strings slightly faster
- added a text field to Spirits/Sprites next to the Metatype list to allow a name to be assigned to them
- fixed an issue where deleting newly-added Gear plugins on a Vehicle would throw an error until the character was saved and reloaded
- changing the Bonded status of a Stacked Focus no longer throws an error
- added support for <requireammo /> to Weapons which denotes whether or not a Weapon needs Ammo to actually be reloaded (for special exceptions like battery powered Weapons)
- Weapon Dice Pool now only applies an Active Skill's Specialization bonus when it exactly matches the Weapon's name or category as intended
- fixed an issue where clicking on Armor Mods that come with a piece of Armor would throw an error until the file has been saved and reloaded
- fixed an issue where attempting to Bond a Stacked Focus that included additional text (such as from a Weapon Focus) could throw an error

Build 388
- fixed an issue where clicking the Enable All or Delete All buttons on the Improvements tab with a group selected would throw an error
- fixed an issue where Underbarrel Grenade Launchers that come as part of a Weapon were not being properly marked as Underbarrel Weapons which caused errors to be thrown when adding Weapon Accessories and Mods until the file has been saved and reloaded
- Equip All and Unequip All buttons for Armor Bundles now correctly add and remove Improvements for Armor Mods and Gear
- Underbarrel Weapons that come as part of a base Weapon (such as the Ares Alpha Grenade Launcher) no longer have their Ammo cut in half when loading a save file
- Underbarrel Weapons now set their available options under the FIRE! button correctly
- added a checkbox to the Critter Powers tab to control whether or not each Critter Power counts towards the Critter's Power Point limit
- changed how Spirits calculate their number of used Power Points
- added a Blood Spirit checkbox to the Select Critter window when the Spirits category is selected which automatically adds the additional Critter Powers a Blood Spirit receives for free
- added tooltips to the Fading, Drain Resistance, and Spell Dice Pool fields
- Attributes now include <bp /> in their printout XML to indicate the amount of BP/Karma that has been spent on them (only accurate for characters that have not yet spent Karma on improving Attributes after starting their career)
- Skills now include <bp /> in their printout XML to indicate the amount of BP/Karma that has been spent on them (only accurate for characters that have not yet spent Karma on improving Skills after starting their career)
- adding a Fake License to a character that only has one Restricted item no longer automatically selects the item and instead keeps the Select Item window open, letting you choose the one item or enter a custom name

New Strings
- Checkbox_Metatype_BloodSpirit
- Tip_Metatype_BloodSpirit
- Checkbox_CritterPowerCount

Build 386
- fixed an issue where the cost of plugins was not calculated correct for Ammo that is sold in quantities greater than 1
- Ally Spirits now get their correct number of Critter Power Points
- added support for <dvbonus> and <apbonus> to Weapon Mods
- High-Power Chambering Weapon Mod now grants the Weapon bonuses instead of the High-Power Ammo so that Weapon stats are properly represented when empty
- High-Power Ammo now correctly applies a -2 Dice Pool modifier instead of a -2 RC modifier
- clicking OK in the Select Spell window without having a Spell selected no longer throws an error
- clicking OK in the Select Complex Form window without having a Complex Form selected no longer throws an error
- fixed an issue where the FIRE! options became disabled when using a language that has translated values for the different firing modes for a Weapon
- Underbarrel Weapons now correctly show their own Ammo remaining and Range information instead of the information for the parent Weapon
- added a tooltip to the Dice Pool on the Weapons tab in Career Mode to show how the Dice Pool is being calculated

Build 385
- added support for Ammo affecting the Dice Pool of the Weapon they've been loaded into
- fixed an issue where selecting a Weapon attached to a Vehicle Weapon Mount would occasionally throw an error

Build 384
- fixed an issue where the Spirit/Sprite control would throw an error when loading a saved character or attempting to add a new Spirit/Sprite

Build 383
- when creating a character with Karma, the cost for Special Attributes is now included in the maximum cost calculation as per RC 42
- fixed an issue where Spells were not being translated when loading a saved character
- Spirit and Sprite names are now properly translated when adding a new Spirit or Sprite to a character and use the proper Critter Metatype when creating a linked Critter
- fixed an issue where clicking the Add & More button in the Select Weapon Accessory window would throw an error when trying to add additional Accessory to a non-Vehicle-mounted Weapon
- fixed an issue where the Advanced Lifestyles window would put some Lifestyles into the High category instead of Middle if their LP fell within a certain range
- corrected a stupid mistake where Limited Spells were adding +2 to their DV instead of +2 to the Resistance Dice Pool

Build 380
- added support for <selectweapon /> to the Improvement Manager which asks the character to select one of the Weapons (or enter text if being applied to a Vehicle)
- print window (when open) automatically refreshes when the character is modified in Create Mode
- Weapon printout XML now includes <ammoslot1 />, <ammoslot2 />, <ammoslot3 />, and <ammoslot4 /> to show which Ammo is loaded in each Ammo slot
- Weapon printout XML now correctly looks for Ammo anywhere on the character/Vehicle
- characters that are built with unlimited BP/Karma and have the Character can spend any number of points on Nuyen House Rule enabled are no longer forced to having 0 points in Nuyen
- Limited Spells now include their +2 DV bonus in their displayed DV when selected
- fixed an issue where canceling a Skill Specialization for a Grouped Skill in Career Mode then re-entering it would cause the Skill Group to remain intact and the Specialization to cost 0 Karma
- Gear that require a value to be selected now correctly ask for this information when added to a Vehicle
- Complex Forms now enforce the number of Program Options they can have

New Strings
- Message_ConntAddComplexFormOptionLimit

Build 377
- Ammo in a container such as a Spare Clip now shows its container's name and Location (if applicable) in the Reload window
- added a Pets and Cohorts tab to the Street Gear section so that character can create links to any pets or other companions they might have
- Gear such as Ammo that is typically sold in stacks of 10 can now be purchased at a quantity lower than its stack size (must enter the number manually - the up/down arrows increase/decrease by the stack size)

New Strings
- Tab_Pets
- Button_AddPet

Build 376
- dates for Expenses are now saved in a standardised format, regardless of system settings, to make them easier to load and move between systems that may have different date settings
- list items with Notes (such as Qualities and Gear) now show their Notes in a tooltip when hovered over
- Gear that use a formula to calculate their price now show their total price instead of the formula used when selected on the Armor tab
- fixed an issue where Armor Mods with a Rating would throw an error when trying to calculate their cost
- added support for <forcegrade /> to Cyberware since certain items (namely all Transgenics) are limited to a single Grade
- Armor Gear and Weapon Gear are no longer limited to how many layers deep they can go
- Gear can now be added to Vehicle Weapon Accessories

Build 375
- Qualities can now add Weapons to the character when selected
- added Create Natural Weapon to the context menu for the Weapons button which allows character to create Natural Weapons that can come from other sources such as Critter Powers
- added an option to print Notes as part of the printout XML
- Shadowrun 4 Base and Commlink sheets now print Notes for most major items when the option is enabled
- Gear can now be copied from Armor, Weapons, and Vehicles
- Weapons can now be copied from Vehicles
- Armor Mods, Weapon Mods, Weapon Accessories, and Gear Plugins are now responsible for calculating their own total cost
- cost of selected Weapon Accessories and Weapon Mods should now be correct when their cost is based on a formula including the Weapon's cost
- Armor Mods that use a formula to calculate their price now show their total price when selected instead of the formula used
- Weapon Accessories now include any Gear plugins in their total cost
- Cyberware Plugins now include any Gear plugins in their total cost
- equipping Armor now only re-creates Improvements for Armor Mods and Armor Gear that are equipped
- equipping Armor Mods and Armor Gear now only re-creates Improvements if the Armor they're attached to is also equipped
- Enter and Escape keys now work in the Select Martial Art Advantage window
- characters that ignore rules and move to Career Mode will now start with 0 Nuyen instead of a large negative number
- added Black Market Pipeline Discount checkboxes to the Cyberware, Armor, Weapons, Gear, and Vehicle tab in Create Mode which reduce the cost of the selected item by 10% which appear when the character gains the Black Market Pipeline Quality

New Strings
- Message_CannotRemoveQualityWeapon
- MessageTitle_CannotRemoveQualityWeapon
- Label_ActiveSkill
- Menu_AddNaturalWeapon
- Checkbox_Option_PrintNotes
- Checkbox_BlackMarketDiscount

Build 371
- added a tooltip to all Source fields in Select windows which show the full name of the sourcebook
- Underbarrel Weapons that have a Cost of 0 Nuyen no longer consume Mod slots (so Weapons such as the Ares Alpha can now properly attach their Grenade Launcher as an Underbarrel Weapon without consuming Mod slots)
- Weapons that come with an Underbarrel Weapon as part of their initial configuration now receive them automatically
- Select Armor window now creates the Armor to determine its correct Avail with any Armor Mods it comes equipped with by default instead of relying only on the Armor's own Avail
- added support for Copying and Pasting in Create Mode (see below)
- the default Unarmed Attack is no longer exported when creating a PACKS Kit

Copying and Pasting
Copying and pasting is currently only available in Create Mode until everything is figured out. At the moment only Lifestyles, Armor, Weapons, Gear, and Vehicles can be copied. Lifestyles, Armor, Gear, and Vehicles can only be copied to their own tabs. Weapons can be copied to the Weapons and Vehicles tabs. Gear can be copied to the Armor, Weapons, Gear, and Vehicles tabs where Gear is normally allowed. These items can be copied between characters, so you can copy a Vehicle that Character A has and paste it into the Vehicles tab for Character B. The Copy and Paste toolbar buttons and menu items are only enabled when the operations are allowed.

New Strings
- Menu_Main_Edit
- Menu_EditCopy
- Menu_EditPaste

Build 368
- Adept Powers now check an Attribute's total Metatype maximum including any bonuses such as those from Exceptional Attribute to determine when the Power Point cost should be increased
- fixed an issue where adding or selecting a piece of Gear attached to Armor would occasionally throw an error
- Skills no longer double the bonus from Improvements that have a precedence
- Improvements that increase or decrease a Skill's maximum Rating now unlocks or locks the Skill control as appropriate if it is already at its maximum in Career Mode
- added support for more Improvement options to the Create Improvement window
- advanced versions of Leadership and Arcana now set their Category to the base Skill's Category instead of its Skill Group
- when reloading from a Spare Clip, the quantity of the Clip is reduced instead of the amount of Ammo in each one (leftover Ammo is dropped into the Selected Gear container as a new piece of Gear)

Build 365
- pressing the up and down arrows while the search field has focus now selects the next/previous item in the list in the Select Spell and Select Complex Form windows
- fixed an issue where selecting Gear that is a Cyberware plugin could occasionally result in an error being thrown
- deleting a Vehicle Location no longer asks you to confirm deleting the item twice
- all buttons that delete items are now simply labeled as Delete since the tab and selected item provide the context (and were never consistently applied using their old ones)

Delete Strings
- Button_DeleteQuality
- Button_DeleteSpell
- Button_DeleteComplexForm
- Button_DeleteCritterPower
- Button_DeleteMetamagic
- Button_DeleteEcho
- Button_DeleteLifestyle
- Button_DeleteArmor
- Button_DeleteWeapon
- Button_DeleteGear
- Button_DeleteVehicle
- Button_DeleteMod
- Button_DeleteAccessory
- Button_DeleteImprovement

Build 363
- <safehousecosts /> in lifestyles.xml is now ignored when validating the contents of data file translations
- Hacked Skillsofts are now correctly applied to Skills
- character Gear and Vehicle Gear are no longer limited to being 4 layers deep
- attempting to move Gear to one of its plugins now prevents the attempt instead of throwing an error
- added support for Locations within Vehicles (Gear can be moved to Locations by dragging and dropping with the right mouse button in the same manner as the Gear tab)
- setting MAG or RES to 0 when it is not forced to this value because of burnout now reduces its BP/Karma cost to 0
- added a Re-Roll Misses button to the Dice Roller window to re-roll all dice that did not score a Hit
- corrected the tab order in all windows

New Strings
- Button_DiceRoller_RollMisses

Build 360
- fixed an issue where equipping a Hacked Skillsoft would throw an error
- Drain Resistance and Fading Resistance values in the printout XML now include their bonuses
- fixed an issue where selecting a Vehicle Weapon Accessory in Career Mode would believe it was Gear and throw an error
- adding Gear to a Weapon Accessory in Career Mode now adds the proper context menu to the newly-created item so that plugins can be added without having to save and reload the file
- Weapons are no longer limited to one Underbarrel Weapon
- Underbarrel Weapons can now be marked as Installed
- new Lifestyles added in Career Mode are now correctly set to 0 months pre-paid
- when manually selecting updates in the Update window, selecting either Chummer or English (US) language file automatically selects the other since they require each other to work properly

New Strings
- Message_SelectVehicleLocation
- Message_DeleteVehicleLocation

Deleted Strings
- Message_WeaponUnderbarrelLimit

Build 358
- selecting the blank Magic Tradition or Technomancer Stream after already having one selected no longer throws an error
- Gear that has a cost multiplier that includes a decimal no longer causes the program to throw an error when a odd numbered Rating is selected
- added options to print alternate uses for the Leadership and Arcana Skills on the character sheet (from War! and Street Magic respectively)
- reorganised the General tab in the options window to reduce clutter and make their grouping more logical
- fixed an issue where RES may not be reduced to 0 even when the character's Essence penalty indicates that it should

New Strings
- String_SkillCommand
- String_SkillDirectFire
- String_SkillArtificing
- String_SkillMetamagic
- Tab_Options_Global
- Tab_Options_Character
- Tab_Options_Miscellaneous

Build 356
- Skill Specializations can now be set when an Active Skill is Grouped in Career Mode, though doing so breaks the Skill Group
- fixed an issue where breaking a Skill Group in Career Mode would unlock the Skill Specialization fields for the now-independent Active Skills
- Skill Groups can no longer be re-combined if any of their Active Skills have a Specialization
- Dice Pool for the selected Spell now includes any Spellcasting Specialization bonus if applicable
- added a Dice Roller button for Spells, Drain, Complex Form, Fading, Weapon, and Vehicle Weapon dice pools that appear if the Dice Roller option is enabled
- added an option to save a backup copy of a character before moving them to Career Mode (disable by default) (see below)
- fixed an issue where the programs added from a Program Package would not be correctly associated with their parent and would throw an error when selected until the character was saved and re-loaded
- fixed an issue where adding Gear from a custom PACKS Kit could cause packaged items such as Program Packages to create their plugins twice
- selecting a Cyberware Plugin attached to a Vehicle Mod no longer throws an error
- validating a character when moving to Career Mode now includes checking Cyberware Availability
- Gear can now be added to Cyberware and Weapon Commlinks (see below)
- windows and controls should now be more large font friendly
- Skill tooltips now show all Rating and Dice Pool modifiers instead of only positive modifiers
- fixed an issue where undoing the Nuyen Expense for a Bioware purchase would not remove the Bioware's Improvements properly

Changed Strings
- Checkbox_Option_AllowSkillDiceRolling

New Strings
- Checkbox_Option_CreateBackupOnCareer
- Title_CreateMode
- Message_CyberwareGear
- MessageTitle_CyberwareGear
- String_ExpensePurchaseCyberwearGear
- String_ExpenseSoldCyberwareGear
- Message_WeaponGear
- String_ExpensePurchaseWeaponGear
- String_ExpenseSoldWeaponGear

Creating pre-Career Mode Backups
When enabled, the Create backup of character before moving them to Career Mode option saves a copy of the character to your Chummer\saves\backup directory before they are actually placed into Career Mode, allowing you to go back and make changes to them in case they were placed into Career Mode prematurely.

Cyberware and Weapon Commlinks
Commlinks can now be added to the Commlink Cyberware and Weapon Commlink Weapon Mod items. This is still a little experimental, so please save a backup copy of your character before playing with these. These can only be applied to character-held devices; this behaviour will not be applied to Vehicles.

Build 353
- fixed an issue where Gear that had an Avail of Rating + X would cause an error to be thrown when selecting its parent
- adding Gear to a Vehicle no longer causes the character to incorrectly receive the Gear's Improvements
- transferring Gear to a Vehicle now properly removes Improvements from the character
- transferring Gear from a Vehicle now properly adds Improvements to the character
- Select Metatype window no longer shows Categories that have no items for its current context

Build 352
- added support for <selectsprite /> to the Improvement Manager which lets the character select an additional Sprite that they can compile
- added a Create Critter item to the link Spirit/Sprite menu (see below)
- fixed an issue where deleting a piece of Gear would not remove the Improvements created by any of its plugins
- fixed an issue where selling a piece of Gear would not remove the Improvements created by any of its plugins
- fixed a rounding error where the cost to purchase an Initiation/Submersion Rating could be off by 1 point

New Strings
- MenuItem_CreateCritter
- Message_SelectCritterType
- Message_UnknownCritterType
- MessageTitle_SelectCritterType

Create Critter for Spirits and Sprites
Spirits and Sprites now have a Create Critter item in their link menu when they are not currently linked to another save file. Selecting this automatically creates the Critter at the appropriate Force, puts it in Career Mode, saves it, links it to the Spirit/Sprite, and opens the file in one click.

Build 350
- plugins that add to their parent's Avail are no longer considered as being outside of the character's Avail when attempting to move the character to Career Mode, resulting in 2 items over Avail instead of 1
- confirm Karma Expense messages are now more verbose and include what the item's new Rating will be and the amount of Karma that needs to be spent
- added support for Roommates to both Standard and Advanced Lifestyles
- Standard Lifestyles can now be edited to change their % to Pay and number of Roommates
- Vehicles now write their total Pilot Rating instead of base Pilot Rating in the printout XML
- added <maneuver /> tag to Vehicles in the printout XML to make getting a Vehicle's Maneuver Autosoft Rating easier
- added support for <childcostmultiplier /> and <childavailmodifier /> to Gear which multiplies the Cost and increases the Avail of all plugins attached to it respectively
- added Spare Clip (HK Urban Fighter) to Gear which properly handles the increased Cost and Avail for Ammo for the HK Urban Fighter

Changed Strings
- Message_ConfirmKarmaExpense
- Message_ConfirmKarmaExpenseSpecialization
- Message_ConfirmKarmaExpenseEnemy
- Message_ConfirmKarmaExpenseSpend
- Message_ConfirmKarmaExpenseRemove
- Message_ConfirmKarmaExpenseComplexFormOption
- Message_ConfirmKarmaExpenseFocus
- Message_ConfirmKarmaExpenseJoinGroup
- Message_ConfirmKarmaExpenseLeaveGroup
- Message_ConfirmKarmaExpenseJoinNetwork
- Message_ConfirmKarmaExpenseLeaveNetwork

New Strings
- Label_SelectLifestyle_Roommates
- Menu_EditLifestyle

Build 347
- selecting Possesion or Inhabiatation in the Select Metatype window when creating a Spirit Critter now always adds the selected Power instead of trying to replace the Materialization Power which they might not have
- the number of Spells a character can know is now correctly limited to Spellcasting/Ritual Spellcasting Rating + Rating Modifiers instead of just the Skill's Rating
- all Spirits now show the number of additional Powers they can take on the Critter Powers tab
- fixed an issue where undoing a Cyberware/Bioware expense for a character that has MAG/RES would not restore their MAG/RES to its previous value
- fixed an issue where the character's Starting Nuyen Expense Entry would be lost if the character was not saved again after making the initial transition to Career Mode
- moving a character to Career Mode now uses the standard load character method instead of re-opening the character as-is in the Career Mode window
- renaming a Group or Armor Bundle now marks the character as having unsaved changes
- added support for grouping Custom Improvements

New Strings
- Button_AddGroup
- Message_DeleteImprovementGroup
- Button_EnableAll
- Button_DisableAll
- String_Roommates

Changed Strings
- Message_DeleteArmorLocation

Build 345
- possessed Living Vessels now change their Alias to [Vessel's Alias] (Possessed)
- possessed Inanimate Vessels now change their Alias to [Vessel Type] (Possessed)
- added a checkbox to the Select Metatype window to replace Materialization with Possession or Inhabitation when creating a Spirit
- Select Critter Power window now shows any Critter Powers that the Critter comes with by default that have been deleted
- Select Critter Power window now includes Possession and Inhabitation if the Critter's Manifestation Critter Power has been removed
- printout no longer automatically adds an Unarmed Attack Weapon to the character (replaced by the new Unarmed Attack Weapon that can be added and removed)
- new characters automatically receive the new Unarmed Attack Weapon that can be added and removed as desired
- fixed an issue where attempting to add Critter Powers to the non-Critter Free Spirit would throw an error

New Strings
- Checkbox_Metatype_PossessionTradition
- Tip_Metatype_PossessionTradition

Build 342
- added a checkbox to the Dice Roller window to Hit on 4, 5, or 6 as per the Cinematic Gameplay optional rule (SR4 75)
- added support for Possession and Inhabitation by Spirits (Possess/Inhabit Living Vessel and Possess/Inhabit Inanimate Vessel options in the Special menu if the Spirit has the Possession or Inhabitation Power)

New Strings
- Checkbox_DiceRoller_CinematicGameplay
- Menu_SpecialPossessLiving
- Menu_SpecialPossessInanimate
- MessageTitle_Possession
- Message_VesselInCareerMode
- Message_PossessionSave
- String_Possessed

Build 340
- fixed an issue that prevented Knowledge Skills from saving their selected Category (hopefully for the last time)

Build 337
- fixed an issue that caused Melee Weapons to always use the STR of a Vehicle's limb, even when being wielded by the character
- Upload Language button shows its text again

Build 336
- added support for the alternate Matrix Attribute optional rule from UN 39
- added support for <dicepool /> to Weapon Mod bonuses which affect the dice pool for the Weapon the Mod is attached to
- added <dicepool /> to the Weapon Foci Weapon Mod to affect the Weapon's dice pool
- fixed an issue where Weapons added directly to a Vehicle (Cyberware or Gear Weapons) would not be loaded correctly from a save file
- fixed an issue where trying to print a character whose Vehicle had a Cyberware Weapon would throw an error
- increased the maximum upload size for characters to 500 KB (compressed)
- Upload Character window in Omae no longer lists types of files that cannot be uploaded using the window
- Character now correctly checks if their <skillsoftaccess /> Improvement is enabled before deciding whether or not they can use Knowsofts and Linguasofts
- added a house rule to treat the Metatype Attribute Minimum as 1 for the purpose of calculating Karma costs
- fixed an issue where buying Ammo for a Weapon using the Buy Additional Ammo button without having any Gear selected would throw an error
- fixed an issue where buying Ammo for a Weapon using the Buy Additional Ammo button while having certain Gear seleted would limit the selection to that Gear's category instead of the to the Ammunition category
- added processorlimit, ispersona, isos, and issin to the list of items a Commlink includes in its printout data
- added a Commlinks sheet that prints out information for all of the character's Commlinks including Living Persona (also Nexi but limited to English only)
- fixed an issue where Qualities and Spells would wait to translate their names after asking for Improvement information
- added support for language-specific character sheets (stored in sheets\[language code])
- Character View window now lists the character sheets in the language-specific directory if a non-English language is selected
- fixed an issue where Spells were printing their Category a second time instead of selected Improvement values such as Attributes
- Complex Forms no longer show their Rating if the alternate Complex Form cost optional rule is enabled since they do not use Ratings
- fixed an issue where Weapons were adding their Smartgun bonus to their dice pool even if the Smartgun Accessory or Weapon Mod was marked as not installed
- Language Manager now uses a recursive method to translate windows and controls to make it more efficient and more easily accommodate future growth
- fixed an issue where Knowledge Skills would incorrectly change their Category if the Skill's name existed in the pre-defined Knowledge Skill list
- tabs now correctly show the character's name when moving from Create Mode to Career Mode when more than 1 character is currently open

New Strings
- Checkbox_Option_AlternateMetatypeAttributeKarma
- Checkbox_Options_AlternateMatrixAttribute

Build 332
- added support for <skillsoftaccess /> to the Improvement Manager which grants the character the ability to use Knowsofts and Linguasofts
- Knowsofts and Linguasofts now correctly require Datajacks, Sim Modules, or any item that grants <skillsoftaccess /> to be used (no longer limited to only Skillwire)
- all Gear can now be marked as Equipped
- Armor Bundles now show a list of the currently equipped items they contain when selected
- Knowledge Skill Specializations now correctly consume Karma when build a character with Karma in Create Mode
- all controls in the Dice Roller window now reposition themselves based on string lengths
- Modular Cyberlimb Plugins can now be added to Vehicle Mods if they have the a plugin that grants access to them
- Vehicle Mods can now use <selecttext /> in their bonus information
- fixed an issue where the context menu for Vehicle Sensor Plugins would not appear when loading a saved file
- fixed an issue where a category could appear twice in the Gear category list when adding a plugin
- added the ability to search for Adept Powers in the Select Adept Power window

Build 330
- fixed an issue where uploading a character to Omae would incorrectly try to truncate the character's name to the first 100 characters
- unarmed attacks now include an Adept's Penetrating Strike AP bonus in their AP
- fixed an issue where Weapons that used the Unarmed Combat Active Skill would not calculate their dice pool size correctly
- fixed an issue where Armor Mods for specific pieces of Armor were not being shown in the Select Armor Mod window when appropriate
- added an option to use a single instance of the Dice Roller window (enabled by default)

New Strings
- Checkbox_Options_SingleDiceRoller

Build 327
- Omae character uploads now require an Alias (on the Common tab) instead of Name (on the Character Info tab)
- when uploading a character to Omae, you can choose to display either the character's Alias or Name (if filled in)
- added an option for Allow dice rolling for Skills which adds a button to each Skill to open the Dice Roller window with the Skill's dice pool already set (disabled by default)
- Dice Roller window is now limited to a single instance to reduce confusion (all Dice Roller clicks bring this window into focus)
- fixed an issue where the child window icon was not properly being set to the Chummer icon until it was resized

New Strings
- Message_Omae_NPCPackDownloaded
- Checkbox_Option_AllowSkillDiceRolling
- Tip_DiceRoller

Build 325
- added support for <throwrange /> to the Improvement Manager which increases the character's effective STR for determining the range of Throwing Weapons
- added Dice Pool to the Sprites and Complex Forms tab in Career Mode
- Weapons now support <useskill /> which forces them to use a particular Active Skill when calculating their Dice Pool
- fixed an issue where Missile: Mine would cause an error to be thrown when trying to print the character

Build 324
- fixed an issue where attempting to print a character without having the sheets\omae directory would throw an error
- current and maximum Edge now appear beneath Remaining Edge on the Condition Monitor tab in Career Mode

Build 323
- XML Manager now actively filters out duplicate items found in custom data files based on their name
- sourcebook list in the Options window is now correctly sorted in alphabetical order when including custom books
- Adept Powers now include a notice that their cost is being doubled when applicable in their tooltip to clarify why their cost has increased
- fixed an issue where Vehicle Gear defined in the data file would not correctly set its quantity if one was provided
- added support for Armor Bundles (Locations for Armor)
- added support for sharing Custom and Override data through Omae
- added support for sharing custom Character Sheets through Omae

New Strings
- String_Omae_NoData
- Message_Omae_CannotFindData
- MessageTitle_Omae_CannotFindData
- Message_Omae_CannotFindSheet
- MessageTitle_Omae_CannotFindSheet
- MessageTitle_Omae_DeleteData
- Message_Omae_ConfirmData
- Message_Omae_DataDeleted
- Message_Omae_DataDeleteError
- Message_Omae_DataDownloaded
- MessageTitle_Omae_DataDownloaded
- MessageTitle_Omae_DeleteSheet
- Message_Omae_ConfirmSheet
- Message_Omae_SheetDeleted
- Message_Omae_SheetDeleteError
- Message_Omae_SheetDownloaded
- MessageTitle_Omae_SheetDownloaded
- Message_OmaeUpload_DataName
- MessageTitle_OmaeUpload_DataName
- Message_OameUpload_DataDescription
- MessageTitle_OmaeUpload_DataDescription
- Message_OmaeUpload_DataSelectFiles
- Message_OmaeUpload_CannotUploadSheet
- Message_OmaeUpload_SheetName
- MessageTitle_OmaeUpload_SheetName
- Message_OameUpload_SheetDescription
- MessageTitle_OmaeUpload_SheetDescription
- Title_OmaeUploadData
- Title_OmaeUploadSheet
- Button_Omae_UploadData
- Message_DeleteArmorLocation
- Button_AddBundle
- Button_EquipAll
- Button_UnEquipAll
- Tip_Power_DoublePoints

Changed Strings
- Message_OmaeUpload_UploadFailed
- Message_OmaeUpload_UploadComplete
- MessageTitle_OmaeUpload_UploadComplete

Build 321
- maximum Rating for all Skill Groups and Skills are now set to match the Critter's highest maximum Skill Rating when Force or D6 is a selectable value in the Select Metatype window
- added support for the alternate Complex Form cost optional rule from UN 39
- added support for the optional rule to allow any Bioware to be converted to Transgenics with the GM's approval from AU 93
- characters are now correctly limited to a number of Metamagics/Echoes equal to their Attribute + Initiate or Submersion Grade
- Gear on the Gear tab can now be transferred between other Gear (move a plugin from one device to another, move a device to become another device's plugin, or move a plugin to a location to become its own device) by dragging-and-dropping using the right mouse button
- added a house rule to allow players/GMs to custom mark Weapon Accessories and Mods as being part of the base Weapon
- Cyberweapons now show their calculated damage using their limbs STR when selected on the Weapons tab

New Strings
- Message_AdditionalMetamagicLimit
- Message_AdditionalEchoLimit
- Checkbox_Options_AlternateComplexFormCost
- Checkbox_Options_AllowCustomTransgenics
- Checkbox_Option_AllowEditPartOfBaseWeapon
- Checkbox_Transgenic

Build 320
- fixed an issue where Re-Apply Improvements would throw an error when checking Gear plugins whose parent item could no longer be found because of changed Gear categories
- Re-Apply Improvements now records any selected values in the same manner as selecting them for the first time
- pressing the up and down arrows while the search field has focus now selects the next/previous item in the list in most windows
- added support for Large Dice Pool and Really Large Dice Pool rolling option from War! to the Dice Roller window
- Cost/Month in the Advanced Lifestyle window when working on a Safehouse is now correctly changed to Cost/Week
- maximum Power Level for Mystic Adept Powers is now correctly limited by their total MAG
- custom Improvements now appear in a tree
- custom Improvements can now be sorted using drag-and-drop
- added support for editing custom Improvements
- Active Skills now show their tooltips when grouped
- fixed an issue where broken Skill Groups would no longer show their tooltip in Career Mode
- reloading a Weapon can now draw ammo from secondary containers such as Spare Clips

New Strings
- String_DiceRoller_Standard
- String_DiceRoller_Large
- String_DiceRoller_ReallyLarge
- Node_SelectedImprovements
- Button_EditImprovement
- Button_DeleteImprovement

Build 317
- Improvements can now contain multiple <spellcategory /> tags
- added support for Bolt Holes and Safehouses from the new Safehouses sourcebook
- Advanced Lifestyle window now filters Qualities based on the selected sourcebooks
- fixed an issue where selecting an Underbarrel Weapon that had no Accessories or Modifications in Career Mode would throw an error
- fixed an issue where undoing the Karma Expense for increasing an Active Skill would not re-enable the Skill Group control when appropriate
- Select Gear window now shows a checkbox for Inherent Program for selected software for Metasapients that can select Inherent Programs

New Strings
- Menu_BoltHole
- Menu_Safehouse
- Label_SelectLifestyle_CostPerWeek
- Label_SelectGear_InherentProgram

Build 314
- added support for <spellcategory /> to the Improvement Manager which adjusts the size of a character's Spellcasting Dice Pool for Spells of the specified Category
- selecting a Spell now shows the Dice Pool the character receives for casting the Spell
- added Dice Pool to the Weapons tab in Create Mode
- added Street Cred, Notoriety, and Public Awareness to the Character Info tab in Create Mode to see how Qualities are affecting their values during character creation
- added Re-apply Improvements to the Special menu which attempts to update the Improvement information for all of the applicable items on a character
- added Limited Spell checkbox to the Create Spell window
- entering 0 BP or Karma in the Choose BP Amount window creates the character in a free-style creation mode (see below)
- fixed an issue where the first category in the Select Metatype window was not selected when creating a Critter
- fixed an issue where Attributes whose Metatype minimum and maximum were the same would incorrectly add the 15 additional BP as though they had been purchased up to the Metatype's maximum, resulting in incorrect costs for A.I. and Free Spirit characters
- burning out in Create Mode now reduces the Attribute's cost to 0 since no points would have realistically been put into it (you've essentially burned away the 1 free point from your Quality gave you or the points your Metatype gave you)
- Reflex Recorders now only apply their bonus to Combat Active and Physical Active Skills
- added a Donate button to the About window (see below)
- Sensor Software now counts as Software for Commlinks (can be marked as running, counts towards Total Response, etc.)
- fixed an issue where Metamagics/Echoes would incorrectly believe they do not meet Metatype or Quality requirements

New Strings
- Menu_SpecialReapplyImprovements
- Message_ConfirmReapplyImprovements
- MessageTitle_ConfirmReapplyImprovements
- Title_SelectSpellCategory

Free-Style Create Mode
When 0 BP or 0 Karma is entered in the Choose BP Amount window, the Create window now lets you create a character with an unknown amount of BP/Karma. As BP/Karma is spent, the character's point total is automatically calculated. This also tracks the minimum amount of points the character must be based on the Primary Attributes in an attempt to enforce the rule of no more than 1/2 of the character's points total may be spent on Primary Attributes. The BP/Karma field will turn red when the character's Primary Attributes are forcing the character to be calculated at a higher point total than the number of points that have actually been spent.

Donate Button
Enough people have asked for it, so a Donate button has been added to the About window. Please remember that you're not buying a license, the software, or priority support. All donations go towards purchasing additional Shadowrun books as they're released which means more content for Chummer. ;)

Build 311
- added support for <notoriety /> to the Improvement Manager which adjusts the character's Notoriety rating
- Street Cred, Notoriety, and Public Awareness now automatically calculate based on the formulas from SR4 265 in addition to using the GM-awarded bonus fields that are already present
- fixed an issue where Cyberware Essence costs would occasionally round to 3 decimal places instead of 2
- fixed an issue where Cyberware would always be added as Standard Grade when in Create Mode, regardless of the Grade that was selected in the Add Cyberware window
- standard Gear can now include <system>, <response>, and <firewall> to assign these attributes for non-Commlink devices
- fixed an issue where MAG/RES cost was not being calculated correct in Create Mode when building with Karma and the character has reduced their essence through Cyberware/Bioware

New Strings
- Message_BurnStreetCred
- MessageTitle_BurnStreetCred
- Label_StreetCred
- Label_Notoriety
- Label_PublicAwareness
- Tip_BurnStreetCred
- String_CareerKarma
- String_StreetCred
- String_BurntStreetCred
- String_Notoriety

Build 307
- corrected the logic for checking for Metamagic/Echo Metatype and Quality requirements
- Spell category is correctly cached when using non-English languages
- Adept Powers have their Maximum Rating set properly when added in Career Mode
- highlight from Vehicles is removed when drag-and-drop is no longer floating over them
- fixed an issue where Skill Groups would be incorrectly limited to Rating 4 for characters that have just moved to Career Mode and not yet purchased a Rating in another Skill Group
- fixed an issue where undoing the Karma Expense for purchasing the maximum Rating for a Skill Group would not re-enable the Improve Skill Group button
- fixed an issue where undoing the Karma Expense for purchasing the maximum Rating for a Skill would not re-enable the Improve Skill button
- Validating a character now breaks any Skill Group if any of their associated Active Skills' Ratings do not match the Group's Rating
- Custom Improvements are now stacked on top of all other Improvements, meaning that they are no longer suppressed by Improvements that have a precedence (so REA can be modified even if the character has taken the Improved Reflexes Adept Power or Wired Reflexes)

Build 303
- placing a negative number in <flyspeed /> now gives a character a Fly speed equal to their Movement x [number x -1] which allows the Drake Quality to give a character a Fly speed of twice their Movement rate
- Update window now creates any directories it needs for downloaded files instead of relying on them being created by previous versions of the application
- corrected the maximum Rating for Sprites in Career Mode to RES x 2
- added an option to calculate Commlink Response based on the number of running programs (enabled by default)
- Programs attached to Commlinks can now be marked as Running which impacts the Commlink's Response value if the option is enabled (as per Processor Limit on SR4 222)
- added support for translating Spell DV
- Spells now show their translated DV on character sheets
- adding a Spell in Career Mode now asks you to confirm the Karma expense
- added support for creating Spells (as per SM 159), accessed through the dropdown menu on the Add Spell button
- names of items that are over the character's Avail limit are now shown when attempting to move a character to Career Mode to make identifying them easier
- Stacked Foci are now limited to a combined Force of 6
- added a house rule to allow the combined Force of Stacked Foci to exceed 6

New Strings
- Message_StackedFocusForce
- String_SpellOverflowDamage
- String_SpellDamageValue
- String_SpellToxinDV
- String_SpellDiseaseDV
- String_SpellRadiationPower
- Checkbox_SoftwareRunning
- Checkbox_Option_CalculateCommlinkResponse
- String_SpellDurationPermanentLong
- Menu_CreateSpell
- Title_CreateSpell
- Label_SpellOptions
- Checkbox_RestrictedTarget
- Checkbox_VeryRestrictedTarget
- Checkbox_CombatSpell1
- Checkbox_CombatSpell2
- Checkbox_CombatSpell3
- Checkbox_CombatSpell4
- Checkbox_CombatSpell5
- Checkbox_DetectionSpell1
- Checkbox_DetectionSpell2
- Checkbox_DetectionSpell3
- Checkbox_DetectionSpell4
- Checkbox_DetectionSpell5
- Checkbox_DetectionSpell6
- Checkbox_DetectionSpell7
- Checkbox_DetectionSpell8
- Checkbox_DetectionSpell9
- Checkbox_DetectionSpell10
- Checkbox_DetectionSpell11
- Checkbox_DetectionSpell12
- Checkbox_DetectionSpell13
- Checkbox_DetectionSpell14
- Checkbox_HealthSpell1
- Checkbox_HealthSpell2
- Checkbox_HealthSpell3
- Checkbox_HealthSpell4
- Checkbox_HealthSpell5
- Checkbox_IllusionSpell1
- Checkbox_IllusionSpell2
- Checkbox_IllusionSpell3
- Checkbox_IllusionSpell4
- Checkbox_IllusionSpell5
- Checkbox_ManipulationSpell1
- Checkbox_ManipulationSpell2
- Checkbox_ManipulationSpell3
- Checkbox_ManipulationSpell4
- Checkbox_ManipulationSpell5
- Checkbox_ManipulationSpell6
- Message_SpellName
- Message_SpellRestricted
- Message_CombatSpellRequirement1
- Message_CombatSpellRequirement2
- Message_DetectionSpellRequirement1
- Message_DetectionSpellRequirement2
- Message_IllusionSpellRequirement1
- Message_IllusionSpellRequirement2
- Message_ManipulationSpellRequirement1
- Message_ManipulationSpellRequirement2

Build 300
- changed all references of www.dndjunkie.com to Chummer's new home: www.chummergen.com
- changed how item name translations are handled which should result in save files loading about twice as fast when using a language other than English
- changes to how controls subscribe to events and memory management

Build 299
- added support for Stacked Foci
- Move to Vehicle button on the Weapons tab is no longer enabled if the character does not have any Vehicles
- Active Skill filter list now includes options for filtering by Attribute and Skill Group
- added Career Nuyen to Other Info tab in Career Mode which tracks how much Nuyen the character has gained over their career
- Nuyen Expense window now shows the Refund checkbox to mark an income as not counting towards the character's career Nuyen total
- fixed an issue where Power Focus was adding its Improvements to a character when added, before it is marked as Bonded (resulting in the same bonus being applied twice)
- Skill Groups now show their tooltips when disabled

New Strings
- Label_OtherCareerNuyen
- Checkbox_Expense_RefundNuyen
- Button_CreateStackedFocus
- Message_CannotStackFoci
- Message_StackedFocusMinimum
- MessageTitle_CannotStackFoci
- Message_DeleteStackedFocus
- String_StackedFocus
- String_SelectItemFocus

Build 297
- fixed an issue with some strings incorrectly containing "String_Attribute[xxxx]Short" in their name

Build 296
- Ammo qty is now properly labeled as "Qty" in the Reload window
- expanding the Ammo dropdown in the Reload window no longer throws an error
- Cloning Machine now uses the Select Number window instead of Select Text
- Nexi now include the cost of their Signal component
- fixed an issue where re-sorting the list of Cyberware/Bioware would cause the item to become deselected, making the Add & More button no longer work
- added support for renaming Locations
- added <iscommlink /> tag to Gear in the printout XML so Commlinks can be identified by their tag instead of by their string content
- added <isnexus /> tag to Gear in the printout XML so Nexi can be identified by their tag instead of by their string content
- added <isammo /> tag to Gear in the printout XML so Ammunition can be identified by their tag instead of by their string content
- added <isprogram /> tag to Gear in the printout XML so Programs can be identified by their tag instead of by their string content
- added <islanguage /> tag to Skills in the printout XML so Languages can be identified by their tag instead of by their string content

Build 294
- attempting to improve a Skill when the character does not have enough Karma no longer throws an error
- Complex Forms list is now grouped by type, similar to the Spells list
- Spells added by a PACKS Kit are now placed into to the correct category in the Spells list
- Cyberware list is now sorted in alphabetical order
- fixed an issue where Program Options may not be removed from the Complex Forms list when undoing their Karma Expense
- Reload Weapon window now shows the current quantity and Location of each Ammo to make identifying which stack the Ammo is coming from easier
- list of Ammo in the Reload Weapon window now set its dropdown width to accommodate the longest string
- added a BP Costs tab to the Options window where the BP costs for character creation can be modified (BP costs of Qualities must be done by overriding the qualities.xml file - see Chummer Wiki for more information)
- revised Mentor Spirits and Paragons so that characters can select which of their "choose one" benefits they want
- added support for exporting characters to Squad Manager (http://stauder-online.de/sr/english.htm), found under File > Export for characters in Career Mode

New Strings
- Node_SelectedAdvancedComplexForms
- Node_SelectedAREComplexForms
- Node_SelectedAutosoftComplexForms
- Node_SelectedCommonUseComplexForms
- Node_SelectedHackingComplexForms
- Node_SelectedMalwareComplexForms
- Node_SelectedSensorComplexForms
- Node_SelectedSkillsoftsComplexForms
- Node_SelectedTacticalARComplexForms
- Tab_Options_BPCosts
- Label_Options_BPAttribute
- Label_Options_BPAttributeMax
- Label_Options_BPContact
- Label_Options_BPMartialArt
- Label_Options_BPMartialArtManeuver
- Label_Options_BPSkillGroup
- Label_Options_BPActiveSkill
- Label_Options_BPSkillSpecialization
- Label_Options_BPKnowledgeSkill
- Label_Options_BPSpell
- Label_Options_BPFocus
- Label_Options_BPSpirit
- Label_Options_BPComplexForm
- Label_Options_BPComplexFormOption
- Label_SelectMentor_ChooseOne
- Title_ExportCharacter
- Label_ExportTo
- Menu_FileExport
- Menu_RenameLocation

Deleted Strings
- Node_SelectedComplexForms

Build 292
- fixed an issue where entering custom text in the Select Item window would throw an error
- added <include /> tag to Weapon Mod, Weapon Accessory, and Vehicle Mods in printout XML
- added <firewall />, <signal />, <response />, <system />, and <devicerating /> to Vehicles in printout XML
- added <min />, <max />, and <aug /> to Attributes in printout XML
- Essence loss only reduces MAG/RES maximum House Rule works properly again
- Select Cyberware window now uses the category of the selected item instead of the category selected in the category list to determine Essence and Nuyen cost discounts based on item category
- fixed an issue where Setting names in the Select Setting window could map to the wrong file

Build 291
- buttons on the Calendar tab now reposition themselves based on string lengths
- Note tooltips now show the item's Notes, removing the need to open the window to read them
- added an Improvements tab (see below)

New Strings
- Button_AddImproevment
- Title_SelectSkillCategory
- Title_CreateImprovement
- Label_ImprovementType
- Label_CreateImprovementValue
- Label_CreateImprovementMinimum
- Label_CreateImprovementMaximum
- Label_CreateImprovementAugmented
- Label_CreateImprovementSelectedValue
- Button_ChangeSelection
- Message_SelectItem
- MessageTitle_SelectItem
- Message_ImprovementName
- MessageTitle_ImprovementName
- Checkbox_Active
- Message_DeleteImprovement
- Tip_Improvement_EditNotes

Improvements Tab
The Improvements tab allows players to create Custom Improvements to their character that can be turned on and off as needed. This finally adds support for conditional/situational modifiers! For example, if your character has the Attribute Boost (STR) Adept Power at Rating 3, you can now create a Custom Improvement that will allow you to boost your STR when the Power is active, then set it back when you've deactivated it. See the Creating Custom Improvements page on the Chummer Wiki for more information.

Build 289
- added support for <selectrestricted /> to the Improvement Manager which lets the character pick from a list of Restricted items they have or enter their own value (used for Fake Licenses)
- improved the way in which unsaved changes to characters are detected
- Power Point cost for Adept Powers are no longer rounded to 2 decimal places to ensure Adepts are not being cheated out of Power Points when using discounts
- added support for a weekly calendar to track weekly Tests, runs, when rent is due, etc.
- fixed an issue where adding Commlink Upgrades or Commlink Operating System Upgrades directly to the character's or a Vehicle's Gear instead of as a plugin would cause the save file to become unusable
- adding Improved Sensor Array Vehicle Mod to a Vehicle now automatically adjusts the current Sensor to the appropriate size
- Vehicles and Drones now have their Armor Ratings limited as per AR 132 unless Ignore Rules is turned on
- adding Cyberware plugins to a Vehicle Mod no longer causes an error to be thrown when attempting to print
- Specialization list for non-Exotic Active Skills is now disabled if the Skill is part of a Skill Group or its Rating is 0

New Strings
- Tab_Calendar
- Button_AddWeek
- Button_EditWeek
- String_WeekDisplay
- Title_CalendarStart
- Label_CalendarStart
- Label_Year
- Label_Month
- Label_Week

Build 283
- Options window now resizes to fit the widest string in the window for the current language
- Group Name and Notes on the Initiation tab are now properly saved and loaded
- application no longer throws an error if it cannot find a string because of an out-of-date language file and instead displays the ID of the string it is looking for
- progress bars in the Update window re-appear when it attempts to re-download failed files
- Update process now verifies that an executable update it has just downloaded is valid and will re-attempt failures, leaving the original file in place to prevent the application from becoming unusable

Build 280
- <specificskill /> now allows for a precedence to be set
- added an Edit Expense button to the Karma and Nuyen tab
- added Edit Expense to the context menu for Karma and Nuyen Expenses
- MAG and RES can now be reduced to 0 in Create Mode if the character's Essence has been reduced
- Sapient Critters now use the Uneducated Quality instead of the Uneducated Critter Power
- Metatypes can now mark Qualities as removable and remove them in both Create and Career Modes (see below)
- Genetic Infusions are no longer affected by Biocompatability (Bioware)
- Karma costs for Foci are now set on the Karma tab in the Options window
- Cyberware Modular Plugins are now restricted to only those with the Modular Cyberlimb or Modular Adaptation plugins
- added a house rule for Allow characters to exceed 50% of points in Attributes
- added a house rule for Characters can spend any number of points on Nuyen
- fixed an issue where attempting to calculate the Avail Test for an item with "+" in its Availability would throw an error
- fixed an issue where Gear with "+(Rating)" in its Availability would not have its correct Availability shown in the Select Gear window

New Strings
- Button_EditExpense
- Message_DeleteMetatypeQuality
- Label_Options_Force
- Label_Options_AnchoringFocus
- Label_Options_BanishingFocus
- Label_Options_BindingFocus
- Label_Options_CenteringFocus
- Label_Options_CounterspellingFocus
- Label_Options_DiviningFocus
- Label_Options_DowsingFocus
- Label_Options_InfusionFocus
- Label_Options_MaskingFocus
- Label_Options_PowerFocus
- Label_Options_ShieldingFocus
- Label_Options_SpellcastingFocus
- Label_Options_SummoningFocus
- Label_Options_SustainingFocus
- Label_Options_SymbolicLinkFocus
- Label_Options_WeaponFocus
- Checkbox_Option_AllowExceedAttributeBP
- Checkbox_Option_UnrestrictedNuyen

Removable Metatype Qualities
Metatypes now have the ability to mark their starting Qualities as removable by setting the removable attribute to "true". These Qualities can be removed in Create Mode and Career Mode by selecting them and clicking the Delete Quality button. Removing these Qualities will cost the appropriate amount of BP or Karma. This is to allow Sapient Critters to buy off the Uncouth and Uneducated Qualities that they start with. This can be applied to older save files by locating the appropriate Quality and changing its <qualitysource> to MetatypeRemovable.

Build 277
- added support for <unarmedap /> to the Improvement Manager which improves the Armor Penetration of Unarmed attacks
- added support for <thresholdoffset /> to the Improvement Manager which modifies the number of additional boxes that appear before the character's first Condition Monitor penalty
- added support for <affectbase /> to the Improvement Manager which marks an Improvement as affecting an Attribute's actual value
- Damage Code for Unarmed attacks are now translated on printouts
- added <cmthresholdoffset /> to printout XML
- fixed an issue where Adept Powers were not affecting an Attribute's value properly (see below)
- non-standard Flechette Ammo which does not explicitly add +5 to AP now reduce a Flechette Weapon's AP appropriately (which assume +5 AP from standard Flechette Ammo in their stats)
- name of the Settings File in use now appears in the window's title bar
- fixed an issue where Weapons with a Foregrip and Sling were not receiving their proper RC bonus
- buttons in the Update window show correctly reposition themselves when using longer strings
- failing to load a data translation file no longer throws an error and renders the application unusable
- selected Mentor Spirits and Paragons are now correctly translated in the list of selected Qualities and on printouts
- added an Installed option for Vehicle Mods to show that they are currently in use on the Vehicle and are contributing to the Vehicle's stats
- fixed an issue where attempting to sort Expenses by amount in regions that use something other than "." to separate decimal places would cause an error to be thrown
- fixed an issue where purchasing Gear that stacked in Career Mode would deduct the cost of the items already in the stack instead of the cost for the quantity purchased
- increased the width of the Condition Monitor labels so that longer strings are not truncated
- save files can now be opened using drag-and-drop

Adept Powers that Affect Base Attribute Scores
There has been a rather significant change (correction) to how a few Powers work in terms of affecting Attributes; namely Creative Eye, Improved Physical Attribute, and Keen Wits. The cost of these Powers were not being calculated correctly as they were not correctly modifying their Attributes' actual value, nor were they properly increasing the Karma cost of improving them in Career Mode. If your characters have any of these three Powers, you will need to remove them and re-add them so that things are calculated correctly.

Build 274
- corrected the positioning of items in the Other Info tab in Create Mode
- Metavariant Qualities are now translated in the Select Metatype window
- tooltip for the Advanced Contact Options button is now properly translated
- number of real world Initiative Passes is correctly calculated for printout XML
- Ballistic Encumbrance and Impact Encumbrance are now translated in tooltips
- all Search labels now reposition themselves based on string lengths
- added a new Karma value for Complex Form Skillsoft (default 1)
- Skillsoft Complex Forms now cost an amount of Karma equal to the amount set in the Options window

New Strings
- String_BallisticEncumbrance
- String_ImpactEncumbrance
- Label_Options_ComplexFormSkillsoft

Build 272
- all controls now reposition themselves to accommodate longer strings for non-English languages

Build 271
- added support for uploading language files through the application (translators, see http://www.dndjunkie.com/chummer/wiki/Uploading-Language-Files.ashx for information)
- Expense Entries can now be sorted by clicking on the column headings
- fixed an issue where trying to edit old Expense Entries that cannot be edited would throw an error
- removed the ability to select multiple Expense Entries from the same list as once as this had no use
- "level" is now correctly translated in the Select Adept Power window
- fixed an issue where the selected value for a Complex Form would appear twice after adding it to the character
- fixed an issue that prevented Technomancers with the Biowire Echo from being able to add Skillsofts as Complex Forms
- Skills now check Complex Forms for Skillsoft Ratings

Build 269
- fixed an issue where the Equipped checkbox on the Gear tab in Career Mode would never get enabled
- Living Persona Attributes show on the Complex Forms tab are now correctly limited by the character's RES Attribute
- added an option for enforce Capacity limits (enabled by default)
- Capacity limits are now checked when attempting to move a character from Create Mode to Career Mode when enforcing Capacity limits is enabled
- Capacity limits are now checked when attempting to add items in Career Mode when enforcing Capacity limits is enabled
- fixed an issue where trying to change the Rating of a Hacked Skillsoft in Create Mode would throw an error
- Skillsoft Clusters can now be Hacked
- moving Gear between a Vehicle and inventory now re-creates the proper plugins
- added an optional for Use Restrictions to Recoil Compensation (AR 148) (enabled by default)
- fixed an issue where language files were not mapped to the proper language in the Options window

New Strings
- Checkbox_Options_UseRestrictionsToRecoilCompensation

Build 265
- Biowires Echo now creates a Skillwire Improvement so that Technomancers with this Echo can thread Skillsofts
- fixed an issue where Skillsofts were not being properly limited by the character's Skillwire Rating
- quickly opening/closing groups in the Select Complex Form and Select Spell windows without an item selected no longer throws an error
- Advanced Lifestyles can now be renamed when editing them
- fixed an issue where selecting a custom PACKS Kit that contained custom Knowledge Skills would throw an error
- Bonded Foci no longer attempt to re-create their Improvements when a character's Gear is updated
- Improvement Manager now only removes access to Special Attributes, tabs, Uncouth, Uneducated, and Infirm if the Improvement being removed is the only remaining item granting access to that item
- removing Critter Powers now correctly removes any Improvements it created
- Critter Powers no longer show selected values twice
- Active Skill tooltip now includes the Skill's Category
- items with notes now appear in brown text for easier identification
- Foci that should ask for a selected value now ask for and remember it when they are first added to the character instead of when their Rating changes
- Foci now show their selected value when appropriate
- Shock and Stun Weapons now have Ammo information and can be reloaded using Ammo: Stun Charge
- added support for Override Data Files (see below)

Override Data Files
Similar to Custom Data Files, Override Data Files let you override individual items, replacing the base data with your own version (for example, changing the cost and damage for a Weapon). These follow the same naming rules as Custom Data Files but use "override" as their prefix (such as override_weapons.xml). Multiple Override files can exist for the same type (such as multiple Override files for Weapons), and the files are loaded in alphabetical order after loading the base data files. The item in the Override file completely replaces the base item. This is not intended to be used for holding your new custom data as the XML Manager will only overwrite existing items; it will not add items that do not exist in the base data files. Use at your own risk.

New Strings
- Checkbox_Option_EnforceCapacity
- Message_CapacityReached
- Message_CapacityReachedValidate

Deleted Strings
- Message_CapacityReachedCyberware
- Message_CapacityReachedGear

Build 263
- fixed an issue where deleting a Vehicle Mod could cause other items to be deleted from the Vehicle at the same time
- added <modcategories /> to vehicles.xml to allow support for translating Vehicle Modification Categories
- added <limits /> to vehicles.xml to allow support for translating Vehicle Modification Limiters
- added house rules for multiplying the cost of Restricted and Forbidden items (applies to Career Mode only)
- fixed an issue where quotation marks in custom names for items could result in an error being thrown
- Move to Vehicle button tooltip on the Weapons tab is now correctly translated
- Complex Forms that use a device attribute for their Common Skill (System, Response, Firewall, Signal) no longer throw an error when selected
- Commonly Used Skill on the Select Program Options tab is now translated properly
- fixed an issue that prevented Spell Category names from being translated

New Strings
- Checkbox_Options_MultiplyRestrictedCost
- Checkbox_Options_MultiplyForbiddenCost

Build 262
- fixed an issue where Adept Powers over Rating 6 would cause an error to be thrown when loading a saved character
- Adept Powers now have their maximum Rating properly set when being added to a character with a MAG higher than 6
- added <rawdamage /> to the printout XML for Weapons which writes out the formula (not calculated) Damage for a Weapon
- Update window now checks the downloaded files and re-downloads files that are accidentally written as 0 bytes in an attempt to avoid errors
- added support for Protosapients and Technocritters Critters
- purchase windows now include a Test field to show the Extended Availability Test for items
- added support for editing the amount for manually-created Expense Entries

New Strings
- String_Day
- String_Days
- String_Week
- String_Weeks
- String_Hour
- String_Hours

Build 259
- added support for <composure /> to the Improvement Manager which improves a character's Composure Special Attribute Test
- added support for <max /> to <specificskill /> in the Improvement Manager which improves a Skill's maximum Rating
- when loading a saved character, Weapons, Skills, and Gear now replace "Hold-Outs" with "Holdouts" to match the SR4A errata
- added a Close item to the File menu
- default message for Expense Entries now reads from the translation file
- double quotes in Knowledge Skill names should no longer cause an error to be thrown when loading a save file
- automatically-created Copy Protection and Optimization plugins now have their Rating correctly set to 1 if their parents do not have a Rating
- added Code of Conduct Qualities from Runner's Companion
- fixed an issue where attempting to move a character to Career Mode could throw an error if the character had a Weapon with a Forbidden Avail while using a non-English language
- fixed an issue where attempting to print a Critter with an Exotic Active Skill could throw an error
- Cyberware now translates Attribute and Skill names as needed
- Complex Forms and their Options now show their selected Rating in the Complex Forms list
- Critter Powers, Complex Forms, and Complex Form Options now show their extra selection text if applicable
- added an optional rule to use calculated Vehicle Sensor Ratings which uses the average Rating for all Sensor Functions plugins in the Vehicle's Sensor (disabled by default)
- Weapons now support <allowmod /> which, when set to false, prevents them from being able to add Weapon Modifications
- SR4 sheet now shows Lifestyle Name
- Game Master Summary sheet now shows Critter Powers and Movement
- Text-Only sheet now shows Lifestyles and Movement
- added support for Armor Mods adding Cyberweapons (MilSpec Armor)
- correct the Reach for Shapeshifters
- Foot Anchor now creates a Foot Anchor Weapon

Modified Strings
- MessageTitle_CannotModifyWeapon

New Strings
- Menu_FileClose
- String_ExpenseDefault
- Tab_Improvements
- Checkbox_Options_UseCalculatedVehicleSensorRatings
- Message_CannotModifyWeaponMod

Build 254
- added support for <matrixinitiativepassadd /> to the Improvement Manager which stacks additional Matrix Initiative Pass bonuses on top of the highest value
- added support for <initiativepassadd /> to the Improvement Manager which stacks additional Initiative Pass bonuses on top of the highest value
- added <matrixinitiativepassadd /> to Simsense Booster and Simsense Accelerator
- added <initiativepassadd /> to Acceleration
- editing an Advanced Lifestyle no longer resets its number of pre-paid months to 1
- added support for naming standard Lifestyles
- melee Weapons mounted in Cyberlimbs now use the limb's STR for calculating their Damage
- reverted the change to Mystic Adept Power levels: as per the FAQ, their maximum level is based on your Adept MAG, not total MAG
- updated the Max. Spirit Force House Rule to also encompass Mystic Adept Power Levels
- Adept Powers now show their source and page information in a tooltip
- added support for transferring Weapons between a character's Inventory and Vehicles
- fixed an issue where purchasing additional Ammo could result in a divide by zero error
- Critter Powers tab is now properly cleared when access to Critter Powers has been lost

Modified Strings
- Checkbox_Options_MaxSpiritForce

New Strings
- Message_CannotMoveWeapons
- MessageTitle_CannotMoveWeapons
- Message_SelectLifestyleName
- MessageTitle_SelectLifestyle
- String_LifestyleName

Build 251
- added an optional rule for Armor Degradation (disabled by default)
- added support for Armor Degradation in Career Mode
- added support for transferring Gear between a character's Inventory and Vehicles
- fixed an issue where removing the last of a Gear that also created a Weapon entry would not remove the appropriate Weapon
- fixed an issue where adding Gear that resulted in a stack would create a duplicate copy of its Weapon
- attempting to move a character to Career Mode no longer throws an error when checking item Availability using a non-English language

New Strings
- String_MoveGear
- Tip_ArmorDegradationBPlus
- Tip_ArmorDegradationBMinus
- Tip_ArmorDegradationIPlus
- Tip_ArmorDegradationIMinus
- Tip_TransferToVehicle
- Tip_TransferToInventory

Build 250
- A.I.s can now select Commlink and Vehicles as their Home Node
- corrected the tooltip for Career Karma
- printout XML no longer includes object GUIDs
- Gear now includes <bonded /> and <equipped /> in the printout XML
- Gear and Vehicles now include <homenode /> in the printout XML
- Adept Powers are now correctly limited by the character's total MAG instead of the MAG allocated only to the character's Adept aspect
- Settings File list is now sorted correctly to prevent file mismatches
- Hacked and Do It Yourself Gear now apply the correct cost modifiers to Gear when added as plugins to Vehicles
- Autsofts and Skillsofts can now be Hacked
- fixed an issue that caused a Technomancer's Biofeedback Filter to never be given a Rating on printouts
- fixed an issue that caused newly added Cyberware to select Standard Grade immediately after being added
- fixed an issue that could cause Gear quantities to be incorrectly updated when selecting an item for the first time in Create Mode
- fixed an issue where adding Gear as a plugin could cause the quantity of the parent item to be modified
- added the ability to search for Complex Forms in the Select Complex Form window
- added options to automatically add Copy Protection and Registration plugins individually to Matrix Programs (enabled by default)
- added house rules for allowing a character to exceed 35 BP worth of Positive and Negative Qualities
- added an option to start the application in fullscreen mode (disabled by default)
- added a conext menu entry to edit Advanced Lifestyles
- Search field is now selected by default when opening windows with the ability to Search
- Gear Capacity should now calculate correctly when dealing with decimals in regions that use something other than "." to separate decimal places
- removed redundant "Chummer" from the window title and put character Alias before the current operating mode
- changing the number of months for a Lifestyle in Career Mode now marks the character as having unsaved changes
- Skills now include <source /> and <page /> information on the printout XML when appropriate
- Active Skills now show their source and page information in a tooltip
- removed the close box from a number of limited-selection windows that require a value to be selected
- Gear now displays the correct quantity when added as a plugin
- added a Buy Ammo button to the Weapons tab in Career Mode which allows you to select a type of Ammo and automatically assigns the correct Weapon Category for the currently-selected Weapon
- ampersand characters in Category and item names should no longer confuse the XML Manager when trying to match translated items
- Drain and Fading Attributes are now translated
- Ammo Category is now translated in the Out of Ammo message
- Quality names are now translated in the Swap Quality message
- Martial Art name is now translated in the Martial Art Advantage limit message
- Complex Form and Quality names are now translated in the Confirm Karma Expense messages
- Attribute, Skill, Skill Group, Martial Art, Complex Form, and Program Option names are now translated when creating Karma Expenses messages
- all Improvement dialogues should now show translated item names when appropriate
- Skill name is now translated in the Break Skill Group message
- Radius in Weapon Damage is now translated
- Skills now show the translated Attribute abbreviation
- Weapon Mount is now translated for Weapon Accessories
- Weapon Firing Modes now read from the translation file
- Spell Descriptors, Type, Range, Damage, Duration, and DV are now translated
- Critter Power Type, Action, Range, and Duration are now translated
- Cyberware, Bioware, and Gear Weapons now have their Category name translated on the Weapons tab
- included plugins that come with Cyberware (such as Cybereyes) are now properly translated when added to the character
- Commonly Used Skill on the Complex Forms tab are now translated

New Strings
- Tip_OtherCareerKarma
- Tip_BuyAmmo
- Checkbox_HomeNode
- Menu_NameLifestyle
- Menu_EditAdvancedLifestyle
- Checkbox_Options_AutomaticCopyProtection
- Checkbox_Options_AutomaticRegistration
- Checkbox_Options_ExceedPositiveQualities
- Checkbox_Options_ExceedNegativeQualities
- Checkbox_Options_ExceedNegativeQualitiesLimit
- Checkbox_Options_StartupFullscreen
- String_DamageRadius
- String_ModeSingleShot
- String_ModeSemiAutomatic
- String_ModeBurstFire
- String_ModeFullAutomatic
- String_ModeSpecial
- String_SpellForce
- String_SpellSpecial
- String_SpellTypePhysical
- String_SpellTypeMana
- String_SpellDurationInstant
- String_SpellDurationInstantLong
- String_SpellDurationPermanent
- String_SpellDurationSustained
- String_SpellDurationSustainedLong
- String_SpellDurationAlways
- String_SpellDurationSpecial
- String_SpellRangeLineOfSight
- String_SpellRangeArea
- String_SpellRangeTouch
- String_SpellRangeTouchLong
- String_SpellRangeSelf
- String_DescActive
- String_DescArea
- String_DescDirect
- String_DescDirectional
- String_DescElemental
- String_DescEnvironmental
- String_DescExtendedArea
- String_DescIndirect
- String_DescMana
- String_DescMental
- String_DescMultiSense
- String_DescNegative
- String_DescObvious
- String_DescPassive
- String_DescPhysical
- String_DescPsychic
- String_DescRealistic
- String_DescSingleSense
- String_DescTouch
- String_ActionAutomatic
- String_ActionFree
- String_ActionSimple
- String_ActionComplex

Build 247
- character Alias is now shown in the prompt to save a character when exiting the application to make identifying which characters to save easier
- Quality names are now translated in the error message when trying to change your Metatype
- Add Sprite button now reads from the translation file
- required and forbidden items are now translated in the Select Quality and Select Metamagic/Echo windows
- Adept Powers now have their Ratings properly reduced if a character's MAG is reduced
- Adept Powers can now go above Rating 6 based on the character's MAG Attribute
- added <ratingmax /> to the printout XML for Skills to show the maximum Rating the character would be able to acquire for the Skill
- Firewall and System Ratings are now properly restricted when adding a Commlink Operating System Upgrade to a Commlink Operating System
- fixed an issue where adding a Firewall Commlink Operating System Upgrade to a Commlink Operating System would cause a Commlink to believe its new Firewall Rating to be 0
- all non-Suite, non-Hacked Matrix Programs now come with Copy Protection and Registration

Modified Strings
- Message_UnsavedChanges

New Strings
- Button_AddSprite

Build 246
- Weapon reloading methods are now read from the translation file
- Weapon Accessories now show their mount points when selected
- Weapon Mods now show their mod slots when selected
- selecting a Weapon Accessory or Weapon Mod now updates the Range information to match the Weapon it's attached to
- loading a character with a Commlink Operating System Upgrade attached to a Commlink Operating System no longer throws an error
- Commlinks now check for Operating System Upgrades within their Commlink Operating Systems in addition to within the Commlink itself
- added <currentammo /> to the Weapon information in the printout XML which gives the name of the Ammo currently loaded in the Weapon
- Skills affected by Incompetent are now correctly marked as not allowing Defaulting
- Quality type is now translated in the printout XML
- Contact type is now translated in the printout XML
- Weapon RC now always displays as a whole number (no brackets) since it always shows the Weapon's RC based on the currently installed plugins (the brackets just made things more confusing)
- XML indenting/formatting is preserved when adding a custom Cyberware Suite or PACKS Kit to an existing custom file
- FIRE! and Reload buttons and Ammo selection list are now only enabled when an appropriate Weapon is selected
- Vehicle Weapons now show their Dice Pool (Targeting Autosofts must be given a value that matches the Weapon's Category, otherwise it assumes that the highest-rated Targeting Autosoft should be used)
- Increased Cylinder Weapon Mod now properly changes the Weapon's Ammo to 8(cy)
- added Hollow Cyberlimb and Hollow Cybertorso to the Post-Mortem Modifications Category in Gear
- Save As now uses the character's Alias instead of their Name
- fixed an issue where converting the Metatype of an older character would throw an error if their MAG or RES were set to 0

New Strings
- String_Or
- String_AmmoBreakAction
- String_AmmoBelt
- String_AmmoBox
- String_AmmoClip
- String_AmmoCylinder
- String_AmmoDrum
- String_AmmoEnergy
- String_AmmoExternalSource
- String_AmmoMagazine
- String_AmmoMuzzleLoad
- String_AmmoSpecial
- String_Contact
- String_Enemy

Build 244
- Character Name has been shortened to Name and moved to the Character Info tab (swapping places with Alias which now appears on the Common tab)
- editing a Nuyen Expense now properly shows the Nuyen labels instead of Karma ones
- Skillsofts and Autosofts now come with the Copy Protection and Registration Program Options when added
- Weapon Modifications and Accessories now show their calculated cost instead of "Weapon Cost"
- options in the FIRE menu are now translated names
- Gear now shows its translated Category properly
- Metatype and Metavariant are now translated in the printout XML
- Weapon Modification Category name in the Select Weapon Mod window is now translated
- Avail fields now show their translated Avail code
- Expense Entries that are created automatically now use the translated names of the items affected/added
- added missing tooltip for Metatype Source
- Notes can now be added to Bioware
- Gear, Armor, and Cyberware now support items that have a variable Cost that is not tied to Rating
- Select Weapon Category message when purchasing Ammo now reads from the translation file
- Weapon Damage and AP codes now read from the translation file
- Edit Expense window now uses the system's current date and time format for displaying date and time information
- editing an Expense with an amount of 0 no longer throws an error

Modified Strings
- Label_CharacterName

New Strings
- String_WeaponCost
- String_VehicleCost
- String_SingleShot
- String_ShortBurst
- String_LongBurst
- String_FullBurst
- String_SuppressiveFire
- String_AvailRestricted
- String_AvailForbidden
- String_DamageStun
- String_DamagePhysical
- String_SelectVariableCost
- String_SelectWeaponCategoryAmmo
- String_APHalf
- String_DamageChemical
- String_DamageSpecial
- String_DamageElectric
- String_DamageFlechette
- String_DamagePOrS
- String_DamageGrenade
- String_DamageMissile
- String_DamageMortar
- String_DamageRocket
- String_DamageAsDrugToxin
- String_DamageAsRound
- String_DamageMeter

Build 242
- attempting to Bond Foci that do not provide Improvements no longer throws an error
- Improvement Manager now ignores all attempts to create Improvements when no Improvement information is provided
- verify data file process now correctly ignores all custom data files
- Skill Specializations no longer allow a value of all spaces
- fixed the way that discounted Adept Powers are calculated and rounded (Points x Rating x Discount, rounded instead of (Points x Discount, rounded) x Rating)
- time on Expense Entries can now be modified
- Vehicles now show their System Rating

Build 241
- Cyberware Weapons can now be reloaded using the appropriate Ammo type
- Knowledge Skills list is now populated using the selected language if possible
- Skill Specialization list is now populated using the selected language if possible
- select text window now reads from the language file
- attempting to add an Echo no longer throws an error when the window opens
- Notes window can now be resized
- editing Notes now marks a character as having changes
- added Living Persona information to the Complex Forms tab
- A.I.s no longer add a Rating to the Ergonomic Program Option since it doesn't actually have one
- reorganised Gear Categories to more closely match those found in the Runner's Toolkit Compiled Tables booklet
- removed most Gear Category restrictions from items since components can be purchased on their own and combined later and allow greater flexibility
- selecting Undo Karma Expense or Undo Nuyen Expense without an item selected no longer throws an error
- Essence Holes no longer count towards Bioware and Cyberware Essence totals and just affect the character overall
- the Delete key now does the same thing as pressing the Delete button when a list item is selected (Qualities, Critter Powers, Metamagics/Echoes)
- Metatypes and Metavariants now show their translated names in the Create and Career windows
- Metatype and Metavariant source information is now shown below the Metatype label in the Create and Career window
- Maximum Armor Modification and Armor Suit Capacity (both found on AR 44) are now Optional Rules (disabled by default)
- Armor Capacity is now calculated properly for Armors without an inherent Capacity value according to the Maximum Armor Modification rule found on AR 44
- tabs now show the character's Alias instead of their Name if they have an Alias
- Weapon Dice Pool total in Career Mode now includes the bonus for the Smartgun System if the Weapon has a Smartgun System Accessory or Modification and the character has an item that provides a Smartlink
- Select Gear window no longer shows Categories that have no items for its current context
- Vehicle Mods now support <pilot /> to change a Vehicle's Pilot Rating
- Vehicles now show their Firewall, Signal, and Response Ratings
- added <movementwalk />, <movementswim />, and <movementfly /> to the printout XML to make displaying the Movement, Swim, and Fly speed easier
- Skills in the printout XML now output their translated Attribute, Skill Group, and Skill Category

New Strings
- String_Improvement_SelectText
- Label_BiofeedbackFilter
- Tip_TechnomancerResponse
- Tip_TechnomancerSignal
- Tip_TechnomancerSystem
- Tip_TechnomancerFirewall
- Tip_TechnomancerBiofeedbackFilter
- Checkbox_Options_MaximumArmorModifications
- Checkbox_Options_ArmorSuitCapacity
- Checkbox_Options_ArmorDegradation

Build 238
- A.I.s now use the correct Optimization plugin
- Gear plugins now properly use their Rating when applying Improvements when added to a character
- changing a Gear's Rating now correctly updates any Improvements they apply to the character
- searching should now work with accented characters
- augmented Attribute tooltips now use the translated object names when appropriate
- advanced Contact option strings now read from the language file
- fixed an issue where Critters with Skill Groups higher than Rating 6 would cause an error when being saved as Created and loaded in Career Mode
- Commlinks and Commlink Operating Systems are now saved, loaded, and printed properly when added to a Vehicle

New Strings
- String_SelectContactConnection_Members
- String_SelectContactConnection_AreaDistrict
- String_SelectContactConnection_AreaSprawlwide
- String_SelectContactConnection_AreaNational
- String_SelectContactConnection_AreaGlobal
- String_SelectContactConnection_MagicalMinority
- String_SelectContactConnection_MagicalMost
- String_SelectContactConnection_MagicalVast
- String_SelectContactConnection_MatrixActive
- String_SelectContactConnection_MatrixBroad
- String_SelectContactConnection_MatrixPervasive

Build 236
- fixed an issue that caused a Metatype's BP cost to be multiplied by the Karma multiplier when building a character with BP
- Echoes and Metamagics now support Quality requirements
- added a checkbox to the Select Metamagic window to show only Metamagics/Echoes the character can take
- Knowledge Skills no longer ask for a Karma expense confirmation if the cost is 0 Karma (improving a Language with the Linguistics Adept Power)
- A.I.s now have the Ergonomic and Optimization Program Options added to Matrix Programs for free
- Markup field is now correctly hidden in the Select Vehicle window in Create Mode
- fixed an issue that could prevent the Gear Qty field from being refreshed properly when selecting a different item in Create Mode
- Enemy BP is no longer included in the Negative Qualities BP total on the Build Point Summary tab since it already has its own field
- Update window no longer stays open if automatic updates are enabled and there are optional languages that are not installed but can be downloaded

New Strings
- Checkbox_SelectMetamagic_LimitList
- Checkbox_SelectEcho_LimitList

Build 234
- all items should now output their data in the selected language
- translation file verification no longer compares against Ranges data file
- translation file verification no longer checks for missing <code /> tags
- translation file verification no longer checks <costs /> when checking Lifestyles content
- Language Manager now attempts to translate selected Weapon Categories, Skills, and Skill Groups when displaying Qualities, Gear, and other items that ask for this information to be selected
- added support for translating Advantages and Disadvantages for Mentor Spirits and Paragons (<advantage /> and <disadvantage /> in the translation file)
- Weapon Mounts are now properly detected when trying to add a Weapon while using a non-English language
- Advanced Lifestyle window now uses translated names
- Advanced Lifestyle window now shows the source information for the currently selected Quality
- Mechanical Arm Vehicle Mod can now be given a Weapon
- Skills now only check for Skillsofts if the character has something that gives them access to Skillwires
- added drag-and-drop support for re-ordering Lifestyles, Armor, Weapons, and Vehicles (base items only)
- added support for the Recoil and Strength Optional Rule which adjusts a Weapon's RC based on the character's Strength (disabled by default)
- Knowledge Skills are sorted in alphabetical order when a character is loaded
- Additional Discount field in the Select Cyberware window (enabled by House Rule) now allows a negative modifier for glitched implant jobs
- fixed an issue that caused the content of custom data files to be cached when attempting to cache content from the core data files, resulting in multiple copies of custom items

New Strings
- Checkbox_Options_StrengthAffectsRecoil

Build 231
- adding free Qualities in Career Mode no longer asks you to confirm the Expense for 0 Karma
- fixed an issue that prevented Lifestyles from being modified after being added to a character when using a non-English language
- Enter key now rolls the dice when pressed in the Roll Dice window
- included Accessories and Mods are now translated in the Select Weapon window
- mount points are now translated in the Select Weapon window
- added Arsenal French Content to list of sourcebooks
- added additional Vehicles from the French version of Arsenal
- added missing MicroWeave Spider and Medusa Extensions Drones from Attitude
- Vehicles that come pre-equipped with multiple Weapons now place one Weapon on each Weapon Mount if possible
- Advanced Lifestyles can now be modified by double-clicking on them
- main character and general information sections can now be resized with a splitter
- fixed an issue that would cause Bonding a Focus to attempt to create Improvements for the incorrect piece of Gear
- translation file verification no longer compares against PACKS Kit data files
- corrected the logic for verifying Metavariant translations
- added a Notes tab in Career Mode to record general gameplay notes

New Strings
- String_MountTop
- String_MountUnder
- String_MountBarrel
- Tab_Notes

Build 229
- XmlManager now caches base data files and merged translation information which should reduce character load times by 50%-70% and make everything else a little quicker
- added support for <drainresist /> to the Improvement Manager which improves a character's Drain Resistance pool
- added support for <fadingresist /> to the Improvement Manager which improves a character's Fading Resistance pool
- added a Verify Data File button to the Options window to verify the contents of data translation files (verifies only the content from selected books; like the Verify button, this is not needed unless you're working on translations)
- added support for <rangebonus /> to Weapon Mods which increase or decreases a Weapon's Range by the specified percent
- added <rangebonus /> to Barrel Extension and Barrel Reduction Weapon Mods
- fixed an issue that caused Gear to assume that plugins should always consume Capacity, even when they do not contain square brackets to indicate that they should
- Spell list is now sorted alphabetically within each Category
- Complex Form list is now sorted alphabetically within each Category
- Martial Arts list is now sorted alphabetically within each Category
- Active Skills are now sorted in alphabetical order in non-English languages
- Skill Groups are now sorted in alphabetical order in non-English languages
- added Device field to the Vehicles tab to show the selected Vehicle's Device Rating
- added <drainresist /> to Focused Concentration (Rating 1) and Focused Concentration (Rating 2) Qualities
- fixed an issue with translations that had &amp; in their names or translated values throwing errors when attempting to load them
- Bioware Grade list in Create Mode now reads from the Bioware data file and presents only Grades that are actually available to them
- Cultured Bioware is now properly limited to non-Second-Hand Grades
- Symbionts and Genetic Infusions are properly limited to Standard Grade only
- added support for naming Armor

New Strings
- Label_Device
- Menu_NameArmor
- Message_SelectArmorName
- String_ArmorName

Build 225
- fixed an issue where the plugins for Pre-Packaged Nexi were not given an Availability which would cause an error to be thrown when selected
- added missing Evo Mobile Terminus Nexus to the Roving Hub Drone
- Nexi now have access to the Commlink Modules Category as plugins
- custom Nexi now have their context menus when added
- fixed an issue where calculating Gear Capacity in regions that use something other than "." to separate decimal places would cause an error to be thrown
- cost adding Gear to Armor now correctly includes the selected markup
- added support for Markup to Select Armor, Select Armor Mod, Select Weapon, Select Vehicle Mod, Select Weapon Mod, and Select Weapon Accessory windows in Career Mode
- added support for Markup to Select Vehicle window in Career Mode which applies the markup percentage AFTER any Used Vehicle discounts since they affect the Vehicle's base price
- Technomancer Networks no longer cost Karma to join

Build 223
- loaded Ammo now uses the translated Ammo names
- loaded Ammo now shows the names of plugins attached to the Ammo
- Reload window now uses the translated Ammo names
- Reload window now shows the names of plugins attached to each Ammo
- added a Stack checkbox to the Select Gear window in Career Mode
- adding Gear no longer stacks with existing items unless the Stack checkbox is checked when the item is added (see below)
- purchasing additional quantity of Gear that has plugins deducts the correct amount of Nuyen
- added support for splitting and merging Gear stacks
- fixed an issue where adding certain Gear would incorrectly add Gear of the same name from a different Category
- added support for Hacked Program Options
- Gear Capacity is now rounded down to a minimum of 1 if the expression results in a non-whole number
- added Capacity to Matrix Program, Simsense, and Program Options
- the free Copy Protection and Registration Program Options are no longer automatically added to Matrix Program that do not have access to them (such as IC)
- added support for loading individual clips in multiple-clip Weapons (see below)

Stacking Notes
When Stacking, Gear is matched by the combination of Name, Category, Rating, and selected values (such as selected Weapon Category or text). When clicking the + button next to Qty on the Gear tab, the selected item is the stack you will be adding to. When clicking the Add Gear button, the application adds the item to the first matching instance of Gear it can find.

Multiple-Clip Weapons
Career Mode now supports loading each clip of a multiple-clip Weapon (like the Yamaha Sakura Fubuki) individually. Each can have its own type of Ammo loaded and their counts and stats are tracked individually. When an Ammo slot is selected, the Ammo count, Weapon AP, Weapon Damage, and Weapon RC are updated to reflect the currently-selected Ammo. Clicking the Fire and Reload buttons affect the currently-selected Ammo slot.

New Strings
- Title_SelectNumber
- Title_SelectItem
- Label_SelectGear_Stack
- Tip_SplitGearQty
- Tip_MergeGearQty
- String_SplitGear
- String_MergeGear
- Message_CannotSplitGear
- MessageTitle_CannotSplitGear
- Message_CannotMergeGear
- MessageTitle_CannotMergeGear
- String_SlotNumber
- String_Empty

Build 221
- added support for <swapskillattribute /> to the Improvement Manager which replaces the selected Physical Attribute with the appropriate Mental Attribute for all Active Skills
- added support for <exclude /> to the skillattribute Improvement
- Commlinks and Operating Systems now properly save and load their Location
- plugins are correctly listed under their parent items after being moved back to the default Gear location as a result of deleting their current Location
- Gear Weapon bonus information is now written to the print XML if available (weaponbonusdamage and weaponbonusap)
- Ammo now displays its Weapon Damage and AP modifiers when selected if applicable
- the total Rating field for Active Skills is always enabled, even when the Skill is a part of a Group, so that its tooltip information is always available
- Gear in the Foci and Metamagic Foci Categories only apply their bonuses when Bound to the character and are removed if the Focus is removed for Unbound
- Power Focus now improves all MAG-related Active Skills when Bound except for Counterspelling since it is a situational modifier
- added <swapskillattribute /> to the Mind Over Matter Adept Power
- Viewer window now only shows files that end in .xsl
- corrected Total Cost to only modify the cost of the base Weapon and its Modifications excluding Accessories
- fixed an issue that prevented Gear from being deleted if it was not part of the Selected Gear Location
- fixed an issue where new Knowledge Skills showed their Category as being Academic but the Skill believed its Category was blank
- Knowledge Skills that were accidentally saved with a blank Category now assume they are Academic to avoid errors
- Skill Filter dropdown now repositions itself to avoid overlapping with other buttons
- Dice Pool size is shown for the selected Weapon's Active Skill in Career Mode
- Locations in the Gear list can now be reorganised using drag and drop (Selected Gear cannot be moved and is always the first Location in the list)
- added tracking highlight when drag-and-dropping Gear and Locations

New Strings
- Label_DicePool

Build 219
- added <categories /> to skills.xml
- Knowledge Skill Categories now populate from the Category list
- Active Skills can now be filtered in Create Mode
- added the ability to filter Active Skills based on their Category
- clicking Add & More in the Select Cyberware window when adding Cyberware to a Vehicle Mod now properly opens the Select Cyberware window again
- added support for forcing Qualities to be added through other Qualities
- fixed an issue where binding Foci in a particular order would throw and error
- fixed an issue where reducing a Gear's quantity when it belongs to the non-default container would occasionally throw an error
- moved Arrowheads to their own Category which can now be attached to standard Arrows and Bolts
- added Payload Tip from Arsenal (German) to Arrowheads
- moved Mortar Heads to their own Category which can now be attached to Mortars
- moved Heavy Mortar Heads to their own Category which can now be attached to Heavy Mortars
- moved Missile & Rocket Heads to their own Category which can now be attached to Missiles and Rockets

Build 217
- fixed an issue where selecting a PACKS Kit that had Cyberware with plugins would throw an error
- Enemy Group Rating now contributes to Enemy BP total
- Enemy Group Rating is now correctly populated when loading a character
- rewrote how Gear is written to custom PACKS Kits so that things are nested properly and no longer results in having only 1 item
- added support for Total Cost multiplier to Weapon Mod costs which multiply the total value of the Weapon
- Select Weapon Accessory and Select Weapon Mod windows now include the Weapon's Accessory and Modification multipliers to show correct cost information
- fixed an error that caused the Cyberware Grade list to not populate correctly when loading certain characters with Cyberware

Build 216
- fixed an issue that would cause some Category lists to throw errors when using a non-English language

Build 215
- added support for <concealability /> to the Improvement Manager which improves the Concealability of all Weapons
- fixed an issue where a Foci's Force was not being properly evaluated and caused an error to be thrown when attempting to populate the Bonded Foci list
- print viewer window now hides files ending in the .xslt extension which can be used for reference files that are not complete XSL sheets on their own
- added Shadowrun 4 (Skills Grouped by Rating) and Shadowrun 4 (Skills Grouped by Name) character sheets created by KeyMasterOfGozer
- Cyberware/Bioware Grade list in Create Mode now reads from the data translation file
- fixed issues with non-English languages and the Select Quality, Select Skill Group, and Select Gear windows

Build 214
- added <location /> to the list of Gear elements generated for printouts
- Advanced Lifestyle should no longer throw an error when selected after being added
- Program Suites no longer add the Copy Protection and Registration Options to themselves (they are still created for the individual programs)
- the Selected Gear default Location can no longer be deleted
- fixed an issue with dragging and dropping Gear that caused the application to hang
- fixed an issue that caused printing a character with a Martial Art to throw an error

Build 213
- added support for translating core data
- Smartlink bonus should always appear in an Active Skill's tooltip if applicable
- Smartlink bonus is included in Dice Pool and Total for Active Skills on printouts if applicable
- checking and unchecking Foci in the Bonded Foci list should no longer throw errors
- fixed an issue where attempting to select or add a Cyberware Suite that contained anything with Second-Hand or Adapsin in its Grade would throw an error
- selecting a Martial Art Advantage or Martial Art Maneuver now show the sourcebook and page number for the item

New Strings
- String_WeaponAccessory
- String_WeaponModification
- String_ExternalSource
- String_VehicleModification
- String_VehicleWeapon
- String_VehicleWeaponAccessory
- String_VehicleWeaponModification
- String_UnnamedCharacter
- String_UnarmedAttack
- String_Unarmed
- String_LivingPersona
- String_BiofeedbackFilter
- String_Commlink
- String_CommlinkOperatingSystem
- String_LivingPersonaGear

Build 211
- added support for <judgeintentions /> to the Improvement Manager which improves a character's Judge Intentions Special Attribute Test
- added support for <liftandcarry /> to the Improvement Manager which improves a character's Lift and Carry Special Attribute Test
- added support for <memory /> to the Improvement Manager which improves a character's Memory Special Attribute Test
- added Judge Intentions bonus to Kinesics Adept Power
- Gear items no longer lose their context menus as a result of drag-and-drop
- entering a blank name when adding a new Location is now treated in the same manner as clicking Cancel
- moving a piece of Gear using drag-and-drop now marks a character as having unsaved changes
- adding a Location now marks a character as having unsaved changes
- +/- now appear next to Locations when they have Gear to allow them to be expanded and collapsed as desired
- Free Spirit Critter Powers are now only available for Free Spirits
- Emergent Critter Powers are now only available to Sprites and A.I.s
- Shapeshifter Critter Powers are now only available to Shapeshifters
- Select PACKS Kit window now displays Negative Qualities that are a part of the selected Kit
- Hacked software no longer adds the Copy Protection and Registration plugins
- Add Location button now repositions itself to avoid overlapping with other buttons
- corrected the logic for calculating Essence Loss and maximum Essence which was causing characters with an Infected Quality to incorrectly report spending BP on their first point of MAG and Cyberzombies from receiving the correct bonuses/penalties to their Attributes
- Initiation/Submersion Grade names now read from the language file

New Strings
- String_Varies
- String_Grade
- String_Network
- String_Group
- String_Task
- String_Ordeal

Build 207
- added support for <swimpercent /> to the Improvement Manager which improves a character's Swim speed
- added support for <flypercent /> to the Improvement Manager which improves a character's Fly speed
- added support for <flyspeed /> to the Improvement Manager which gives a character a Fly speed if they do not already have one
- fixed an issue that prevented the proper Gear Categories from being available to Armor and Career Mode
- added swimpercent information to Cyberfins and Functional Tail (Paddle)
- added swimpercent information to Power Swimming
- added flyspeed to Wingsuit Jetpack
- opening a save file with no Movement information no longer throws an error and instead reads the missing information from the Metatypes/Critters file, adds it to the character, and saves the updated file
- A.I. characters should no longer throw an error when creating or loading due to their "Special" Movement rate
- fixed an issue that caused the list of books being used to filter content in Select windows to be based on the Settings file of the first character loaded instead of the current character
- Exotic Active Skills are no longer hard-coded and have been moved to the skills.xml data file to allow custom Exotic Active Skills to be defined
- Select Side window now shows the name of the item being installed to reduce confusion, especially when adding a Cyberware Suite with multiple limbs
- added a house rule for Allow Cyberware Essence costs to be discounted (see below)
- Rating and Gear Rating on the Vehicles tab have been merged into one field since they both reflect the selected item's Rating and only one was ever used at a time
- Matrix Programs now have the Copy Protection and Registration plugins attached to them for free if Unwired is selected in the character's Book Options
- added support for Gear Locations to keep track of where stuff is stored

Allow Cyberware Essence costs to be discounted House Rule
When enabled, an Additional Discount field appears next to Essence Cost in the Select Cyberware window. This percentage is in addition to any Essence cost discounts from Grade and other Improvements. Remember that all discounts are cumulative. For example, if a Discount of 10% is selected along with the Alphaware Grade, the total Essence cost discount will be 30%: 20% from Alphaware and 10% from the selected Discount amount.

Modified Strings
- Label_SelectSide

New Strings
- Checkbox_Options_AllowCyberwareESSDiscounts
- Label_SelectCyberware_ESSDiscount
- Button_AddLocation
- String_AddLocation
- Message_DeleteGearLocation

Build 203
- added support for multipliers to the Metatypes cost Karma equal to their BP Optional Rule (default 1)
- added Limbs for Standard Characters option to pick which limbs count towards the limb count total
- average Attributes are now calculated across the chosen number of Cyberlimbs
- tagged all Skull Cyberlimbs as occupying the head limb slot
- fixed an issue that caused the Select Armor Mod window to allow Military Grade Armor Mods to be added to standard Armor
- added Swim speeds to Metahumans (see below)
- broke Movement out into separate fields for Movement, Swim, and Fly

Movement Changes
New Metahuman characters will automatically pick up their Swim speed information. If you want to apply this to saved characters, you must manually edit the save file. Open your save file in any text editor such as Notepad. Look for the tag called <movement> (it will be very close to the top). Using a Human as an example, it should read <movement>10/25</movement>. Change this to read <movement>10/25, Swim 5</movement> (you can find your Metatype's correct Swim speed below). Make sure to include the comma and spaces as shown. Save the file and you're set.
Dwarf: 4
Elf: 6
Human/Ork: 5
Troll: 7

New Strings
- Label_OtherSwim
- Label_OtherFly
- Tip_OtherSwim
- Tip_OtherFly
- Label_Options_CyberlimbCount
- String_LimbCount6
- String_LimbCount5Torso
- String_LimbCount5Skull

Build 200
- added Cloning Machine to the Special menu in Career Mode (see below)
- put Armor Encumbrance calculation back to the correct method (Helmets and Shields and SecureTech PPP System DO count towards Armor Encumbrance but do not apply to stacking)
- Metavariant Improvements are now correctly removed from a character when changing their Metatype

Cloning Machine
The Cloning Machine is only available in Career Mode and is designed to make working with multiple copies of the same grunt/fodder NPC easier (which means you can now track their individual Condition Monitors and Ammo). After selecting Cloning Machine, enter the number of clones you would like to create. A new copy of the character file is opened and a number is added to their name to make identification easier. The cloned copies break their links to the original save file so that the source file is not accidentally overwritten by any one clone, though their individual files can still be saved. It should be noted that clones are created from the save file of the currently-selected character rather than from the state of the currently selected character (meaning that unsaved changes will not be cloned).

New Strings
- String_CloningMachineNumber
- Message_CloningMachineNumberRequired
- MessageTitle_CloningMachineNumberRequired

Build 198
- Buy Ammo button is now properly disabled when non-Ammo Gear is selected in Career Mode
- Vehicles can now come pre-equipped with Weapons
- added Stoner-Ares M202 to Edgecrusher
- Skillsofts Complex Forms can now select their appropriate Program Options
- added support for Hacked Programs and Software
- added support for Gremlins to the Dice Roller window
- Attribute tooltip now shows when the Attribute is being affected by a Cyberlimb
- fixed an issue where "BP" being translated in the selected language to throw errors when adding certain Qualities in Create Mode
- Armor from Helmets and Shields and SecureTech PPP System Categories no longer count towards Armor Encumbrance
- fixed an issue that prevented Active Skills from display at the proper width in Career Mode
- clicking the Change Specialization button for an Active or Knowledge Skill now puts the focus on the Specialization field
- rejecting the Karma cost or not having enough Karma when changing an Active or Knowledge Skill Specialization now puts it back to its old value instead of erasing it entirely
- Metatype no longer inherit bonuses from their parent Metatype

New Strings
- Label_SelectGear_Hacked
- Label_DiceRoller_Gremlins
- String_CyberlimbAttributeModifier

Build 197
- Sell Item window title now populates from the selected language
- Character Name field now repositions and resizes itself to avoid overlapping with the Character Name label
- tooltips for Gear + and - buttons are now populated from the selected language
- Attribute names are now populated from the selected language
- changing the Equipped status of Armor now removes or re-adds any Improvements for the Armor and its Armor Mods and Gear
- changing the Equipped status of Armor Mods or Armor Gear now removes or re-adds any Improvements for them
- added a button to speed up the process of purchasing more Ammo of the selected type in Career Mode
- context menu for Underbarrel Weapons is now set properly when loading a saved character
- added support for adding Underbarrel Weapons to Vehicle Weapons
- loading a saved character that has joined a Group/Network is no longer asked to spend Karma on joining the group again
- controls should resize better when using a font size larger than the Windows default
- Enter and Escape keys now work in the Advanced Lifestyle window
- changed how the lists in Select Armor, Select Armor Mod, Select Weapon, Select Weapon Accessory, and Select Gear windows work (should not see any difference in how this works hopefully, but it this is the first step towards allowing data to be translated)
- Metavariants no longer inherit Qualities from their parent Metatype
- Metatypes now have their vision Qualities as free Positive Qualities

New Strings
- Tab_IncreaseLifestyleMonths
- Tab_DecreaseLifestyleMonths
- Tip_IncreaseGearQty
- Tip_DecreaseGearQty
- String_AttributeBODLong
- String_AttributeBODShort
- String_AttributeAGILong
- String_AttributeAGIShort
- String_AttributeREALong
- String_AttributeREAShort
- String_AttributeSTRLong
- String_AttributeSTRShort
- String_AttributeCHALong
- String_AttributeCHAShort
- String_AttributeINTLong
- String_AttributeINTShort
- String_AttributeLOGLong
- String_AttributeLOGShort
- String_AttributeWILLong
- String_AttributeWILShort
- String_AttributeEDGLong
- String_AttributeEDGShort
- String_AttributeMAGLong
- String_AttributeMAGShort
- String_AttributeRESLong
- String_AttributeRESShort
- String_AttributeINILong
- String_AttributeINIShort

Build 195
- Tip_OtherCMPhysical and Tip_OtherCMStun are now bound to the proper fields
- Label_DiceRoller_Result now displays for all results an intended, not just Critical Glitches
- fixed a number of text alignment issues
- buttons now resize and reposition themselves based on their string length
- String_SelectBP_BPSummary properly initialises in the selected language
- Ignore Rules checkbox now reads its tooltip from the language file
- Physical and Stun labels on the Condition Monitor tab are now translated correctly
- tooltips for the tool bar are now populated from the selected language
- tooltips for the Armor Equipped and Weapon Installed checkboxes now come from the language file
- menus are now merged properly when using the non-default language
- added support for setting markup amount when purchasing Gear in Career Mode

New Strings:
- Tip_SelectBP_IgnoreRules
- Tip_ArmorEquipped
- Tip_WeaponInstalled
- Label_SelectGear_Markup

Build 193
- corrected the tooltip information for improving Skill Groups
- corrected the tooltip information for Knowledge Skills when loading a saved character in Career Mode
- \n in language strings is now parsed properly
- Matrix Initiative on printouts now uses the character's proper Matrix Initiative and Initiative Passes
- Cyberware Plugins can now be added to Vehicle Mods that are marked to allow them (currently only Mechanical Arms)

New Strings:
- Menu_AddCyberwarePlugin
- Message_VehicleCyberwarePlugin
- String_ExpensePurchaseVehicleCyberware
- String_ExpenseSoldVehicleCyberware

Build 192
- Roll button in the Dice Roller window now reads from the language file
- clicking Remove Character in the Print Multiple window with no character selected no longer throws an error
- Build Method lists now read BP/Karma strings from the language file
- Omae login and filtering fields are now properly translated
- Select a Side window now reads from the language file
- corrected the translation tag for Impact on the Armor tab so it no longer incorrectly appears as "Ballistic Armor"
- Matrix Initiative now compares using a Commlinks total Response instead of its base Response so Custom Commlinks will now affect Matrix Initiative properly
- added missing Matrix IP information to Sim Module Cyberware
- added Join Group/Network Karma cost to Options window (default 5)
- added Leave Group/Network Karma cost to Options window (default 1)
- added support for joining and leaving Groups/Networks

New Strings:
- Button_DiceRoller_Roll
- String_Improvement_SideLeft
- String_Improvement_SideRight
- Label_SelectSide
- Label_Options_JoinGroup
- Label_Options_LeaveGroup
- Label_Group
- Label_Network
- Checkbox_JoinedGroup
- Checkbox_JoinedNetwork
- String_ExpenseJoinGroup
- String_ExpenseLeaveGroup
- String_ExpenseJoinNetwork
- String_ExpenseLeaveNetwork
- Message_ConfirmKarmaExpenseJoinGroup
- Message_ConfirmKarmaExpenseLeaveGroup
- Message_ConfirmKarmaExpenseJoinNetwork
- Message_ConfirmKarmaExpenseLeaveNetwork

Build 191
- fixed an issue that caused the Lifestyle Nuyen window to throw an error when moving a character to Career Mode

Build 190
- all language information now comes from language files which can be found in the lang directory
- attempting to bind a Power Focus in Career Mode no longer throws an error

Build 184
- corrected an issue with Spirits and Sprites that had any Attribute, Skill, or Complex Form with a Rating expression that involved division
- window contents should no longer be affected by the selected text size in Windows
- setting a Credstick's Rating to 0 no longer throws an error
- added support for specifying Program Options for Complex Forms to metatypes.xml and critters.xml
- added support for specifying a Program Category for Optional Complex Forms to metatypes.xml and critters.xml
- plugins are now saved when creating a custom Cyberware Suite

Build 182
- added support for <adeptlinguistics /> to Improvement Manager which lets a character buy Rating 1 for Language Knowledge Skills for free
- updated the SR4 character sheet to include the page breaking solution by KeyMasterOfGozer
- Armor that has a Ballistic or Impact starting with "+" no longer doubles its value if it is the only piece of Armor the character is wearing
- added support for <fullburst /> and <suppressive /> to Weapons and Weapon Mods which changes the number of rounds fired in Full Burst and Suppressive firing modes respectively
- Miniguns, High Velocity Weapons, and Weapons with the High Velocity Weapon Mod now consume their correct ammo amounts when firing in Full Burst and Suppressive firing modes
- added support for creating custom Cyberware Suites based on a character through Special > Create Cyberware Suite menu item in Create Mode (all Cyberware must be of the same Grade)
- added a house rule for No Armor Encumbrance (disabled by default)
- added a house rule to use BOD+STR as the Armor Encumbrance Threshold (disabled by default)
- selecting Free! in the Select a Quality window without having a Quality selected no longer throws an error
- fixed a logic error where Condition Monitor tooltips would only show if the total modifier was greater than zero instead of not equal to zero
- fixed a logic error where Movement Speed was only printed if the character had Movement Speed Improvements
- Armor Capacity for Armor is now calculated in the Select Armor window

Build 180
- added support for <ammocategory /> for Weapons which overrides the type of Ammo a Weapon uses (typically for Grenade Launchers that are found in the Assault Rifles category)
- marked Grenade Launchers for Assault Rifles and Battle Rifles as using Grenade Launchers Ammo (minigrenades)
- added support for <careerkarma /> requirement condition for Qualities which requires a character to have earned an amount of Career Karma before the Quality can be selected
- added Legendary Quality from Street Legends
- added support for naming Vehicles
- corrected a logic error in the Essence cost calculation for Basic Bioware when a character has both the Type O System and Biocompatibility (bioware) Qualities
- increasing Submersion Grade in Create Mode now costs the correct amount of Karma and puts the proper Grade number in the list
- added Tradition and Stream information to printouts
- Movement Speed Improvements no longer affect Fly or Swim Movement Speeds which throw errors (and shouldn't be modified)
- Vehicles now show their Sensor's Signal Rating (next to the Sensor field when a Vehicle is selected)
- added the ability to search for Weapon and Vehicles Mods in the Select Mod window
- broke Reality Amplifiers into their individual types
- Reality Amplifiers can now be added as Plugins for Commlinks

Build 177
- Drain tooltips no longer throw an error for spells that contain a formula not based on the Spell's Force
- Drain tooltips now calculate the Drain correctly in regions that use "," to separate decimal places
- added Redmond to list of specializations for Area Knowledge: Seattle
- Black Market Quality now prompts for additional information when added
- Sapient Education no longer counts towards the Positive Quality total since it is not technically a Quality in RC
- Weapons now show their total Ammo value which includes Modifications and Underbarrel Weapon adjustments on printouts
- Supernatural Toughness Adept Power has been broken out into Supernatural Toughness (Physical) and Supernaturall Toughness (Stun)
- added missing Emergency Field Dressing Gear from War!
- Chaser Autosoft can now go up to Rating 4
- added Greater Forms for Spirits from Street Magic

Build 176
- Weapon Modifications and Accessories can now be added to Underbarrel Weapons
- Vehicle Mods that come pre-installed with a Vehicle are no longer considered for Availability restrictions when marking a character as Created
- Weapon Modifications and Accessories are no longer considered for Availability restrictions when marking a character as Created

Build 175
- reducing a character's Initiate/Submersion Grade in Career Mode now reduces the Attribute's Maximum accordingly
- Skills now properly use their Skillsoft's Rating when printing
- revised Vehicle context menu so that Add Gear and Add Weapon appear in the Gear and Weapons menus respectively and is more intuitive
- added a tooltip to DV on the Spells tab which shows the base DV for the selected Spell at all of the Forces the Magician can cast the Spell at
- increasing a Skill to Rating 7 now correctly doubles the cost in Create Mode
- Foci with <selecttext /> now appear in the Focus list properly
- fixed an issue where attempting to bond a Weapon Focus in Career Mode would throw an error
- added missing Vehicles from War!
- added Grenade Plugin: Gecko from War!
- added missing Heavy Mortar and Howitzer Ammo from War!
- added range information for Heavy Mortar and Howitzer
- new Contacts are placed in the correct location when the list is scrolled
- new Enemies are placed in the correct location when the list is scrolled
- date can now be changed when editing an Expense Entry
- added support for Cyberzombies (Special > Convert to Cyberzombie)
- added an optional rule for Metatypes cost Karma equal to their BP (disabled by default) to accommodate the German books which say that Metatypes cost Karma when creating a character with Karma

Build 172
- Expense Entry Undo information is now part of the save files
- correct a logic error in Gear Availability calculations that was checking to see if it contained "+" instead of starting with "+"

Build 171
- settings are now saved to an XML file which can be used to keep application configurations identical across multiple computers (see below)
- added preferred build method (BP/Karma), Build Points, and maximum Availability to the Options window
- Choose BP Amount window now reads preferred build method, Build Points, and maximum Availability from Options and uses those as the default values in the window
- Reload button is now properly disabled when no Weapon is selected
- corrected Karma costs for improving Martial Arts in Career Mode
- SR4 character sheet now shows the Rating and selected values for Vehicle Gear
- Select Skill window now includes any appropriate Exotic Active Skills the character has already selected
- Armor now supports the <addoncategory /> tag to include Gear that is normally only available as plugins
- Ally Spirit Critter now properly uses the Attribute values from the data file instead of being limited by its Force like a traditional Spirit

Settings Files
Chances are, most people are just going to stick with the default one and modify it as needed. For those who take part in multiple games where the sourcebooks allowed and optional rules used varies, you can create additional Settings files to keep all of this information separate. To create a new Setting, copy the default.xml file in the settings directory, rename the new copy to whatever you like, then modify it using the Options window. When you create a new character, Chummer asks you which Setting you would like to use (if more than 1 file exists). The name Settings file used is saved as part of the character file. You can change the Settings file a character uses by opening the save file in a text editor and changing the <settings /> tag to match the name of the desired file. These files can be given to players to make sure that everyone has the same set of options enabled.

Build 169
- added support for <restricteditemcount /> to Improvement Manager which increase the number of items over the set Availability the character is allowed to start with
- added Max Avail field to the Select BP window which sets the maximum Availability of items a character can start the game with (only checked when a character attempts to enter Career Mode)
- added the ability to search for Qualities in the Select Quality window
- Augmented Attribute calculations now properly adhere to Improvement Precedence

Build 167
- Adept Powers that affect an Attribute can now be marked as not doubling the Power Point cost when the affected Attribute exceeds its Metatype Maximum
- Improved Reflexes Adept Powers no longer double the Power Point cost when raising REA above its Metatype Maximum

Build 166
- Spirits and Sprites now have their Bound checkbox set correctly when loading a character
- renamed Select Contact Connection Modifiers window to Advanced Contact Options
- added Free Contact checkbox to Advanced Contact Options
- clicking Cancel while selling a Weapon Accessory or Weapon Mod no longer sells the item
- Armor Mods now display their calculated Availability when applicable
- opening a linked Contact or Spirit now uses the same loading mechanism as other characters and properly sets the tab's title
- added support for adding Notes to any item by right-clicking on an item and choosing Notes from the context menu (window can be quickly closed by pressing Esc which also saves the contents)

Build 164
- added support for <damageresistance /> to Improvement Manager which grants a character additional dice for Damage Resistance Tests
- added Ballistic Armor and Impact Armor fields to the Condition Monitor tab in Career Mode
- added Dmg Resistance Pool field to the Condition Monitor tab in Career Mode which shows the total number of dice the character gets for Damage Resistance Tests
- Advanced Lifestyle Qualities are now properly cleared when moving from one Advanced Lifestyle to another in Career Mode
- Spirits and Sprites no longer have their number of services owed limited by an Active Skill in Career Mode
- Adept Powers that improve Attributes now double the Power Points cost when going over the Attribute's Metatype Maximum
- Armor now displays the selected value for its Improvement when applicable
- Armor and Armor Mods now show their name instead of internal ID when asking for values to be selected for an Improvement
- Metamagics and Echoes now show their name instead of internal ID when asking for values to be selected for an Improvement
- Mentor Spirits and Paragons now show their name instead of internal ID when asking for values to be selected for an Improvement
- Martial Arts Advantages now show their name instead of internal ID when asking for values to be selected for an Improvement
- Metatypes and Metavariants now show their name instead of internal ID when asking for values to be selected for an Improvement
- Improvement dialogues now show the name of the item adding the Improvement for clarification if it's provided
- canceling an Improvement dialogue when selecting a Mentor Spirit or Paragon now properly cancels the Quality being added
- fixed an issue where deleting the last existing Weapon Accessory on a Weapon would also delete the first Weapon Mod
- Advanced Lifestyles now print their Comforts, Entertainment, Necessities, Neighborhood, Security, and Qualities
- binding a Focus in Career Mode now creates a Karma Expense Entry instead of requiring a manual Karma Expense Entry to be made
- un-binding a Focus in Career Mode now asks for confirmation
- added ability to filter Active Skills by All, Rating > 0, and Total Rating > 0 in Career Mode
- special path characters are now ignored by Omae when attempting to save the downloaded file

Build 160
- fixed a logic error with Essence Loss and MAG/RES Attribute costs in Create Mode
- fixed an issue where deleting an Adept Power would cause all other Powers below it to be delete as well
- Metamagic and Echoes now show their sourcebook information when selected on the Initiation/Submersion tab
- Mentor Spirit and Paragon information now appear on the Spells and Spirits and Sprites and Complex Forms tabs if a Mentor Spirit or Paragon has been selected
- Armor now calculates its Armor Capacity if a value is not provided
- Advanced Lifestyles can no longer go below 0 LP which would cause the application to throw an error
- Advanced Lifestyle information is now properly cleared when selecting another Lifestyle from the list in Career Mode
- Gear now supports items having a cost of Gear Cost * X

Build 157
- losing access to the Adept Powers tab now properly clears the list of the Adept Powers
- losing access to the Spells and Spirits tab now properly clears all of the spells from the Spell list
- losing access to the Initiation tab now properly removes any Improvements from Metamagics/Echoes
- Attribute Modifiers can no longer take a character's minimum value below 1 unless they are a Critter (previously applied to anyone with access to the Critters tab)
- only installed Weapon Mods and Accessories count towards Concealability
- fixed an issue that could cause Maximum and Augmented Maximum Attribute values to display a value less than 0
- ESS Loss now decreases MAG/RES directly instead of lowering its effective value (in Create mode, this only lowers the Maximum Attribute value)
- if MAG/RES ever drop to 0 from ESS Loss from Cyberware/Bioware in Career Mode, the character suffers burnout, losing access to all of their MAG/RES abilities and Attribute-linked Skills become Knowledge Skills
- removing a Focus/Metamagic Focus from Gear properly removes the matching Bound Focus from the character
- all Critters can now add Critter Powers from the Weakness category, even if they're not usually allowed to select additional Critter Powers
- added tooltips for Augmented Attribute values to show how the Augmented value is being calculated
- Omae now displays a message if a character cannot be downloaded instead of throwing an error
- Omae now ignores special pathing characters in character names to avoid errors
- Omae window can now be resized vertically to fit more characters in the window on larger displays
- DV Improvements now affect Weapons created by Cyberware

Build 155
- added support for <avail3 /> and <avail6 /> to Gear
- revised how searching for Gear works so that only items from the selectable Categories are searched for, and works when adding plugins
- Weapon Mods now save their Rating and appear with the Mod's name when added to a Weapon
- Gear now shows its Armor Capacity instead of standard Capacity when selected in the Armor list
- Armor now adds any Armor Mods and Gear that comes with it by default
- underbarrel Weapons now have 6 slots instead of 3
- fixed an issue that prevented the Sensors category from being available to Vehicle Sensors in Career Mode
- added Group Name to the list of fields for a Contact's Connection Modifiers
- background Colour of Contacts can now be changed through the Contact's Connection Modifiers window

Build 153
- fixed an issue with the Improvement Manager that forced values to be selected after changing the Rating of an Adept Power
- character's Created status is now sent as part of their upload information for Omae
- added support for filtering characters in Career or Create Mode to Omae
- added a My Account button to Omae that appears after you are logged in which lets you add or change the email address for your account
- added support for resetting your Omae password which emails your new password (must have an email address set for your account)

Build 152
- fixed an issue that caused non-numeric Cyberware Plugin costs to throw an error when selected in the Select Cyberware window
- fixed an issue where users who were not logged into Omae could impersonate an existing user

Build 151
- Omae no longer allows blank user names or passwords
- fixed an issue that caused non-numeric Armor Mod costs to throw an error when selected after being added to a character

Build 150
- Contact Notes window can now scroll
- initial release of Omae (found in Tools > Omae) (see below)

About Omae
Omae is an online character repository where players and GMs can upload their creations to share with others who are looking for Contacts, Enemies, and Critters for their games. Anyone can download characters, but you must have a registered Omae account in order to upload characters. Registration is required so that people can see who put the effort into the character, search for other creations by that person, as well as allowing only the author to update a revised version of the character or delete it entirely. Registration is free and only asks for a user name and password. No other information is asked for or recorded. I have no use for that stuff. Password are encoded and stored in the online database. You may also choose to save your user name and password information locally so that you can log into Omae automatically when you open the window. Password are stored in an encoded format within the Windows Registry along with the other Chummer settings. When a character is downloaded, it is saved to your [Chummer path]\saves\omae directory.

Build 149
- clicking Download Updates with nothing selected in the update window now displays an error message and does not attempt to download nothing
- Select Gear window no longer disables Search when adding Gear to a Vehicle
- clicking the Delete Vehicle button without having a Vehicle selected no longer throws an error
- Attributes on the Build Point Summary tab in Create Mode has been broken out into Primary Attributes and Special Attributes to make Attribute BP totals easier to understand
- added tooltips for Primary Attributes and Special Attributes to show the BP cost for all of the character's Attributes
- canceling an Improvement dialogue when adding Gear to a Vehicle no longer causes an irremovable piece of Gear to be added
- canceling an Improvement dialogue when adding a Martial Arts Advantage no longer causes an irremovable Advantage to be added
- Contacts can now have their Connection set to 0 if this Rating is unknown
- adjusted the size of Contacts and Enemies so they no longer get a horizontal scroll bar when the list can be scrolled vertically
- Specializations no longer cause Free Knowledge Skills in Karma Create Mode to get stuck in an infinite loop while calculating totals
- 0-Rating Knowledge Skills no longer cost 2 Karma in Karma Create Mode
- Armor Mod information is now refreshed as the Rating changes
- added support for Armor Capacity
- added support for adding Gear to Armor
- Vehicle Category list is now sorted in alphabetical order

Build 147
- added support for <skillwire /> to Improvement Manager which limits the effective Rating of Skillsofts
- added appropriate <skillwire /> Improvements to Cyberware
- Complex Forms now include the name of their commonly-used Skill
- Complex Form commonly-used Skill now appears on the printout
- Gear Plugins can now have Plugins of their own, meaning that Program Options can be added to Matrix Programs attached to a Commlink
- added support for multiple-capacity Gear
- increasing an Active Skill from Rating 0 to Rating 1 in Career Mode now breaks the Skill Group
- added an option to allow Active Skills to be re-Grouped if all of their Ratings are the same (disabled by default)
- free Knowledge Skills in Karma Create Mode are now spread as evenly as possible amongst the lowest Ratings
- Vehicle Gear and Weapons are now properly exported when the Vehicle has no Vehicle Mods while creating a PACKS Kit

Build 145
- added support for <infirm /> to Improvement Manager which impacts the cost of Physical Active Skills
- passing a save file as a command line argument no longer throws an error
- Expense Entries are now printed in the correct order and date format for computers that are using a non-US date format
- re-added support for converting Qualities in saved in the old format since it seems there ae a number of character still floating around with them
- loading a character with the old Quality format immdiately saves the file with the new Quality format
- Sensitive System Negative Quality now correctly only affects the Essence cost of Cyberware

Build 142
- added support for <uncouth /> to Improvement Manager which impacts the cost of Social Active Skills
- added support for <initiation /> to Improvement Manager which adjusts a character's Initiation Grade
- added support for <submersion /> to Improvement Manager which adjusts a character's Submersion Grade
- list of Qualities in the Select a Quality window is now sorted alphabetically
- Fading Resistance total is now correctly updated when modifying an Attribute in Career Mode
- Skillsofts now affect Active Skills and Knowledge Skills (for Knowsoft/Linguasoft, you must create a Knowledge Skill with the same value you chose for the Skillsoft, such as "Spanish")
- Uncouth now properly affects the cost of Social Active Skills and locks Skill Groups that are made up of Social Active Skills
- double-clicking on a Critter Power in the Select Critter Power window now accepts the selected Critter Power as though the OK button was clicked
- list of Critter Powers that the character has is now sorted in alphabetical order
- Critters can now raise their Skill Rating to their standard maximum Rating rather than just the starting Rating
- added support for convering Mundane Critters into Mutant Critters (Special menu > Convert to Mutant Critter)
- added support for convering Mutant Critters into Toxic Critters (Special menu > Convert to Toxic Critter)
- added an option for a flat number of free Contact BP (disabled by default)
- renamed Online Help in the Help menu to Chummer Wiki
- added a checkbox to the Select a Quality window to show only Metagenetic Qualities (only appears when the character can select Metagenetic Qualities)

Build 140
- Technomancer Sprites can now have a Rating higher than 6

Build 139
- corrected the Essence cost formula for Cyberware Suites
- RES improvement button in Career Mode now considers the character's Submersion Grade (instead of Initiation Grade) to determine if it should be enabled or not

Build 138
- Qualities marked as not contributing towards the Positive/Negative Quality BP limit properly deduct their cost from the character's BP/Karma total
- Print window in Create Mode no longer prevents you from continuing to work in the main application window
- characters now remember they have a Print window open and bring it to the foreground
- Print windows now refresh automatically when they are open and a change is made to the character in Career Mode
- creating a PACKS Kit with Bioware/Cyberware no longer creates multiple copies of each item
- added a basic Dice Roller to the Tools menu
- added support for adding notes to Contacts and Enemies

Build 137
- update window now displays the changelog for the application when an application update is being downloaded
- update window now updates a File Progress progress bar to show that work is actually being done instead of appearing as though the update has stopped

Build 136
- added support for <armorencumbrancepenalty /> to Improvement Manager which adjusts the AGI and REA penalties by the number specified
- Nuyen totals are correctly updated after adding an Advanced Lifestyle
- added Expense Undo support for manually created Karma and Nuyen Expenses
- Skill Groups are disabled if you do not have access to at least one of the Group's Active Skills
- adding a Negative Quality in Career Mode now creates a Karma Expense Entry which can be undone
- added a Free! checkbox to the Select a Quality window in Career Mode which changes a Quality's cost to 0 Karma
- Metatypes with a natural Essence of 0 can now be marked as Created
- Armor Mods now create their Improvements using their selected Rating instead of Rating 1
- Armor Mods now update their Improvements when their Rating changes
- added Military-Grade Armor Enhancements from Arsenal
- Nuyen Expenses now have a % adjustment field that modifies the total value of the Expense
- when deleting Enemies in Career Mode, you can choose between removing them for free or removing them with Karma
- special Attribute-only tests (Composure, Judge Intentions, Lift/Carry, and Memory) now appear on the Other Info tab and on the character sheets
- Living Persona Attributes are now properly limited by the RES Attribute

Build 133
- Select PACKS Kit window now shows Staring Nuyen BP if a value is given
- clicking in an empty space of the Kits list in the Select PACKS Kit window no longer throws an error
- Gear plugins now have their Quantity set correctly when being added through a PAKCS Kit
- added support for Complex Form Options to PACKS
- added support for fully-defined Martial Arts to PACKS
- added support for underbarrel Weapons to PACKS
- added support for Vehicle Gear plugins to PACKS
- added support for creating custom PACKS Kits based on a character through Special > Create PACKS Kit menu item in Create Mode
- Text-Only character sheet now prints Description, Background, Concept, and Notes sections when applicable
- added Signal to the Build Nexus window
- adding a Complex Form in Career Mode now asks for confirmation
- Submersion History is now recorded properly
- Undo for Submersion Grade Karma Expenses now works properly
- Bound/Registered checkbox for Spirits/Sprites is now enabled in Career Mode
- Vehicle Mods that come with a Vehicle can now be removed
- Vehicles are no longer slowed down by the Armor they come equipped with by default (Armor Mods must exceed the Vehicle's standard Armor Rating to affect its Speed and Accel)
- Free! and Do It Yourself now show the adjusted price in the Select windows
- Enemies now allow for Connection Groups
- A.I.s now have access to all of the Unwired A.I. Qualities, including those without BP values
- unchecking Show only Qualities I can take in the Select a Quality window now works with A.I. characters
- Physical and Mental Attributes can now be raised to their total maximum (Metatype Maximum + modifiers) instead of just their Metatype Maximum in Career Mode
- Sprites now have access to the Sprites and Complex Forms tab
- Sprites can now properly set their Complex Form Ratings to match their own Rating
- individual character tabs now show just the character's name to make them easier to find

Build 130
- multiple windows now appear as a series of tabs to make finding and switching between open character easier
- Condition Monitor penalties are now applied to all Initiative scores in Career Mode
- losing access to the MAG or RES special Attributes now resets their values back to the Metatype minimum in Create Mode
- canceling an Improvement dialogue now rolls back all of the Improvements that would have been created by the selected item and prevents the triggering item from being added to the character
- added System to list of Vehicle Modifications
- Vehicles are now limited to +2 improvements to Response, System, Firewall, and Signal unless they have the Modular Electronics Vehicle Modification
- added support for <selectmartialart /> to PACKS
- added support for <lifestyles /> to PACKS

Build 128
- added support for <adeptpowerpoints /> to Improvement Manager which grants additional Power Points to Adepts/Mystic Adepts
- added Additional Power Point Metamagic to cover the optional rule for Adepts/Mystic Adepts gaining Power Points in place of a Metamagic ability
- melee Weapons no longer throw an error when selecting them
- fixed an issue that caused the application to restrict underbarrel weapons to one per character instead of one per Weapon
- Weapon Mods can now be added to Cyberweapons
- added tooltip for the Contact Connection Modifiers button
- added tooltips for the link icons for Contacts/Enemies and Spirits/Sprites
- MAG/RES are now correctly affected by ESS loss
- added support for the optional rule to limit dice pools to 20 dice or 2 x (Natural Attribute + Skill Rating), whichever is higher (disabled by default)
- added a house rule that only reduces MAG/RES maximum from ESS loss

Build 127
- Knowledge Skill list is properly populated again

Build 126
- added Expense Undo support for Nuyen: Armor Mod, Nuyen: Weapon Accessory, Nuyen: Weapon Mod, Nuyen: Vehicle Mod, Nuyen: Vehicle Gear, Nuyen: Vehicle Weapon, Nuyen: Vehicle Weapon Accessory, Nuyen: Vehicle Weapon Mod, Nuyen: Increase Lifestyle, Karma: Add Spell, Karma: Skill Specialization, Karma: Skill Group Rating, Karma: Skill Rating, Karma: Metamagic/Echo, Karma: Initiate Grade, Karma: Add Martial Art, Karma: Martial Art Rating, Karma: Martial Art Maneuver, Karma: Add Complex Form, Karma: Improve Complex Form, Karma: Add Complex Form Option, Karma: Improve Complex Form Option
- reorganised Options window into tabs so it is less cluttered
- fixed an issue that prevented Technomancers from improving their Complex Forms when the maximum Rating equaled their RES Attribute
- deleting a Complex Form Option now actually removes it from the Complex Form
- Skillsofts Complex Forms and Complex Form Options now only cost an amount of Karma equal to the Complex Form Improvement cost (default 1)
- Skillsofts Complex Forms now require the character to have the Biowire Echo
- Select Quality window now lets any Quality be selected when Ignore Rules is turned on
- selecting the Selected Vehicle item when any Vehicle has a Sensor Plugin no longer throws an error
- added support for the optional rule to ignore Armor Encumbrance when only a single piece of Armor is worn (disabled by default)
- list of sourcebooks in the Options window no longer requires the book to be selected before it can be checked/unchecked
- Update window now appears when updates are downloading and Automatic Updates are enabled so it doesn't appear as though the application has hung
- added support for changing a character's Metatype while in Create Mode (found in the Special menu)
- Free Contacts and Free Knowledge Skills options now show the proper checked status after saving options
- right-clicking on a file name in the most recently used list now makes it sticky so it always appears in the menu (right-click again to un-sticky)
- Source labels now show the full book name in a tooltip when you hover over them
- Qualities no longer add their Improvements to the character if they cannot be added because of BP/Karma limitations
- Bioware, Cyberware, Gear, Armor, and Armor Mods no longer add their Improvements to the character if they do not have enough Nuyen to purchase them in Career Mode
- Used Vehicles no longer throw an error when trying to add them to a character in regions that use "," to separate decimal places
- Condition Monitor penalties have been corrected to use the highest value, not cumulative
- Weapons now use the total ammo bonus modifier for all Mods instead of applying each bonus separately
- added support for Additional Clip adding a second clip to the Weapon
- Firing Selection Weapon Mods are now a separate item for each Mode that can be selected and add their Mode to the Weapon
- Complex Form Options have been added to printout XML
- Complex Form Options now appear on character sheets
- Text-Only character sheet now prints Complex Forms when applicable
- all Critter Powers are removed from the character if access to the Critters tab is lost
- Infected Qualities now grant access to the Critters tab and add the appropriate Critter Powers

Build 123
- added Expense Undo support for Nuyen: Armor, Nuyen: Weapon, Nuyen: Vehicle
- 2 x CHA Free Contacts Option now applies to both BP and Karma build modes
- fixed an issue that caused Free Contacts points to calculate per-contact instead of for the character as a whole
- changed Free Contacts Option to allow the multiplier value to be specified
- fixed an issue that caused precedence 0 Improvements to stack with others
- High Pain Tolerance Positive Quality no longer stacks with other Condition Monitor Threshold Improvements
- Impaired Attribute Negative Quality no longer allows EDG, MAG, or RES to be selected
- Text-Only character sheet now prints EDG with the rest of the Attributes
- Text-Only character sheet now prints Armor Mod Ratings when applicable
- character sheets no longer display Rating 1 for Adept Powers that do not have a Rating
- Advance Lifestyle Qualities list now clears when a different Advanced Lifestyle is selected
- Weapons with AP -half no longer throw an error when selected in Career Mode
- Armor Rating stacking modifiers from items like Form-Fitting Armor are now calculated separately and added to the highest Armor/Clothing Armor Ratings instead of being rolled into the highest Armor Rating

Build 121
- removed temporary support for converting Qualities from the old format to the current format
- removed the RES Attribute from A.I.
- Metatypes that have an Attribute whose maximum is 0 (typically A.I.s) can now set any other Attribute to their Metatype maximum
- Physical Attribute controls are disabled when creating an A.I.
- free Positive Quality BP and free Negative Quality BP Improvements are now correctly loaded from saved characters
- clicking on Add Metamagic/Add Echo in Career Mode when the character does not yet have an Initiate Grade no longer throws an error
- added Ruger Thunderbolt w/ Smartgun Weapon (Laser Sight version was not added since the Mod can be purchased for the same price)
- Camera, Trideo and Microphone now consume 1 slot instead of a number of slots equal to their Rating
- underbarrel Weapons now show their halved Ammo capacity when selected, not just when reloading them
- Complex Form Options now cost BP/Karma
- Complex Form Options can now be improved in Career Mode
- changing a character's RES now changes the maximum value for the Complex Form field without having to re-select a Complex Form
- MAG and RES Active Skills are now disabled when a character does not have access to those special Attributes
- Uneducated Negative Quality should now impact Skills and Skill Groups properly
- added support for selecting individual aspects of Contact Connection Modifiers
- began adding support for Expense Undo entries (see below)

Expense Undo Entries
This will be an ongoing project. By right-clicking on a Karma or Nuyen Expense, you can choose to undo the purchase. This will only be for Expenses that were created during the current session. They will not be saved with your character information, so once you have closed the character, the undo history is lost (largely to prevent undoing something done 10 game sessions ago without undoing anything else). Currently supported items - Karma: Attribute, Karma: Add Quality, Nuyen: Cyberware/Bioware, Nuyen: Gear. This only undoes the expense for the item you have selected. If you later added child items you should undo these expenses first - the undo function strictly undoes the single item that is selected, meaning anything that was added after and not undone will not be refunded. This is intended to undo your most recent few transactions only.

Build 118
- A.I.s now have their missing Rating, System, Firewall, Signal, and Response Attributes
- A.I. Condition Monitor, Matrix Initiative, and Initiative Passes are now calculated correctly
- Commlink Software Suites, Program Packages, Software Suites, and Skillsoft Clusters now have their Programs added as Gear
- added Martial Art variants from Runner's Companion
- adding missing Software from War!
- added support for Software going to Rating 10 from War!
- added support for Rating 10 Nexi Components
- Nexi Components now populate their Availability when added
- Gear marked as Free! now correctly sets the price to 0 when in Create Mode
- removed Biofeedback Filter and Program Packages from list of Complex Forms
- Vehicle Speed and Acceleration can no longer go below 0
- corrected an error where discounted Adept Powers got progressively cheaper after saving and loading
- there is now a distinction between Dice Pool modifiers and Rating modifiers for Skills with only Rating modifiers being subject to the maximum modified Rating rule
- Skill tooltips now provide a distinction between Rating modifiers and Dice Pool modifiers and report "X of Y" of the character's total Rating modifiers being used because of the maximum modified Rating rule

Build 117
- added support for <freespiritpowerpoints /> to Improvement Manager which grants additional Power Points to Free Spirit characters
- added support for Free Spirit characters (see below)
- added support for A.I. character (see below)
- added A.I. Critters from Unwired
- added Sprite Critters (big thanks to ShadowWalker for providing these)
- added support for <gears /> to critters.xml so A.I. Critters can come pre-equipped with their Programs
- Military Grade Armor now uses the proper BOD X 3 limit for Armor Encumbrance (having a single piece of Military Grade Armor equipped raises a character's Encumbrance limit, regardless of any additional Armor they may be wearing)
- Shapeshifters now have access to the Critters tab and have been given their Critter Powers (which also lets them add/remove Vulnerability and Allergy Critter Powers for their Untouched By Silver optional rule)
- Shapeshifters now have Metavariants which let them select a Metatype for their Not Quite Always Human optional rule
- Select Critter Powers window now groups Powers by Category
- unarmed damage now correctly rounds up instead of down
- added an option to allow free Knowledge Skills for characters in Karma Build Mode (disabled by default)
- added an option to allow CHA x 2 free points of Contacts for characters in Karma Build Mode (disabled by default)
- Career Mode correctly uses the Metatype's maximum Essence as the baseline for determining Essence Loss penalties
- Exotic Active Skills no longer eat up points for selecting their Specialization
- added support for <inherited /> Quality Requirement which indicates the Quality can only be gained when it is part of a Metatype
- Skill Ratings in critters.xml now support expressions

Free Spirit Characters
Magic replaces Force since they are the same Attribute for the Free Spirit. When you first create a Free Spirit character, your Attribute BP total will be very high but is technically correct. All of the character's Attribute start at 2 and have a Metatype Maximum of 2 (the Free Spirit's starting Force/Magic). This means that all of your Attribute costs are being calculated at their Metatype Maximum which adds +15BP per Attribute. (This technically breaks all of the other written rules saying only 1 Physical/Mental Attribute can be at it's Metatype Maximum.) When MAG 3 or higher is selected, this number drops back down since they are all no longer at their Metatype Maximum. (And who would play a Force 2 Free Spirit anyways?)

A.I. Characters
Resonance replaces Rating. Their free Programs can be purchased through Gear by selecting the Free! checkbox when purchasing.

Build 114
- added support for <overflow /> to the Improvement Manager which improves the number of Overflow Condition Monitor boxes the character has
- Physical Condition Monitor in Career Mode now includes boxes for Overflow
- added Overflow to the Condition Monitor on the Shadowrun 4 Character Sheet
- Other Info tab now shows a character's Career Karma (Career Mode only) and Movement
- corrected how the maximum modified Skill Rating is calculated (total maximum modified Rating = 1.5X the skill's base Rating)
- added support for the special Vintage Weapon Mod from Gun Heaven which doubles the cost of all Accessories and Modifications
- Initiation/Submersion Grades now record if a Group/Network and Ordeal/Task was used for each Grade
- added a list to the Initiation tab which shows which options were used for each Grade
- fixed an issue that caused the Weapon created by the Drone Mortar Gear to throw an error when selected or attempting to print
- Elemental Strike and Elemental Resistance Adept Powers now ask for a value to be selected
- <specificattribute /> Improvements now include support for precedence attribute which determines how they stack with other Improvements to the same Attribute (see below)

specificattribute precedence
This has been included to (and should only be used for) Cyberware, Bioware, and Powers that affect Initiative and/or Reaction which either does not allow it to stack with any other enhancement, or only certain ones. A precedence of 1 ignore all other Improvements and uses the COMBINED value of all other precedence 1 items (Wired Reflexes, Move-by-Wire, and Reaction Enhancers). A precedence of 0 ignore all other Improvements and uses the single highest precedence 0 Improvement the character has (Synaptic Booster). Short version: nothing you need to actually worry about - the necessary items have already been updated and Chummer figures out what it should use. :)

Build 112
- added a bunch of <forbidden /> elements to Qualities
- Swap Quality excludes the selected Quality from Forbidden checks which prevented a Quality from being upgraded/downgraded to a different Rating
- fixed an issue that caused Cyberware with bundled subsystems to throw an error when being added when the <bonus /> nodes between parent and child didn't match or exist
- Born Rich Positive Quality now correctly affects characters built using Karma
- removing the Born Rich Positive Quality now removes its bonus from the character when the Quality is removed
- resizing the window no longer causes the BP/Karma and Source fields on the Common tab to jump into the Quality list

Build 111
- Metavariant is once again populated
- Bioware now shows its Rating and selected values when loading a character
- added an option to include Karma and Nuyen Expenses on the character sheets (disabled by default)
- Persona Limit for Nexi can now be manually set
- added Pre-Packaged Nexi to Gear
- corrected an issue that caused custom Commlinks to limit Firewall and System options once one of them had been added to the Commlink
- added a Do It Yourself checkbox for Commlink Upgrades
- Impaired Attribute Negative Quality now decreases the Augmented Maximum value by the correct amount
- added Dissonant Echoes, Programs, and Program Options
- removed redundant Empathy Software from the Vision Enhancement Gear category and gave Vision Sensors access to the Sensors category for plugins
- Group Initiation/Network Submersion and Initiation Ordeals/Submersion Tasks can now be selected when creating a character
- added support for Group Contacts

Build 109
- Qualities now show their selected text values on the character sheets
- Martial Arts now correctly checks the BP cost of only Qualities that count towards a character's Quality BP limit
- ammo that has a Recoil modifier no longer throws an error when you attempt to reload a Weapon with it

Build 108
- corrected the Response calculation for Nexi
- adding a Quality now correctly check each Quality to see if it counts towards the BP limit, not just the Quality that is being added
- changing any of the information on the Character Info tab now causes the changes made flag to be set
- corrected the formula for determining a Starting Nuyen amount based on the Nuyen they have remaining
- Metagenetic Improvement correctly sets the character's Attribute value to its new minimum after selecting your Metatype/Metavariant
- when adding a new Quality, the free Quality BP gained through SURGE is now included when determining if you have exceeded the allowed BP amounts
- dragging and dropping a piece of Gear now properly re-creates any accessories it had

Build 106
- added support for <fresspositivequalities /> to Improvement Manager which allows a number of BP in free Positive Qualities
- added support for <fressnegativequalities /> to Improvement Manager which allows a number of BP in free Negative Qualities
- replaced the Changeling BP Adjustment Qualities with <freepositivequalities /> and <freenegativequalities /> Improvements as needed
- Enforce Skill Rating Maximum option now saves its value to the correct place instead of overwriting the value for the Skill Defaulting Includes Modifiers option
- adding Gear to a Vehicle now gives you the Free! option
- adding Nexi to a Vehicle now gives you the Free! option
- item 10 in the File menu's most recently used list now uses 0 as its mnemonic and loads correctly
- Condition Monitor penalties now affect Defaulted Active Skills when the option to include Modifiers in Defaulted Skills is diabled
- Character is now responsible for calculating its own Initiatives/Initiative Passes, Condition Monitors, and Armor Encumbrance instead of the Create and Career windows doing it
- Active and Knowledge Skills no longer show a negative number for the dice pool since they cannot go lower than 0
- added a button to the Gear tab to reduce the selected piece of Gear's Quantity by 1
- Adepts are no longer required to have a Magic Tradition selected when moving to Career Mode
- character sheet now shows the correct number for Nuyen
- dates can now be selected when creating Karma and Nuyen Rewards/Expenses
- returned Improved Physical Attribute Adept Power back to its SR4A cost since the cost Powers in the Runner's Tool Kit are apparently wrong
- re-wrote Qualities to be a class instead of a series of strings (see below)
- added support for swapping Qualities in Career Mode
- Minigrenades now add a Minigrenade Weapon instead of Grenade which have the correct Grenade Launcher ranges
- added Skillsofts and Activesofts to Vehicles where appropriate
- Gear in the Gear list can now be reorganised using drag and drop

Changes to Qualities
Qualities have undergone a complete re-write. Existing character will convert their Qualities over to the new format when they are loaded. It is recommended that you immediately save your character after opening it to keep these Quality changes. The code to convert these Qualities will be removed around June 20 (update notes will be posted to inform of the change). Qualities are now handled like other items in that they can be added/removed using the Add and Delete buttons and are listed in a single tree. The Select a Quality window by default lists only the Qualities that the character may take - a checkbox is provided to show all Qualities, regardless of qualification.

Build 103
- delete confirmation messages now confirm the type of object they are asking to delete
- Karma Expense confirmation messages now confirm the type of object they are going to affect
- Adept Powers now include support for discounts from Geasa
- fixed an issue that kept Knowledge Skills with a Rating of 0 (namely native Languages) from being printed
- added a Text-Only character sheet
- corrected Sensors for Vehicles with the Improved Sensor Array Vehicle Mod

Build 102
- changed Options to a single instance class which to speed up execution and reduces memory usage
- changed XmlManager to a single instance class to speed up execution time and reduces memory usage
- minor change to how XmlManager handles files to work with non-Windows operating systems
- validation check when moving a character to Career Mode now checks that a Tradition or Stream has been selected if MAG or RES Attributes are enabled
- passing a save file as a command line argument now opens the save file in the correct mode instead of forcing it to Create Mode
- corrected the number of extra Matrix IPs that Advanced Overclocking grants to 1 since it stacks with Overclocking
- fixed an issue that caused non-Clothing Armor with a +X Armor Rating to counts its bonus twice
- Karma and Nuyen Expenses can now be renamed by double-clicking on an Expense Entry
- Advanced Lifestyles now have Starting Nuyen information populated when they are added to the character based on their LP cost (not including Qualities)
- characters that do not have a Lifestyle when attempting to enter Career Mode are given the Street Lifestyle
- added an option to include Modifiers in Skills even when Defaulting (disabled by default)
- added an option to change the amount of Nuyen gained per BP (default 5000)
- added an option to enforce the maximum modified rating for Skills (enabled by default)
- added an option to confirm Karma Expenses (enabled by default)
- added an option to set the Karma cost for additional Metamagics/Echoes
- added support for purchasing additional Metamagics/Echoes with Karma
- updated the Game Master Summary sheet to put all combat-relevant information together
- Complex Forms now support Program Options (thanks for ShadowWalker for getting all of the data entered)
- added Signal, Response, and Firewall Vehicle Mods (thanks for ShadowWalker for getting those entered as well)
- added buttons to spend and regain Edge to the Condition Monitors tab in Career Mode
- Adept Powers with a Quality requirement now enforce them
- added Custom Commlink and Custom Commlink OS items to Commlinks and Commlink Operating Systems in Gear which let you assemble custom Commlinks
- added support for Used Vehicles
- Vehicles can now have any Gear added to them (Add Sensor and Add Ammunition have all been rolled into this)
- Vehicles now come pre-equipped with non-Weapon Gear
- added appropriate ECCM and Sensors to Vehicles
- added Minigrenades to Gear
- Grenade Launchers now use Minigrenades as Ammo in Career Mode
- adding missing Range information for Battle Rifles
- added support for Weapon Concealability
- added Weapon Concealability information to Weapons
- Tradition and Stream are now drop down lists in Career Mode to allow characters to change their Tradition/Stream during play or select a new Tradition/Stream because of a Latent Quality
- Technomancers no longer benefit from Gear-based Matrix Initiative Pass modifiers (Sim Modules)
- added support for Nexi

Build 98
- put Improved Reflexes Adept Power costs to their SR4A values which have been confirmed as being the correct values by the SR product line manager
- applied Street Magic errata to Traditions
- applied Arsenal errata to Martial Arts
- removed Deformity Qualities (10 BP - 20 BP) which should not have existed
- corrected duplicate categories of Weapons (should have been their range instead of a duplicate category)
- corrected reach for Rock Lizard
- added Elemental Attack (Fire) for Scintillant Albatross
- added Biomonitor to Armor Mods
- removed Agent and IC Complex Forms
- changed Chatty Positive Quality BP cost back to 10 as per Unwired errata
- corrected BP cost of Vomeronasal Organ
- Weapons installed on Weapon Mounts that are a part of a Vehicle's base configuration now count towards its total cost
- Technomancer Stream field is properly populated after loading a character
- learning a new Complex Form in Career Mode now creates a Karma Expense
- Karma and Nuyen Expense Entries no longer throw an error when the computer's date setting are not set to en-US
- selecting a piece of Cyberware/Bioware as Free in Career Mode is now actually free
- fixed the anchoring for the splitter panels on the Skills tab in Career Mode
- Ignore Character Rules no longer prevents the Starting Nuyen window from appearing when moving a character to Career Mode
- saving a new character that is marked to move to Career Mode no longer causes the character to be opened twice after saving

Build 97
- Karma cost for Submersion is now based on the current Submersion Rating instead of Initiate Rating
- Karma discount for Submersion is now based on the Submersion cost instead of Initiation cost
- Cyberware/Bioware is no longer believed to be free when the Free checkbox is hidden
- added an option to base a Spirit's maximum Force on the character's total MAG Attribute for Mystic Adepts which is disabled by default
- Camera Upgrade Weapon Mods no longer consume Weapon Mod Slots

Build 96
- added support for <selectparagon /> to Improvement Manager which allows a character to select a Paragon
- Sprite list now populates based on the selected Stream in the same was a Spirits and Magic Traditions (big thanks to ShadowWalker for providing the Streams/Sprites list)
- added support for Paragons (another big thanks to ShadowWalker for providing the list of Paragons)
- added Clean Car Coating to Vehicle Mods which was missing its information in the Spy Games book
- added support for multiple custom data files of the same type (see below)
- Genetic Heritage now shows the Free item for any Genetech selected, not just Trangenics
- Nuyen BP is now correctly populated when loading a character that has spent more than 50 BP on Nuyen
- moved the Advanced Complex Forms from Unwired out of the Autosoft category and into the Advanced category
- corrected the Shield Complex Form to be marked as allowed for Complex Forms
- adding a Weapon Accessory to a Weapon with a name no longer throws an error
- Extended Clip Weapon Mods now affect the Weapon's Ammo Capacity
- corrected an issue that prevented Vehicle Sensors from only being able to add Sensor plugins
- adding missing Sensor Software from Arsenal
- all items in programs.xml can now be taken as Complex Forms
- added Skillsofts, ARE Software, Sensor Software, and Tactical AR Software to Complex Forms
- Complex Forms now save/load source book and page number
- added support for Technomancer Streams
- only worn Armor now counts towards Armor Encumbrance
- maximum Force of a Sprite during character creation is properly set
- loading a character with RES higher than 6 and a Sprite during character creation no longer throws an error
- added Critters from Parazoology
- added a splitter to the Skills tab to allow the Active Skills and Knowledge Skills sections to be resized as needed
- added a splitter to the Common tab to allow the Contacts and Enemies sections to be resized as needed
- changed the colour of the splitter bar on the Karma and Nuyen tab to make it noticeable
- added missing Barrel Extension Weapon Mod to Ares Desert Strike
- Vehicle Weapon Mounts have their context menu restored when loading a saved file
- Weapon Mounts that come as part of a Vehicle now have their context menu attached
- added support for Group Intiation/Network Submersion and Initiation Ordeal/Submersion Tasks to Career Mode to discount the Karma cost of Initiation/Submersion
- added missing Gear from Unwired
- added missing Drones from Unwired
- moved helmets and shields out of Armor Mods and into the Helmets and Shields Armor Category
- fixed an issue that caused the maximum Rating for Vehicle Mods to be set to the Rating that was selected when the Mod was first added
- Condition Monitors on the printout are now correctly calculated based on the total value of the Attributes
- Skill Groups in Career Mode can now be raised above 4 without throwing an error

Support for Multiple Custom Data Files
Rather than making people merge multiple XML documents on their own any time someone makes a change to a custom file, Chummer now supports multiple custom data files for each source. Custom files must start with "custom" and end with "_[filename.xml]". Using books.xml as an example, "custom_books.xml", "custom_Nebular_books.xml", and "custom_ThatGuy_books.xml" are all valid names. The base file (books.xml) is loaded first, then the contents of the other files are merged in one-by-one.

Build 91
- Drain Value for a Tradition now uses the total value of the Attribute instead of its base value
- Karma and Nuyen Expenses in Career Mode are now properly sorted in reverse chronological order
- Vehicles that should have additional slots now have them included in their slots total
- Adapsin now has its own set of Cyberware Grades
- added Skinlink as a Bodyware so it can be added as a plugin to pieces of Cyberware
- Genetic Heritage Positive Quality now affects Nuyen cost instead of Essence cost
- Bioware cost multipliers are now correctly set before being given to the Select Bioware window so prices should now be accurate when these modifiers exist
- added missing Shield, Simrig, and Smartlink Complex Forms
- only Weapon Mods marked as Installed that are not included with the Weapon consume Mod Slots
- added support for Underbarrel Weapons
- Armor from Adept Powers no longer count towards Armor Encumbrance in Career Mode
- Weapon Damage should no longer appear as "NaN" if it is a non-numeric value

Build 89
- clicking Add Metamagic/Add Echo when a character has not Initiation Grade no longer causes an error
- adding a Spirit when creating a character with Karma whose MAG is above 6 no longer causes an error
- Sprites now have their maximum Rating set properly when loading a saved character in Career Mode
- Active Skills no longer show the Active Skill Modifiers in their tool tip if the Active Skill is being Defaulted to prevent confusion
- corrected an issue with Active Skills that caused the Aptitude and Incompetent Qualities to compound the maximum Skill Rating each time the character was saved
- selected values for Qualities are now properly re-populated when the character is loaded so that removing the Quality now also resets the Quality's text

Build 88
- added support for <selectside /> to Improvement Manager which allows a character to select which side of the body a piece of Cyberware is implanted on
- Critter Power list is now sorted in alphabetical order
- Spirits can now be linked to save files in the same way as Contacts and Enemies
- fixed an error that cause improving an Active Skill that is a part of a Skill Group to not properly remove the remaining Active Skills from the Group
- the 10 most recently opened/saved character files are now displayed in the File menu
- adding a Spirit after improving your MAG through Initiation no longer causes an error
- Spirits can have a Force up to twice the character's MAG Attribute in Career Mode
- printout now shows the correct Essence value for a character when they have both Cyberware and Bioware
- total remaining ESS and total value for Attributes and Skills have been added to the character save to make importing Chummer files with external applications easier
- added an option for automatic updates which is enabled by default
- adding an Enemy in Career Mode no longer attempts to check how many BP/Karma have been spent on Negative Qualities and cause an error
- Ignore Rules option should now ignore all character creation rules and limitations
- Metamagic now supports requirements in the same way as Echoes
- Karma cost for Knowledge Skills in Build Mode is now calculated correctly
- Armor from Adept Powers no longer count towards Armor Encumbrance since they are considered to be a magical source
- fixed an issue that caused character to become unable to select a Skill or Attribute for Adept Powers and Qualities after improving an Adept Power's Rating
- removed the Category restriction on Cyberware plugins so things like Datajacks can be added to Cyberlimbs
- added Spoof Chip to the General Category in gear.xml
- Gear Rating on the Gear tab is now a read-only field in Career Mode
- added support for naming Weapons
- added Cyberware to the list of Weapon Categories in the Select a Weapon Category window so ammo can be used by Cyberware Weapons
- added the ability to mark Karma Gained as a Refund which will not count towards the character's Career Karma
- Injection Ammunition and chemical weapons can now accept Drugs/Toxins/Chemicals plugins as appropriate
- Vehicle and Drone Sensors can now accept Audio and Visual Enhancements and Accessories as plugins
- Street Cred, Notoriety, and Public Awareness can now be set on the Character Info tab in Career Mode

Build 86
- Weapon Mods and Accessories can now be removed from Vehicle Weapons

Build 85
- added support for <movementpercent /> to the Improvement Manager which improves a character's Movement speed
- additional support for Critters
- all Critters from Running Wild and SR4A are now entered
- Personalized Grip Weapon Mod now provides its RC bonus
- Unseen Hands Adept Power now applies its bonus to the Stealth Skill Group
- Unseen Hands Adept Power now has levels enabled
- Celerity Positive Quality now provides its Movement bonus
- Condition Monitors now correctly calculate based on the Attribute's total value and not just its augmented value
- number of Spells, Spirits, Complex Forms, and Sprites a character can have is no longer capped in Career Mode
- RES now properly limits the maximum Rating for Complex Forms

Build 84
- added Movement values to Metatypes (this will only be applied to new characters)
- added Movement to character sheets
- maximum MAG and RES are now based on the Metatype's maximum ESS instead of 6
- added support for Critters

Build 82
- added AP, RC, and Damage information for Ammunition in gear.xml
- loading a Weapon with Ammunition now updates the Weapon's AP, RC, and Damage by applying the Ammunition's properties to it (Ammunition needs to be removed and re-added to existing characters)
- creating a new character using a Metavariant that comes with Negative Qualities no longer throws an error

Build 81
- added support for <selectspell /> to Improvement Manager which asks the character to select a Spell
- added Revision History to the Help menu to view the revision history of the application
- added Spells, Gear, Traditions, and Powers from Digital Grimoire
- added Empathy Software and Emotitoys from Arsenal
- added Lifestyle Drones from Runner's Companion
- broke Counterspelling, Spellcasting, and Sustaining Foci into multiple items for each Spell Category
- Combat, Detection, Health, Illusion, and Manipulation Spell Formulae now ask for a Spell to be selected
- window contents immediately resize when the Create and Career windows open to accommodate smaller screen sizes and eliminate the need for manually resizing the window to trigger this
- loading a character with Qualities gained through a Metatype no longer cause the application to complain about spending too much on Positive/Negative Qualities
- Active and Knowledge Skills are no longer limited by the character creation rules in Career Mode
- adding Enemies during Career Mode no longer attempts to check that you are within Negative Quality BP limits
- Magic Traditions list now filters on source book

Build 79
- Vehicles now have a Condition Monitor in Career Mode
- Burst Fire Mode no longer allows Full Bursts since this requires Full Auto Mode
- Vehicle Weapons now limit the Firing Modes they can used based on the Weapon's Firing Modes
- Vehicle Weapons now show their correct Ammo Source in Career Mode
- total number of Drain Resistance dice now appears next to the Drain Attributes on the Spells and Spirits tab
- Initiative and Initiative Passes now show both their base and Augmented values in the same way as the character sheet
- Weapon Ranges are now displayed on the Weapons and Vehicles tabs when a Weapon is selected (Vehicle Weapons in Career Mode only)
- Critical Strike Adept Power now increases Unarmed Damage
- Killing Hands Adept Power now changes the character's Unarmed Damage to Physical
- Kinesics Adept Power now improves Social Active Skills
- corrected Natural Immunity and Mystic Armor Adept Powers (Natural Immunity had Mystic Armor's Armor bonus by mistake)

Build 78
- added support for <sensitivesystem /> to Improvement Manager since Sensitive System explicity doubles the final Essence cost rather than applying a +100% cost modifier
- Essence modifiers are now added together to determine a total percentage which is then deducted from an item's Essence cost
- linked Contacts and Enemies now open in their correct mode (either Build or Career)
- clicking Add & More when adding a Weapon Mod to a standard Weapon now correctly goes through the process again instead of trying add a Mod to a Vehicle Weapon
- PACKS Kits now support the new Exotic Skill setup
- updated Exotic PACKS Kits to include all Exotic Skills
- Essence Loss now correctly impacts MAG and RES
- added an option to support the More Lethal Gameplay optional rule (off by default)
- added support for Weapon Ranges
- added support for SoftWeave Armor Mod
- resizing the window no longer causes the Notes field on the Character Info tab to slide behind other fields
- opening the Metamagic window as a non-Technomancer no longer causes an error
- Armor Mods with no Rating no longer have the Rating field enabled
- Weapon Mods and Accessories that come with a Weapon can now be removed
- removed Weapon Accessory Mount tracking since Accessories can be swapped and removed during play and places too much restriction on Accessory selection
- Melee Weapons now show the damage they will do and their full Reach based on the character's Attributes in the Select a Weapon window
- added an Installed option for Weapon Mods and Accessories to show that they are currently in use on the Weapon and are contributing to the Weapon's stats
- re-wrote how Weapon RC is calculated (see below)
- fixed an issue that could cause data and character sheet files to be saved to the wrong location during an update
- added a Condition Monitor tab in Career Mode which records the character's Condition Monitors and applies penalties to Skills

Weapon Recoil Changes
Since Weapons can now have their Mods and Accessories added and removed, the Weapon's RC now shows what it is with the items currently attached to it. When selecting a Weapon, the Select a Weapon window may show the lower RC number as being slightly different than it appears in the source book, however the number IS CORRECT since it comes with all of the attachments already installed. This happens because in SR4A, some Stocks were removable and some were not. With the addition of the Stock Accessory in Arsenal, they all effectively became removable items.

Build 75
- Power Level for Mystic Adepts is now correctly tied to their total MAG Attribute and not just the MAG assigned to their Adept Powers
- Search in the Select a Weapon window no longer lets you add Gear Weapons (such as Grenades) since these must be added through the Gear tab to work properly
- added support for Advanced Lifestyles
- added support for Magic Traditions
- removed Exotic Active Skills from skills.xml
- Exotic Skills are now added by clicking the Add Exotic Skill button on the Skills tab since multiple copies of the Skill can exist for a character
- added fields to record Alias and Player Name on the Character Info tab

Build 74
- Adept Powers now save the correct Power Point cost in regions that use "," to separate decimal places
- added an option to include Active Skills with a Rating of 0 on the character sheet (on by default)
- Datasoft, Mapsoft, and Tutorsoft now ask for specific values
- removed Fomori's Dermal Armor bonus
- saving a character as Created no longer causes the Save and Print toolbar icons to disappear
- Total Karma is now calculated and displayed on the character sheet
- when buying items, they can now be marked as free which will add the item to the character without deducting from Nuyen

Build 73
- Active and Knowledge Skill Specializations no longer become disabled after they lose focus in Create Mode

Build 72
- added Career Mode which lets you maintain a character through their career (see below)
- canceling a dialogue after selecting a Quality no longer adds the Quality to the character
- opening multiple characters no longer causes invalid object references which can come up after selecting items
- Spells are now grouped by Category on the Spells and Spirits tab
- Services Owed by Spirit and Sprites are automatically corrected if a character's Summoning or Compiling Active Skill is lowered
- Qualities that can be taken multiple times now display the correct Karma cost when building a character with Karma
- Quantity can now be selected in the Select Gear window
- PACKS Kits now support adding Gear to Vehicles
- adding Ammunition of the same type for the same Weapon Category now stacks instead of creating a new item
- Ammunition can now be added directly to Vehicles
- Martial Art Maneuvers names are now displayed correct after being added to the character

Career Mode
Once your character is ready to run, you can put them into Career Mode. Career Mode lets you maintain your character using Karma throughout their running career. Career Mode lets you keep track of your Karma and Nuyen expenses, buy and sell Gear, and even keep track of Ammo in each Weapon. To put your character in Career Mode, go to the Character Info tab, check the Mark character as Created box, then click Save. The save process makes sure that your character meets all BP/Karma and Nuyen total rules before saving. Once the character has been saved, they are re-opened in Career Mode. Once a character has been put into Career Mode, you cannot go back to Build Mode.

Build 69
- File > Open now allows multiple characters to be opened at once
- Armor Mods now correctly update the character's remaining Nuyen amount as its Rating is changed
- Select Cyberware window now remembers the last Grade that was selected
- Gear with a quantity added from a PACKS Kit now displays its quantity information in its name immediately instead of after it is selected for the first time
- added support for Knowledge Skills to PACKS

Build 68
- fixed a critical issue that prevented the Select Spell window from loading Spells
- selecting Ammo after another piece of Gear has been selected no longer causes the Ammo's Quantity to be reset to 10
- added support for Limited Spells

Build 67
- added support for <basicbiowareessencecost /> to the Improvement Manager which adjusts the Essence cost of Basic Bioware only
- added support for <transgenicsgenetechesscost /> to the Improvement Manager which adjusts the Essence cost of Genetech: Transgenetics Bioware only
- corrected the Essence cost calculation for Cyberware and Bioware when multiple Essence cost Improvements are present
- pressing Esc in the Select a PACKS Kit window now cancels
- Rating of Armor Modifications can now be changed after they're added to Armor
- items now display their Quantity and Rating in their names in lists when applicable
- mugshots on character sheets should now render on machines that do not have Internet Explorer 9 installed
- added missing Capacity to Audio Enhancements and Vision Enhancements
- corrected names of Spells in PACKS Kits
- source book filtering now uses exact matches on codes
- Armor Mods are now filtered by source book
- Weapon Accessories are now filtered by source book
- Weapon Mod list works again
- adding a PACKS Kit now makes sure the Rating for a Skill or Skill Group does not exceed the maximum value and throw an error
- Select a PACKS Kit window now remembers the last selected category
- Select a PACKS Kit now only adds Spells that the character does not already have
- PACKS now supports Spirits
- PACKS Kit correctly set extra item information instead of prompting for a value to be selected when applicable
- added a check box to the Select Bioware window to mark an item as free to handle Genetic Heritage's free item (only appears when a Genetech: Transgenics item is selected and the character has the Genetic Heritage Positive Quality)
- Options window now opens in the same position instead of in a random position so the OK button is always accessible
- Select Lifestyle and the Lifestyle tab now show the Starting Nuyen amount for the selected Lifestyle

Build 66
- Armor and ArmorMods can now create Improvements
- Weapons now correctly ignore the cost of Weapon Modifications that are included in their base configuration
- fixed a bug that prevented Cyberware from adding plugins that come with it
- Attributes display in the Select PACKS Kit window now automatically adjust for the character's Metatype
- both character sheets now work for printing both single and multiple characters
- added Vehicles from This Old Drone
- added Vehicles from MilSpechTech
- added Weapons from MilSpechTech
- added Spell, Powers, Echoes, Armor Mods, Weapons, Ammunition, Gear, Vehicle Weapons, Vehicle Mods, and Vehicles from War!
- added Gear, Armor, and Weapons from Attitude
- added the missing extra slots to the Thundercloud Contrail, Hyundai Shin-Hyung, and Cascade Skraacha
- added Qualities and Powers from The Way of the Adept

Build 64
- added PACKS content viewer
- Add & More button in PACKS window now works

Build 63
- rewrote all object creation code so that they're entirely responsible for creating themselves and all child objects
- moved Add Cyberware Suite to the new Special menu
- added support for PACKS from the Runner's Toolkit which can be found in the Special menu
- Form-Fitting is no longer considered when looking for the highest Armor Rating and correctly stacks with the highest worn Armor Ratings
- Weapon Accessories that come with Weapons are no longer calculated into the Weapon's RC since these are already factored into the base Weapon's stats
- Skills now have enough room to display their total Rating and Specialization Rating without overlapping the Specialization field
- changing the Rating for Gear now properly update the character information and Nuyen remaining
- character sheet no longer specifies an image type to hopefully allow any mugshot image format to be displayed properly
- Cyberware/Bioware Essence Cost Multipliers are now stack correctly
- Attributes are now responsible for managing their resptive Cyberlimb Enhancements which fixes the incorrect Armor Encumbrance and a high BOD through Cyberlimb Enhancements bug
- added Programs from Unwired
- added missing bonus for Racing Tires
- Matrix Programs can now be added as standard Gear instead of just plugins again
- Matrix Programs are listed separately after the last Commlink on the character sheet
- Vehicle Mod Accel Bonus now supports +X/+Y add to Accel
- Credsticks now have a maximum Rating of 1,000,000 to represent the amount they hold
- removed under barrel mounts for Pistols
- Vehicle Sensor and Sensor Plugins can now be deleted
- adding and removing Sensor Plugins, Weapons, Weapon Accessories, and Weapon Mods to a Vehicle now immediately update the character's remaining Nuyen amount

Build 61
- added <biowareessmultiplier /> support to the Improvement Manager which multiplies the ESS cost of Bioware (Genetech is exempt from this bonus)
- added <genetechcostmultiplier /> support to the Improvement Manager which multiplies the Nuyen cost of Genetech
- Spirits and Sprites now have their Force/Rating and Bound/Registered properties
- character sheets now display the correct Spirits and Sprites information
- Clothing Armor Ratings are now only applied if they are marked as Equipped
- Form-Fitting Armor now properly stacks with other worn Armor
- added missing Qualities from Augmentation
- corrected the name for Adapsin
- added missing bonus for Adapsin
- added Bulk Modification plugin for Cyberlimbs
- added Optimized Cyberlimb plugins for Cyberlimbs
- Weapon Accessories and Modifications with a value of Weapon Cost no longer cause an error when selected in the Weapon list
- Vehicle Weapon Accessories and Modifications with a value of Weapon Cost no longer cause an error when selected in the Vehicle list
- added support for Cyberware Suites

Build 60
- Gear now calculates and displays its Capacity and Capacity Remaining
- Cyberware plugins that are added when selecting a base item now have their category populated
- added the ability to search for Cyberware/Bioware in the Select Cyberware/Bioware window
- added the ability to search for Armor in the Select Armor window
- fiexd a bug that prevented Metavariants from receiving their Qualities when creating a new character
- Metavariants now only cost the Metavariant BP, not Metatype BP + Metavariant BP
- clicking Add & More when adding Bioware now correctly opens up Bioware instead of Cyberware
- fixed a bug that cause Gear plugins to be limited to a Rating of 1
- Initiation and Submersion information now appear on the character sheet when applicable
- added Spare Clip to the Ammunition Category in Gear so that multiple clips can be purchased
- Vehicle Mods that affect Acceleration no longer cause an error
- all Cyberlimb Armor is now added to the character's total Armor Ratings instead of just using the highest valued Armor plugin
- Cyberlimb Attributes are now factored into the character's Augmented Attributes totals
- Cyberlimbs now show their Attribute values on the character sheet
- Complex Forms now appear on the character sheet
- clicking OK in the Select Metamagic window no longer causes an error
- Add & More button in the Select Metamagic window now works
- Select windows now only load their data once instead of each time it needs to look at something which should slightly improve performance and cut down on disk reads
- Skills now show the Specialization dice total in the application and not just on the character sheet
- attempting to add Enemies while building a character with Karma now longer causes an error
- Sensors can now be added to Vehicles
- Weapons now show the number of Slots they have remaining
- selecting a Weapon Accessory or Modification now shows its information
- Vehicle Weapons now show the number of Slots they have remaining
- selecting a Vehicle Weapon Accessory or Modification now shows its information
- added Print Multiple to the file menu which allows Game Masters to print multiple characters off in a summary format
- added Game Master Summary printout sheet which displays a summary version of selected characters

Build 57
- added support for Initiation and Submersion (only enabled when bulding with Karma since these require Karma to select)
- added support for <livingpersona /> to the Improvement Manager which adjust a Living Persona's Attributes
- corrected the Improved Attribute Adept Power's bonus
- Attributes are now capped at the Metatype's Augmented Maximum with any modifiers to that value instead of the base Metatype Augmented Maximum
- added Print to the File menu
- character sheet now includes Description, Background, and Concept if they were filled in on the Character Info tab
- Qualities now display their sourcebook and page number on the character sheet
- Essence is now correctly calculated with the the higher of Cyberware and Bioware deducting the full amount and the lesser only deducting half
- corrected the Essence cost for Cybereyes Rating 4
- removed the empty Edit menu which restores the ability to Cut, Copy, Paste, and Undo in a text field
- Martial Arts cost now calculates correctly when building a character with Karma
- added support for FixedValue to be speicifed for Cyberware Capacity, Avail, and Cost which allows it to use values that do not follow a standard formula
- merged Cybereyes Basic System, Eyeband, Single Cybereye, Cyberears, Dermal Sheath, Move-by-Wire, Wired Reflexes, and Stirrup Interface into a single pieces of Cyberware instead one for each Rating
- removed the Martial Arts Positive Quality and made the Martial Arts tab always visible
- total cost for each piece of Cyberware now correctly ignores free plugins and deducts the right amount from character's Nuyen total
- add Custom Placeholder to gear.xml to act as placeholders
- Adept Power Points Remaining text has been changed to match the format for Cyberware Capacity Remaining to make it easier to understand
- character sheet now includes Lifestyles

Build 55
- Metagenetic Improvement Positive Quality now correctly increase the selected Attribute's minimum value by 1
- removed the <aug /> tag from Genetic Optimization since the Augmented Maximum is now correctly calculated on its own
- Cyberware and Bioware now write their page information to the printout
- loading a character with a Commlink Upgrade or Commlink Operating System Upgrade no longer causes the load to fail
- number of bonded Foci is now limited to the character's MAG Attribute value
- Ignore Rules character option now lets any number of Active and Knowledge Skills be at Rating 5 or higher
- Ignore Rules character option now raises the Skill Group Rating maximum to 6
- Attribute values are now easier to read: number beside the numeric field now shows the total Augmented value (if any) while Metatype Minimum / Maximum (Augmented Maximum) have been pushed to the side
- added support for <print /> to qualities.xml which, when set to "no", suppresses the Quality from being printed
- added support for <forcecheck /> to qualities.xml which forcefully selects additional Qualities when the Quality in question is selected
- put SURGE Quality BP cost back to standard value and added Positive and Negative Qualities to compensate for the BP spent when selecting the Qualities SURGE requires
- Save As now pre-populates the file name if one is available
- moved Bonded Foci list to the Gear tab
- Bonded Foci list is now usable by anyone with a MAG Attribute

Build 54
- fixed a critical issue that caused non-Human Metatypes to reset some of their Atrribute scores when loading a save file
- added ability to build characters using Karma instead of Build Points (this is selected in the same window where you normally select your BP amount)
- added Karma cost options to Options window to override the default values

Build 53
- added <initiative /> support to the Improvement Manager which adjusts the character's Initiative
- added <min /> support to <selectattribute /> and <specificattribute /> which adjust an Attribute's Minimum value
- added support for <contributetolimit /> to qualities.xml which marks a Quality as not counting towards the BP limit for Positive or Negative Qualities
- added <qualities /> support to metatypes.xml
- moved <uneducated /> support to the Improvement Manager
- <initiativepass /> now defines it own unique group in the Improvement Manager, meaning only the highest single <initiativepass /> Improvement is used as defined by the game rules
- restructured the <forbidden /> element in qualities.xml to have work in the same way at <required />
- sourcebook and page information is now shown in all Select windows and when items are selected in lists
- character mugshots can now be added on the Character Info tab
- added a notes field to the Character info tab to store notes about the character, gear, and any other desired information
- added missing bonus information to Genetic Optimization Genetech
- Bioware now correctly identifies itself as Bioware in the Improvement Manager again
- Technomancer Living Persona "Commlink" now appears in the Commlink section of the printout
- Technomancer Matrix Initiative and Matrix Initiative Passes are now calculated 
- corrected Metatype minimum MAG and RES values to 1 so that taking Qualities that grant these Attributes do not also cost 10 Attribute BP
- Attribute Augmented Maximum values are now automatically calculated based on the Attribute's total Maximum value plus any bonuses, removing the need to specify <aug /> for the <specificattribute /> bonus tag which was technically incorrect and could lead to inaccurate Maximum Augmented totals
- added Category filter to the Select Metatype window
- added Sapient Critter and Shapeshifter Metatypes
- updated BP cost of SURGE Qualities to compensate for the BP expendatures for their "free" Positive and Negative Qualities
- Qualities that do not count towards the Positive or Negative Quality BP limit are coloured dark red
- added Drake and Infected Positive and Negative Qualities

Build 51
- added <weaponcategorydv /> support to the Improvement Manager which adjusts the Damage of all Weapons in a Category
- added <cyberwareessmultiplier /> support to the Improvement Manager which multiplies the ESS cost of Cyberware
- added <selectmentorspirit /> support to the Improvement Manager which prompts for a Mentor Spirit and applies its bonuses
- moved <addattribute /> support to the Improvement Manager so anything can add MAG or RES to a character
- moved <enabletab /> support to the Improvement Manager so anything can enable the special ability tabs for a character
- added "limittoskill" support to <selectskill /> which limits the Skill list to only the Skills specified
- added "excludeattribute" support to <selectattribute /> which excludes the listed Attributes from the Select Attribute window
- EDG, MAG, and RES are no long subject to the one Physical or Mental Attribute at maximum rule
- Lucky Positive Quality now affects EDG
- EDG cannot be the selected Attribute for the Exceptional Attribute Positive Quality
- Uneducated Negative Quality now prevents characters from putting BP into Technical Active Skills
- Uneducated Negative Quality now removes access to Academic and Profesionally Knowledge Skills
- added support for Martial Arts
- added support for Mentor Spirits
- added support for Bonded Foci
- Select windows with Search now remember the Category of the item selected if a Search was performed
- marked Rigger Adaptation and Weapon Mount (Normal, External, Fixed, Manual) Vehicle Mods as being from SR4
- areas expand and contract with window size to play nicely in lower resolutions and maximized windows
- adding an Enemy now updates the BP totals immeidately
- Add Enemy now checks to make sure adding a new Enemy will not take you over the -35 BP for Qualities or -25 BP for Enemies limits
- added Vehicle Weapons and Vehicle Missiles from Arsenal
- Language Knowledge Skills are now correctly linked to INT instead of LOG
- added support for Knowledge Skills to skills.xml (big thanks to whatevs for providing the content for it and pointing me in the right direction)
- appropriate pieces of Arsenal Clothing now stack with each other for determining total Armor Ratings
- Form-Fitting Armor now stacks
- armors that start with "Form-Fitting" only contributes half of its values towards Armor Encumbrance
- corrected an error that occured when selecting Adept Powers that affect an Active Skill
- fixed an issue where Cyberware/Bioware with Ratings was calcuating ESS cost incorrectly in regions that use something other than "." to separate decimal places
- added page number references to all item entries
- page number is now shown on the character sheet (applies to items added to a character after this update)
- added "Character Information" tab to enter general character information such as sex, age, height, weight, etc.
- added general character information to character sheet
- Nuyen amounts up to 999,999,999 are now properly formatted
- new Knowledge Skills are placed in the correct location when the list is scrolled
- added Essence and Nuyen Remaining information to the status bar
- Gear can now have multiple <addoncategory /> entries
- moved Sim Modules into their own Gear Category which can only be added to Commlinks and other devices that explicity refer to them in <addoncategory />
- Matrix Programs can now only be added to Commlinks and other devices that explicity refer to them in <addoncategory />
- Commlink Operating Systems can now only be added to Commlinks and other devices that explicity refer to them in <addoncategory />
- added Basic User, Basic+, and Pro User Suites to Matrix Programs
- added support for Commlink Response, Signal, Firewall and System upgrades
- Commlinks now display their Reeponse, Signal, Firewall, and System values when selected in the Select Gear window
- Commlinks now display their Response, Signal, Firewall, and System totals when selected on the Gear tab
- Commlinks now display their Plugins on printouts
- save files can now be linked to Contacts and Enemies
- Weapon Modifications can now be added to standard Weapons
- Vehicle Weapon Modifications now use Weapon Cost correctly for determine their own cost when applicable
- adding Ammunition that starts with "Ammo:" now asks for a Weapon Category to be linked to
- the Grade list is now properly disabled when adding a Cyberware plugin

Build 43
- added Nanocybernetics to Cyberware
- added Transgenic and Nanotech Gear
- added Genetech to Bioware
- Armor Mods that add to Avail can now include R or F
- Gear Accessories can no longer downgrade their parent's Avail from Forbidden to Restricted
- added <skillarticulation /> support to the Improvement Manager to properly support the Enhanced Articulation piece of Bioware
- all Select windows now remember the last Category selected and re-open with it as the currently selected Category
- Qualities that prompt for a value are now correctly removed from the character when the Quality is removed
- selected values for Qualities now appear on the character sheet printout

Build 42
*** in order to download and install the character sheet properly, please follow one of the follow two steps:
* download the zip again from http://www.dndjunkie.com/dev/chummer/Chummer.zip
* run Chummer's Update but only update the application. Once it restarts, you can safely run the update again and grab the character sheet

- update now supports updating XSL character sheets
- Spells now support selecting custom text and Attributes for those that require a choice (those with [] in their name)
- multiple instance of Qualities like Addiction are no longer combined into one when loading a character
- Vehicles now support Vehicle Modifications
- Vehicles now support Vehicle Weapons and Weapon Modifications
- added Cancel button to Choose BP window
- added Cancel button to Select Metatype window
- Armor Mods are now considered when checking for Armor Encumbrance
- corrected Armor Encumbrance rounding error being over BOD x 2 impacts AGI and REA correctly
- Cyberware with a Capacity of [*] can now be removed from a character if it is not a Cyberware plugin
- select Cyberware/Bioware window now shows the correct title when selecting Bioware
- removed Undo and Redo items from the Edit menu since they didn't do anything
- ESS and ESS costs now correctly round to 2 decimal places
- select item lists in Select X windows are now sorted
- added support for custom data files (see below)
- added Exotic Melee and Exotic Ranged Weapons from Arsenal
- added Ammo to Gear
- added all Grenades, Rockets, Missiles, Explosives and Demolitions equipment from SR4A and Arsenal
- Gear that is also a Weapon (such as Grenades) also adds the appropriate Weapon (similar to Cyberware and Cyberweapons)
- Gear can now have a minimum Rating
- added Custom Cyberware plugins to Cyberware Enhancements category
- reorganised the Skill Groups and Active Skills to display more information
- added key mnemonics for Add buttons (Alt+A for the first Add button on a tab, Alt+D for the second)
- right-clicking on items now displays a context menu identical to the one for the associated Add button
- added a tooltip to each Skill Group that list the Skills within that Group
- added missing tooltips to all fields on the Build Point Summary and Other Info tabs
- window now closes after successfuly saving a character when Close Window is clicked
- regions that use something other than "." to separate decimal places no longer causes errors when using numbers with decimals
- increased the size of some fields and lists so that names do not get cut off or overlap with other information
- Armor and Armor Mods can now be marked as Equipped. Armor/Armor Mods not Equipped are not factored into Armor Encumbrance or highest Armor Ratings
- added Online Help to the Help menu which takes you to the Chummer Wiki (http://www.dndjunkie.com/chummer/wiki/)
- the BP used for Sprites now appears in the correct location instead of replacing the Sprites heading
- added "Ask for confirmation when deleting" to the Options window (on by default)
- application now asks for confirmation when deleting objects if "Ask for confirmation when deleting" is turned on
- the Delete key now does the same thing as pressing the Delete button when a list item is selected (Spells, Cyberware/Bioware, Gear, Vehicles)
- added "Add & New" buttons to all Select windows which adds the current item to the character then re-opens the window so you can add another item

Custom Data Files
You can create custom data for each of the data files. To being, create a copy of an existing file and add "custom_" to its name. For example, to create custom Cyberware date, you would create a copy of cyberware.xml and rename it custom_cyberware.xml. This will give you the structure that the application expects. You can then create your custom items using the custom data file. The <version> information can be safely removed since it does not apply. Your custom information will be shown along with the application's own data where applicable.

Build 36
*** most saves from previous builds will not work with this build due to a number of underlying changes ***
- added Cyberware from Augmentation
- added support for +X to Avail for Cyberware
- added support for cost multipliers for Cyberware
- added full support for Gear
- Save button in the toolbar now goes away after closing a the last character window
- added tooltips for Armor Ratings to show how they are being calculated
- removed the ability to tile and cascade windows since this caused rendering issues and confusion
- only the highest value for each type of Cyberware Enhancement now applies to Attributes and Armor Ratings
- Spells in the Select a Spell window are now listed in alpahbetical order for each category
- added the ability to search for Spells in the Select a Spell window
- added the ability to search for Weapons in the Select a Weapon window
- Weapon Ammo is now populated when adding a new Weapon
- added basic Vehicle/Drone support

Build 32
- added Save button to the toolbar
- added Weapons from Arsenal
- added support for Armor Modifications
- added support for Cyberweapons
- added support for Weapon Accessories
<|MERGE_RESOLUTION|>--- conflicted
+++ resolved
@@ -29,11 +29,8 @@
 - Fixed an issue in which vehicles and weapons in creation mode wouldn't properly be marked as free. if selected to do so. 
 - Removed a segment of code from the attribute load method that caused MAG burnouts to load their base value from karma for some reason. 
 - Added a reminder to the knowledge skills section that custom skills and specializations can always be written in.
-<<<<<<< HEAD
 - Implemented Drone Attribute Downgrades.
-=======
 - Fixed an issue in which skill group points would not populate properly on load for life modules.
->>>>>>> 0d761fad
 
 Data Changes: 
 
