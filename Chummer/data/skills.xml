--- conflicted
+++ resolved
@@ -1,6796 +1,3909 @@
-<?xml version="1.0" encoding="utf-8"?>
-<!--This file is part of Chummer5a.
-
-    Chummer5a is free software: you can redistribute it and/or modify
-    it under the terms of the GNU General Public License as published by
-    the Free Software Foundation, either version 3 of the License, or
-    (at your option) any later version.
-
-    Chummer5a is distributed in the hope that it will be useful,
-    but WITHOUT ANY WARRANTY; without even the implied warranty of
-    MERCHANTABILITY or FITNESS FOR A PARTICULAR PURPOSE.  See the
-    GNU General Public License for more details.
-
-    You should have received a copy of the GNU General Public License
-    along with Chummer5a.  If not, see <http://www.gnu.org/licenses/>.
-
-    You can obtain the full source code for Chummer5a at
-    https://github.com/chummer5a/chummer5a
--->
-<chummer>
-	<version>0</version>
-	<skillgroups>
-		<name>Acting</name>
-		<name>Athletics</name>
-		<name>Biotech</name>
-		<name>Close Combat</name>
-		<name>Conjuring</name>
-		<name>Cracking</name>
-		<name>Electronics</name>
-		<name>Enchanting</name>
-		<name>Firearms</name>
-		<name>Influence</name>
-		<name>Engineering</name>
-		<name>Outdoors</name>
-		<name>Sorcery</name>
-		<name>Stealth</name>
-		<name>Tasking</name>
-	</skillgroups>
-	<categories>
-		<category type="active">Combat Active</category>
-		<category type="active">Physical Active</category>
-		<category type="active">Social Active</category>
-		<category type="active">Magical Active</category>
-		<category type="active">Pseudo-Magical Active</category>
-<<<<<<< HEAD
-    <category type="active">Resonance Active</category>
-    <category type="active">Technical Active</category>
-    <category type="active">Vehicle Active</category>
-    <category type="knowledge">Academic</category>
-    <category type="knowledge">Interest</category>
-    <category type="knowledge">Language</category>
-    <category type="knowledge">Professional</category>
-    <category type="knowledge">Street</category>
-  </categories>
-  <skills>
-    <skill>
-      <id>b52f7575-eebf-41c4-938d-df3397b5ee68</id>
-      <name>Aeronautics Mechanic</name>
-      <attribute>LOG</attribute>
-      <category>Technical Active</category>
-      <default>No</default>
-      <skillgroup>Engineering</skillgroup>
-      <specs>
-        <spec>Aerospace</spec>
-        <spec>Fixed Wing</spec>
-        <spec>LTA (blimp)</spec>
-        <spec>Rotary Wing</spec>
-        <spec>Tilt Wing</spec>
-        <spec>Vector Thrust</spec>
-      </specs>
-      <source>SR5</source>
-      <page>143</page>
-    </skill>
-    <skill>
-      <id>fc89344f-daa6-438e-b61d-23f10dd13e44</id>
-      <name>Alchemy</name>
-      <attribute>MAG</attribute>
-      <category>Magical Active</category>
-      <default>No</default>
-      <skillgroup>Enchanting</skillgroup>
-      <specs>
-        <spec>Combat</spec>
-        <spec>Command</spec>
-        <spec>Contact</spec>
-        <spec>Detection</spec>
-        <spec>Health</spec>
-        <spec>Illusion</spec>
-        <spec>Manipulation</spec>
-        <spec>Time</spec>
-        <spec>[Trigger]</spec>
-      </specs>
-      <source>SR5</source>
-      <page>142</page>
-    </skill>
-    <skill>
-      <id>e09e5aa7-e496-41a2-97ce-17f577361888</id>
-      <name>Animal Handling</name>
-      <attribute>CHA</attribute>
-      <category>Physical Active</category>
-      <default>Yes</default>
-      <skillgroup />
-      <specs>
-        <spec>Herding</spec>
-        <spec>Riding</spec>
-        <spec>Training</spec>
-        <spec>[Animal Type]</spec>
-      </specs>
-      <source>SR5</source>
-      <page>143</page>
-    </skill>
-    <skill>
-      <id>74a68a9e-8c5b-4998-8dbb-08c1e768afc3</id>
-      <name>Arcana</name>
-      <attribute>LOG</attribute>
-      <category>Pseudo-Magical Active</category>
-      <default>No</default>
-      <skillgroup />
-      <specs>
-        <spec>Spell Design</spec>
-        <spec>Focus Design</spec>
-        <spec>Spirit Formula</spec>
-      </specs>
-      <source>SR5</source>
-      <page>142</page>
-    </skill>
-    <skill>
-      <id>1537ca5c-fa93-4c05-b073-a2a0eed91b8e</id>
-      <name>Archery</name>
-      <attribute>AGI</attribute>
-      <category>Combat Active</category>
-      <default>Yes</default>
-      <skillgroup />
-      <specs>
-        <spec>Bow</spec>
-        <spec>Crossbow</spec>
-        <spec>Non-Standard Ammunition</spec>
-        <spec>Slingshot</spec>
-      </specs>
-      <source>SR5</source>
-      <page>130</page>
-    </skill>
-    <skill>
-      <id>ada6d9b2-e451-4289-be45-7085fa34a51a</id>
-      <name>Armorer</name>
-      <attribute>LOG</attribute>
-      <category>Technical Active</category>
-      <default>Yes</default>
-      <skillgroup />
-      <specs>
-        <spec>Armor</spec>
-        <spec>Artillery</spec>
-        <spec>Explosives</spec>
-        <spec>Firearms</spec>
-        <spec>Melee Weapons</spec>
-        <spec>Heavy Weapons</spec>
-        <spec>Weapon Accessories</spec>
-      </specs>
-      <source>SR5</source>
-      <page>143</page>
-    </skill>
-    <skill>
-      <id>955d9376-3066-469d-8670-5170c1d59020</id>
-      <name>Artificing</name>
-      <attribute>MAG</attribute>
-      <category>Magical Active</category>
-      <default>No</default>
-      <skillgroup>Enchanting</skillgroup>
-      <specs>
-        <spec>Focus Analysis</spec>
-        <spec>[Focus Type]</spec>
-      </specs>
-      <source>SR5</source>
-      <page>142</page>
-    </skill>
-    <skill>
-      <id>2f4c706f-5ac5-4774-8a45-3b4667989a20</id>
-      <name>Artisan</name>
-      <attribute>INT</attribute>
-      <category>Technical Active</category>
-      <default>No</default>
-      <skillgroup />
-      <specs>
-        <spec>Carpentry</spec>
-        <spec>Cooking</spec>
-        <spec>Drawing</spec>
-        <spec>Sculpting</spec>
-        <spec>[Discipline]</spec>
-      </specs>
-      <source>SR5</source>
-      <page>143</page>
-    </skill>
-    <skill>
-      <id>59318078-e071-411b-9194-7222560e9f4a</id>
-      <name>Assensing</name>
-      <attribute>INT</attribute>
-      <category>Magical Active</category>
-      <default>No</default>
-      <skillgroup />
-      <specs>
-        <spec>Aura Reading</spec>
-        <spec>Astral Signatures</spec>
-        <spec>[Aura Type]</spec>
-      </specs>
-      <source>SR5</source>
-      <page>142</page>
-    </skill>
-    <skill>
-      <id>b7599a42-ceed-4558-b357-865aa3e317f5</id>
-      <name>Astral Combat</name>
-      <attribute>WIL</attribute>
-      <category>Magical Active</category>
-      <default>No</default>
-      <skillgroup />
-      <specs>
-        <spec>Magicians</spec>
-        <spec>Mana Barriers</spec>
-        <spec>Spirits</spec>
-        <spec>[Weapon Focus Type]</spec>
-        <spec>[Other Opponent Type]</spec>
-      </specs>
-      <source>SR5</source>
-      <page>142</page>
-    </skill>
-    <skill>
-      <id>788b387b-ee41-4e6a-bf22-481a8cc4cf9f</id>
-      <name>Automatics</name>
-      <attribute>AGI</attribute>
-      <category>Combat Active</category>
-      <default>Yes</default>
-      <skillgroup>Firearms</skillgroup>
-      <specs>
-        <spec>Assault Rifles</spec>
-        <spec>Cyber-Implant</spec>
-        <spec>Machine Pistols</spec>
-        <spec>Submachine Guns</spec>
-      </specs>
-      <source>SR5</source>
-      <page>130</page>
-    </skill>
-    <skill>
-      <id>5e5f2f7f-f63b-4f65-a65d-91b3d4523c6f</id>
-      <name>Automotive Mechanic</name>
-      <attribute>LOG</attribute>
-      <category>Technical Active</category>
-      <default>No</default>
-      <skillgroup>Engineering</skillgroup>
-      <specs>
-        <spec>Hover</spec>
-        <spec>Tracked</spec>
-        <spec>Walker</spec>
-        <spec>Wheeled</spec>
-      </specs>
-      <source>SR5</source>
-      <page>143</page>
-    </skill>
-    <skill>
-      <id>9a2d9175-d445-45ca-842d-90223ad13f05</id>
-      <name>Banishing</name>
-      <attribute>MAG</attribute>
-      <category>Magical Active</category>
-      <default>No</default>
-      <skillgroup>Conjuring</skillgroup>
-      <specs>
-        <spec>Spirits of Air</spec>
-        <spec>Spirits of Beasts</spec>
-        <spec>Spirits of Earth</spec>
-        <spec>Spirits of Fire</spec>
-        <spec>Spirits of Man</spec>
-        <spec>Spirits of Water</spec>
-        <spec>Guardian Spirit</spec>
-        <spec>Guidance Spirit</spec>
-        <spec>Plant Spirit</spec>
-        <spec>Task Spirit</spec>
-      </specs>
-      <source>SR5</source>
-      <page>142</page>
-    </skill>
-    <skill>
-      <id>dfba7c09-3d95-43fd-be75-39b3e8b22cd3</id>
-      <name>Binding</name>
-      <attribute>MAG</attribute>
-      <category>Magical Active</category>
-      <default>No</default>
-      <skillgroup>Conjuring</skillgroup>
-      <specs>
-        <spec>Spirits of Air</spec>
-        <spec>Spirits of Beasts</spec>
-        <spec>Spirits of Earth</spec>
-        <spec>Spirits of Fire</spec>
-        <spec>Spirits of Man</spec>
-        <spec>Spirits of Water</spec>
-        <spec>Guardian Spirit</spec>
-        <spec>Guidance Spirit</spec>
-        <spec>Plant Spirit</spec>
-        <spec>Task Spirit</spec>
-      </specs>
-      <source>SR5</source>
-      <page>142</page>
-    </skill>
-    <skill>
-      <id>ba624682-a5c0-4cf5-b47b-1021e6a1800d</id>
-      <name>Biotechnology</name>
-      <attribute>LOG</attribute>
-      <category>Technical Active</category>
-      <default>No</default>
-      <skillgroup>Biotech</skillgroup>
-      <specs>
-        <spec>Bioinformatics</spec>
-        <spec>Bioware</spec>
-        <spec>Cloning</spec>
-        <spec>Gene Therapy</spec>
-        <spec>Vat Maintenance</spec>
-      </specs>
-      <source>SR5</source>
-      <page>144</page>
-    </skill>
-    <skill>
-      <id>48763fa5-4b89-48c7-80ff-d0a2761de4c0</id>
-      <name>Blades</name>
-      <attribute>AGI</attribute>
-      <category>Combat Active</category>
-      <default>Yes</default>
-      <skillgroup>Close Combat</skillgroup>
-      <specs>
-        <spec>Axes</spec>
-        <spec>Knives</spec>
-        <spec>Swords</spec>
-        <spec>Parrying</spec>
-      </specs>
-      <source>SR5</source>
-      <page>130</page>
-    </skill>
-    <skill>
-      <id>bd4d977a-cbd4-4289-99bb-896caed6786a</id>
-      <name>Chemistry</name>
-      <attribute>LOG</attribute>
-      <category>Technical Active</category>
-      <default>No</default>
-      <skillgroup />
-      <specs>
-        <spec>Analytical</spec>
-        <spec>Biochemistry</spec>
-        <spec>Inorganic</spec>
-        <spec>Organic</spec>
-        <spec>Physical</spec>
-      </specs>
-      <source>SR5</source>
-      <page>144</page>
-    </skill>
-    <skill>
-      <id>cd9f6bf7-fa48-464b-9a8f-c7ce26713a72</id>
-      <name>Clubs</name>
-      <attribute>AGI</attribute>
-      <category>Combat Active</category>
-      <default>Yes</default>
-      <skillgroup>Close Combat</skillgroup>
-      <specs>
-        <spec>Batons</spec>
-        <spec>Hammers</spec>
-        <spec>Saps</spec>
-        <spec>Staves</spec>
-        <spec>Parrying</spec>
-      </specs>
-      <source>SR5</source>
-      <page>131</page>
-    </skill>
-    <skill>
-      <id>f338d383-ffd8-4ff8-b99b-cf4c2ed1b159</id>
-      <name>Compiling</name>
-      <attribute>RES</attribute>
-      <category>Resonance Active</category>
-      <default>No</default>
-      <skillgroup>Tasking</skillgroup>
-      <specs>
-        <spec>[Sprite Type]</spec>
-      </specs>
-      <source>SR5</source>
-      <page>143</page>
-    </skill>
-    <skill>
-      <id>1c14bf0d-cc69-4126-9a95-1f2429c11aa5</id>
-      <name>Computer</name>
-      <attribute>LOG</attribute>
-      <category>Technical Active</category>
-      <default>Yes</default>
-      <skillgroup>Electronics</skillgroup>
-      <specs>
-        <spec>Edit File</spec>
-        <spec>Matrix Perception</spec>
-        <spec>Matrix Search</spec>
-        <spec>[Action]</spec>
-      </specs>
-      <source>SR5</source>
-      <page>144</page>
-    </skill>
-    <skill>
-      <id>6d7f48d3-84a1-4fce-90d3-58d566f70fa6</id>
-      <name>Con</name>
-      <attribute>CHA</attribute>
-      <category>Social Active</category>
-      <default>Yes</default>
-      <skillgroup>Acting</skillgroup>
-      <specs>
-        <spec>Fast Talk</spec>
-        <spec>Seduction</spec>
-      </specs>
-      <source>SR5</source>
-      <page>138</page>
-    </skill>
-    <skill>
-      <id>3db81bcc-264b-47e1-847c-06bdacd88973</id>
-      <name>Counterspelling</name>
-      <attribute>MAG</attribute>
-      <category>Magical Active</category>
-      <default>No</default>
-      <skillgroup>Sorcery</skillgroup>
-      <specs>
-        <spec>Combat</spec>
-        <spec>Detection</spec>
-        <spec>Health</spec>
-        <spec>Illusion</spec>
-        <spec>Manipulation</spec>
-      </specs>
-      <source>SR5</source>
-      <page>142</page>
-    </skill>
-    <skill>
-      <id>7143f979-aa48-4cc8-a29c-e010400e6e11</id>
-      <name>Cybercombat</name>
-      <attribute>LOG</attribute>
-      <category>Technical Active</category>
-      <default>Yes</default>
-      <skillgroup>Cracking</skillgroup>
-      <specs>
-        <spec>Devices</spec>
-        <spec>Grids</spec>
-        <spec>IC</spec>
-        <spec>Personas</spec>
-        <spec>Sprites</spec>
-        <spec>[Target Type]</spec>
-      </specs>
-      <source>SR5</source>
-      <page>144</page>
-    </skill>
-    <skill>
-      <id>9b386fe5-83b3-436f-9035-efd1c0f7a680</id>
-      <name>Cybertechnology</name>
-      <attribute>LOG</attribute>
-      <category>Technical Active</category>
-      <default>No</default>
-      <skillgroup>Biotech</skillgroup>
-      <specs>
-        <spec>Bodyware</spec>
-        <spec>Cyberlimbs</spec>
-        <spec>Headware</spec>
-        <spec>Repair</spec>
-      </specs>
-      <source>SR5</source>
-      <page>144</page>
-    </skill>
-    <skill>
-      <id>64eed2e9-e61c-4cba-81d4-18a612cf2df6</id>
-      <name>Decompiling</name>
-      <attribute>RES</attribute>
-      <category>Resonance Active</category>
-      <default>No</default>
-      <skillgroup>Tasking</skillgroup>
-      <specs>
-        <spec>[Sprite Type]</spec>
-      </specs>
-      <source>SR5</source>
-      <page>143</page>
-    </skill>
-    <skill>
-      <id>276877e1-5cdf-4e95-befd-13c1abb5ae02</id>
-      <name>Demolitions</name>
-      <attribute>LOG</attribute>
-      <category>Technical Active</category>
-      <default>Yes</default>
-      <skillgroup />
-      <specs>
-        <spec>Commercial Explosives</spec>
-        <spec>Defusing</spec>
-        <spec>Improvised Explosives</spec>
-        <spec>Plastic Explosives</spec>
-      </specs>
-      <source>SR5</source>
-      <page>144</page>
-    </skill>
-    <skill>
-      <id>a9d9b686-bc4a-4347-b011-ff8f41455965</id>
-      <name>Disenchanting</name>
-      <attribute>MAG</attribute>
-      <category>Magical Active</category>
-      <default>No</default>
-      <skillgroup>Enchanting</skillgroup>
-      <specs>
-        <spec>[Type]</spec>
-      </specs>
-      <source>SR5</source>
-      <page>142</page>
-    </skill>
-    <skill>
-      <id>9b2416b2-3e2b-4dd6-ab9d-530f493c1c22</id>
-      <name>Disguise</name>
-      <attribute>INT</attribute>
-      <category>Physical Active</category>
-      <default>Yes</default>
-      <skillgroup>Stealth</skillgroup>
-      <specs>
-        <spec>Camouflage</spec>
-        <spec>Cosmetic</spec>
-        <spec>Theatrical</spec>
-        <spec>Trideo &amp; Video</spec>
-      </specs>
-      <source>SR5</source>
-      <page>133</page>
-    </skill>
-    <skill>
-      <id>23c3320c-5010-4b2e-ac46-76f0a86af0b9</id>
-      <name>Diving</name>
-      <attribute>BOD</attribute>
-      <category>Physical Active</category>
-      <default>Yes</default>
-      <skillgroup />
-      <specs>
-        <spec>Arctic</spec>
-        <spec>Cave</spec>
-        <spec>Commercial</spec>
-        <spec>Controlled Hyperventilation</spec>
-        <spec>Liquid Breathing Apparatus</spec>
-        <spec>Military</spec>
-        <spec>Mixed Gas</spec>
-        <spec>Oxygen Extraction</spec>
-        <spec>SCUBA</spec>
-        <spec>[Other Breathing Apparatus]</spec>
-        <spec>[Other Condition]</spec>
-      </specs>
-      <source>SR5</source>
-      <page>133</page>
-    </skill>
-    <skill>
-      <id>2c8e5f20-e52d-4844-89e9-51b92dba47df</id>
-      <name>Electronic Warfare</name>
-      <attribute>LOG</attribute>
-      <category>Technical Active</category>
-      <default>No</default>
-      <skillgroup>Cracking</skillgroup>
-      <specs>
-        <spec>Communications</spec>
-        <spec>Encryption</spec>
-        <spec>Jamming</spec>
-        <spec>Sensor Operations</spec>
-      </specs>
-      <source>SR5</source>
-      <page>144</page>
-    </skill>
-    <skill>
-      <id>3f93335c-49d6-4904-a97e-4c942ab05b59</id>
-      <name>Escape Artist</name>
-      <attribute>AGI</attribute>
-      <category>Physical Active</category>
-      <default>Yes</default>
-      <skillgroup />
-      <specs>
-        <spec>Contortionism</spec>
-        <spec>Cuffs</spec>
-        <spec>Ropes</spec>
-        <spec>Zip Ties</spec>
-        <spec>[Other Restraint]</spec>
-      </specs>
-      <source>SR5</source>
-      <page>133</page>
-    </skill>
-    <skill>
-      <id>b20acd11-f102-40f3-a641-e3c420fbdb91</id>
-      <name>Etiquette</name>
-      <attribute>CHA</attribute>
-      <category>Social Active</category>
-      <default>Yes</default>
-      <skillgroup>Influence</skillgroup>
-      <specs>
-        <spec>Corporate</spec>
-        <spec>High Society</spec>
-        <spec>Media</spec>
-        <spec>Mercenary</spec>
-        <spec>Street</spec>
-        <spec>Yakuza</spec>
-      </specs>
-      <source>SR5</source>
-      <page>138</page>
-    </skill>
-    <skill>
-      <id>a1366ec2-772d-4f08-8c65-5f79464d975b</id>
-      <name>Exotic Melee Weapon</name>
-      <attribute>AGI</attribute>
-      <category>Combat Active</category>
-      <default>No</default>
-      <exotic>Yes</exotic>
-      <skillgroup />
-      <specs />
-      <source>SR5</source>
-      <page>131</page>
-    </skill>
-    <skill>
-      <id>88ee65ba-c797-4f9c-91fe-39bc43b0f9c8</id>
-      <name>Exotic Ranged Weapon</name>
-      <attribute>AGI</attribute>
-      <category>Combat Active</category>
-      <default>No</default>
-      <exotic>Yes</exotic>
-      <skillgroup />
-      <specs>
-        <spec>Blowguns</spec>
-        <spec>Gyrojet Pistols</spec>
-        <spec>Flamethrowers</spec>
-        <spec>Lasers</spec>
-      </specs>
-      <source>SR5</source>
-      <page>131</page>
-    </skill>
-    <skill>
-      <id>b5f95b50-e630-4162-a6a4-7dd6ab8d0256</id>
-      <name>Pilot Exotic Vehicle</name>
-      <attribute>REA</attribute>
-      <category>Vehicle Active</category>
-      <default>No</default>
-      <exotic>Yes</exotic>
-      <skillgroup />
-      <specs>
-        <spec>Festo Pigeon 2.0</spec>
-      </specs>
-      <source>SR5</source>
-      <page>131</page>
-    </skill>
-    <skill>
-      <id>47cb1e8b-c285-4c54-9aaa-75305ad6dd4f</id>
-      <name>First Aid</name>
-      <attribute>LOG</attribute>
-      <category>Technical Active</category>
-      <default>Yes</default>
-      <skillgroup>Biotech</skillgroup>
-      <specs>
-        <spec>Broken Bones</spec>
-        <spec>Burns</spec>
-        <spec>Gunshot Wounds</spec>
-        <spec>Resuscitation</spec>
-        <spec>[Type of Treatment]</spec>
-      </specs>
-      <source>SR5</source>
-      <page>144</page>
-    </skill>
-    <skill>
-      <id>c9f52f97-a284-44a7-8af6-802dd3ed554f</id>
-      <name>Forgery</name>
-      <attribute>LOG</attribute>
-      <category>Technical Active</category>
-      <default>Yes</default>
-      <skillgroup />
-      <specs>
-        <spec>Counterfeiting</spec>
-        <spec>Credstick Forgery</spec>
-        <spec>False ID</spec>
-        <spec>Image Doctoring</spec>
-        <spec>Paper Forgery</spec>
-      </specs>
-      <source>SR5</source>
-      <page>144</page>
-    </skill>
-    <skill>
-      <id>f510ccc3-cf95-4461-b2f7-e966daaa5a91</id>
-      <name>Free-Fall</name>
-      <attribute>BOD</attribute>
-      <category>Physical Active</category>
-      <default>Yes</default>
-      <skillgroup />
-      <specs>
-        <spec>BASE Jumping</spec>
-        <spec>Break-Fall</spec>
-        <spec>Bungee</spec>
-        <spec>HALO</spec>
-        <spec>Low Altitude</spec>
-        <spec>Parachute</spec>
-        <spec>Static Line</spec>
-        <spec>Wingsuit</spec>
-        <spec>Zipline</spec>
-      </specs>
-      <source>SR5</source>
-      <page>133</page>
-    </skill>
-    <skill>
-      <id>58452cff-44ea-41c6-a554-28a869149b27</id>
-      <name>Gunnery</name>
-      <attribute>AGI</attribute>
-      <category>Vehicle Active</category>
-      <default>Yes</default>
-      <skillgroup />
-      <specs>
-        <spec>Artillery</spec>
-        <spec>Ballistic</spec>
-        <spec>Energy</spec>
-        <spec>Guided Missile</spec>
-        <spec>Rocket</spec>
-      </specs>
-      <source>SR5</source>
-      <page>146</page>
-    </skill>
-    <skill>
-      <id>a9fa961d-07e5-46da-8edc-403ae3e6cc75</id>
-      <name>Gymnastics</name>
-      <attribute>AGI</attribute>
-      <category>Physical Active</category>
-      <default>Yes</default>
-      <skillgroup>Athletics</skillgroup>
-      <specs>
-        <spec>Balance</spec>
-        <spec>Climbing</spec>
-        <spec>Dance</spec>
-        <spec>Leaping</spec>
-        <spec>Parkour</spec>
-        <spec>Rolling</spec>
-      </specs>
-      <source>SR5</source>
-      <page>133</page>
-    </skill>
-    <skill>
-      <id>c2bb65f5-4a6b-49bf-9925-ef6434cb6929</id>
-      <name>Hacking</name>
-      <attribute>LOG</attribute>
-      <category>Technical Active</category>
-      <default>Yes</default>
-      <skillgroup>Cracking</skillgroup>
-      <specs>
-        <spec>Devices</spec>
-        <spec>Files</spec>
-        <spec>Hosts</spec>
-        <spec>Personas</spec>
-      </specs>
-      <source>SR5</source>
-      <page>145</page>
-    </skill>
-    <skill>
-      <id>41e184e0-7273-403a-9300-fa29a1707bf0</id>
-      <name>Hardware</name>
-      <attribute>LOG</attribute>
-      <category>Technical Active</category>
-      <default>No</default>
-      <skillgroup>Electronics</skillgroup>
-      <specs>
-        <spec>Commlinks</spec>
-        <spec>Cyberdecks</spec>
-        <spec>Smartguns</spec>
-        <spec>[Hardware Type]</spec>
-      </specs>
-      <source>SR5</source>
-      <page>145</page>
-    </skill>
-    <skill>
-      <id>64841e6e-9487-4b63-80a1-dcad6eb78179</id>
-      <name>Heavy Weapons</name>
-      <attribute>AGI</attribute>
-      <category>Combat Active</category>
-      <default>Yes</default>
-      <skillgroup />
-      <specs>
-        <spec>Assault Cannons</spec>
-        <spec>Grenade Launchers</spec>
-        <spec>Guided Missiles</spec>
-        <spec>Machine Guns</spec>
-        <spec>Rocket Launchers</spec>
-      </specs>
-      <source>SR5</source>
-      <page>132</page>
-    </skill>
-    <skill>
-      <id>e7e5a43f-9762-4863-86dc-3fd7799e53a2</id>
-      <name>Impersonation</name>
-      <attribute>CHA</attribute>
-      <category>Social Active</category>
-      <default>Yes</default>
-      <skillgroup>Acting</skillgroup>
-      <specs>
-        <spec>Dwarf</spec>
-        <spec>Elf</spec>
-        <spec>Human</spec>
-        <spec>Ork</spec>
-        <spec>Troll</spec>
-      </specs>
-      <source>SR5</source>
-      <page>138</page>
-    </skill>
-    <skill>
-      <id>935621c5-d384-42f2-a740-1fa349fa85a1</id>
-      <name>Industrial Mechanic</name>
-      <attribute>LOG</attribute>
-      <category>Technical Active</category>
-      <default>No</default>
-      <skillgroup>Engineering</skillgroup>
-      <specs>
-        <spec>Electrical Power Systems</spec>
-        <spec>Hydraulics</spec>
-        <spec>HVAC</spec>
-        <spec>Industrial Robotics</spec>
-        <spec>Structural</spec>
-        <spec>Welding</spec>
-      </specs>
-      <source>SR5</source>
-      <page>145</page>
-    </skill>
-    <skill>
-      <id>3b34b209-00be-42b8-b4ac-cc7dea08af8a</id>
-      <name>Instruction</name>
-      <attribute>CHA</attribute>
-      <category>Social Active</category>
-      <default>Yes</default>
-      <skillgroup />
-      <specs>
-        <spec>[Active or Knowledge Skill Category]</spec>
-      </specs>
-      <source>SR5</source>
-      <page>138</page>
-    </skill>
-    <skill>
-      <id>9de43fad-b365-4e73-bc06-91dd571b858a</id>
-      <name>Intimidation</name>
-      <attribute>CHA</attribute>
-      <category>Social Active</category>
-      <default>Yes</default>
-      <skillgroup />
-      <specs>
-        <spec>Interrogation</spec>
-        <spec>Mental</spec>
-        <spec>Physical</spec>
-        <spec>Torture</spec>
-      </specs>
-      <source>SR5</source>
-      <page>139</page>
-    </skill>
-    <skill>
-      <id>963a548d-c629-4a13-a3e3-31b085a42e20</id>
-      <name>Leadership</name>
-      <attribute>CHA</attribute>
-      <category>Social Active</category>
-      <default>Yes</default>
-      <skillgroup>Influence</skillgroup>
-      <specs>
-        <spec>Command</spec>
-        <spec>Direct</spec>
-        <spec>Inspire</spec>
-        <spec>Rally</spec>
-      </specs>
-      <source>SR5</source>
-      <page>139</page>
-    </skill>
-    <skill>
-      <id>09fbc992-9fad-4f2d-ab56-725bac943dc6</id>
-      <name>Locksmith</name>
-      <attribute>AGI</attribute>
-      <category>Technical Active</category>
-      <default>No</default>
-      <skillgroup />
-      <specs>
-        <spec>Combination</spec>
-        <spec>Keypad</spec>
-        <spec>Maglock</spec>
-        <spec>Tumbler</spec>
-        <spec>Voice Recognition</spec>
-        <spec>[Lock Type]</spec>
-      </specs>
-      <source>SR5</source>
-      <page>145</page>
-    </skill>
-    <skill>
-      <id>64088b25-de37-4d71-8800-4a430fde08af</id>
-      <name>Longarms</name>
-      <attribute>AGI</attribute>
-      <category>Combat Active</category>
-      <default>Yes</default>
-      <skillgroup>Firearms</skillgroup>
-      <specs>
-        <spec>Extended-Range Shots</spec>
-        <spec>Long-Range Shots</spec>
-        <spec>Shotguns</spec>
-        <spec>Sniper Rifles</spec>
-      </specs>
-      <source>SR5</source>
-      <page>132</page>
-    </skill>
-    <skill>
-      <id>938be691-4b3d-49a2-a673-bbf9924ce8f0</id>
-      <name>Medicine</name>
-      <attribute>LOG</attribute>
-      <category>Technical Active</category>
-      <default>No</default>
-      <skillgroup>Biotech</skillgroup>
-      <specs>
-        <spec>Cosmetic Surgery</spec>
-        <spec>Extended Care</spec>
-        <spec>Implant Surgery</spec>
-        <spec>Magical Health</spec>
-        <spec>Organ Culture</spec>
-        <spec>Trauma Surgery</spec>
-      </specs>
-      <source>SR5</source>
-      <page>145</page>
-    </skill>
-    <skill>
-      <id>48cc79be-f75e-4fe6-8721-7864c9f231f6</id>
-      <name>Nautical Mechanic</name>
-      <attribute>LOG</attribute>
-      <category>Technical Active</category>
-      <default>No</default>
-      <skillgroup>Engineering</skillgroup>
-      <specs>
-        <spec>Motorboat</spec>
-        <spec>Sailboat</spec>
-        <spec>Ship</spec>
-        <spec>Submarine</spec>
-      </specs>
-      <source>SR5</source>
-      <page>145</page>
-    </skill>
-    <skill>
-      <id>f8037e7f-d48b-452b-8f66-2e0c36677fea</id>
-      <name>Navigation</name>
-      <attribute>INT</attribute>
-      <category>Technical Active</category>
-      <default>Yes</default>
-      <skillgroup>Outdoors</skillgroup>
-      <specs>
-        <spec>Augmented Reality Markers</spec>
-        <spec>Celestial</spec>
-        <spec>Compass</spec>
-        <spec>Maps</spec>
-        <spec>GPS</spec>
-      </specs>
-      <source>SR5</source>
-      <page>145</page>
-    </skill>
-    <skill>
-      <id>729c9cee-ef8f-492d-aa7f-17ec1bc3816e</id>
-      <name>Negotiation</name>
-      <attribute>CHA</attribute>
-      <category>Social Active</category>
-      <default>Yes</default>
-      <skillgroup>Influence</skillgroup>
-      <specs>
-        <spec>Bargaining</spec>
-        <spec>Contracts</spec>
-        <spec>Diplomacy</spec>
-      </specs>
-      <source>SR5</source>
-      <page>139</page>
-    </skill>
-    <skill>
-      <id>17fbaafa-8dbb-4f29-9244-5ae1cd4ac42f</id>
-      <name>Palming</name>
-      <attribute>AGI</attribute>
-      <category>Physical Active</category>
-      <default>No</default>
-      <skillgroup>Stealth</skillgroup>
-      <specs>
-        <spec>Legerdemain</spec>
-        <spec>Pickpocket</spec>
-        <spec>Pilfering</spec>
-      </specs>
-      <source>SR5</source>
-      <page>133</page>
-    </skill>
-    <skill>
-      <id>04e1eb3e-e82d-485b-a7fd-1e677df2a070</id>
-      <name>Perception</name>
-      <attribute>INT</attribute>
-      <category>Physical Active</category>
-      <default>Yes</default>
-      <skillgroup />
-      <specs>
-        <spec>Hearing</spec>
-        <spec>Scent</spec>
-        <spec>Searching</spec>
-        <spec>Taste</spec>
-        <spec>Touch</spec>
-        <spec>Visual</spec>
-      </specs>
-      <source>SR5</source>
-      <page>133</page>
-    </skill>
-    <skill>
-      <id>53f96d6a-363b-4c14-be1d-68e74930c67b</id>
-      <name>Performance</name>
-      <attribute>CHA</attribute>
-      <category>Social Active</category>
-      <default>Yes</default>
-      <skillgroup>Acting</skillgroup>
-      <specs>
-        <spec>Acting</spec>
-        <spec>Comedy</spec>
-        <spec>Presentation</spec>
-        <spec>[Musical Instrument]</spec>
-      </specs>
-      <source>SR5</source>
-      <page>139</page>
-    </skill>
-    <skill>
-      <id>3ba9397e-f790-44ca-ae40-15a2356e348d</id>
-      <name>Pilot Aerospace</name>
-      <attribute>REA</attribute>
-      <category>Vehicle Active</category>
-      <default>No</default>
-      <skillgroup />
-      <specs>
-        <spec>Deep Space</spec>
-        <spec>Launch Craft</spec>
-        <spec>Remote Operation</spec>
-        <spec>Semiballistic</spec>
-        <spec>Suborbital</spec>
-      </specs>
-      <source>SR5</source>
-      <page>146</page>
-    </skill>
-    <skill>
-      <id>10d5c887-a1e5-4cca-8613-3a28f1aab810</id>
-      <name>Pilot Aircraft</name>
-      <attribute>REA</attribute>
-      <category>Vehicle Active</category>
-      <default>No</default>
-      <skillgroup />
-      <specs>
-        <spec>Fixed-Wing</spec>
-        <spec>Lighter-Than-Air</spec>
-        <spec>Remote Operation</spec>
-        <spec>Rotary Wing</spec>
-        <spec>Tilt Wing</spec>
-        <spec>Vectored Thrust</spec>
-      </specs>
-      <source>SR5</source>
-      <page>147</page>
-    </skill>
-    <skill>
-      <id>ae91a8a6-80e7-4f52-b9eb-21725a5528a4</id>
-      <name>Pilot Ground Craft</name>
-      <attribute>REA</attribute>
-      <category>Vehicle Active</category>
-      <default>Yes</default>
-      <skillgroup />
-      <specs>
-        <spec>Bike</spec>
-        <spec>Hovercraft</spec>
-        <spec>Remote Operation</spec>
-        <spec>Tracked</spec>
-        <spec>Wheeled</spec>
-      </specs>
-      <source>SR5</source>
-      <page>147</page>
-    </skill>
-    <skill>
-      <id>b8a24d87-465a-4365-9948-038fe1ac62c4</id>
-      <name>Pilot Walker</name>
-      <attribute>REA</attribute>
-      <category>Vehicle Active</category>
-      <default>No</default>
-      <skillgroup />
-      <specs>
-        <spec>Biped</spec>
-        <spec>Multiped</spec>
-        <spec>Quadruped</spec>
-        <spec>Remote Operation</spec>
-      </specs>
-      <source>SR5</source>
-      <page>147</page>
-    </skill>
-    <skill>
-      <id>1579818e-af85-47cd-8c9f-2e86e9dc19da</id>
-      <name>Pilot Watercraft</name>
-      <attribute>REA</attribute>
-      <category>Vehicle Active</category>
-      <default>Yes</default>
-      <skillgroup />
-      <specs>
-        <spec>Hydrofoil</spec>
-        <spec>Motorboat</spec>
-        <spec>Remote Operation</spec>
-        <spec>Sail</spec>
-        <spec>Ship</spec>
-        <spec>Submarine</spec>
-      </specs>
-      <source>SR5</source>
-      <page>147</page>
-    </skill>
-    <skill>
-      <id>adf31a50-b228-4e09-a09c-46ab9f5e59a1</id>
-      <name>Pistols</name>
-      <attribute>AGI</attribute>
-      <category>Combat Active</category>
-      <default>Yes</default>
-      <skillgroup>Firearms</skillgroup>
-      <specs>
-        <spec>Holdouts</spec>
-        <spec>Revolvers</spec>
-        <spec>Semi-Automatics</spec>
-        <spec>Tasers</spec>
-      </specs>
-      <source>SR5</source>
-      <page>132</page>
-    </skill>
-    <skill>
-      <id>3a38bbcf-38b0-435b-98f2-4ce8c50e8490</id>
-      <name>Registering</name>
-      <attribute>RES</attribute>
-      <category>Resonance Active</category>
-      <default>No</default>
-      <skillgroup>Tasking</skillgroup>
-      <specs>
-        <spec>[Sprite Type]</spec>
-      </specs>
-      <source>SR5</source>
-      <page>143</page>
-    </skill>
-    <skill>
-      <id>a6287e62-6a3b-43ce-b6e0-20f3655910e2</id>
-      <name>Ritual Spellcasting</name>
-      <attribute>MAG</attribute>
-      <category>Magical Active</category>
-      <default>No</default>
-      <skillgroup>Sorcery</skillgroup>
-      <specs>
-        <spec>[Keyword]</spec>
-      </specs>
-      <source>SR5</source>
-      <page>142</page>
-    </skill>
-    <skill>
-      <id>1531b2d8-6116-4be4-87b0-232dba1fc447</id>
-      <name>Running</name>
-      <attribute>STR</attribute>
-      <category>Physical Active</category>
-      <default>Yes</default>
-      <skillgroup>Athletics</skillgroup>
-      <specs>
-        <spec>Desert</spec>
-        <spec>Distance</spec>
-        <spec>Sprinting</spec>
-        <spec>Urban</spec>
-        <spec>Wilderness</spec>
-        <spec>[Terrain]</spec>
-      </specs>
-      <source>SR5</source>
-      <page>133</page>
-    </skill>
-    <skill>
-      <id>9cff9aa7-d092-4f89-8b7b-3ab835818874</id>
-      <name>Sneaking</name>
-      <attribute>AGI</attribute>
-      <category>Physical Active</category>
-      <default>Yes</default>
-      <skillgroup>Stealth</skillgroup>
-      <specs>
-        <spec>Desert</spec>
-        <spec>Jungle</spec>
-        <spec>Urban</spec>
-        <spec>Wilderness</spec>
-        <spec>[Terrain]</spec>
-      </specs>
-      <source>SR5</source>
-      <page>133</page>
-    </skill>
-    <skill>
-      <id>b693f3bf-48dc-4570-9743-d94d14ee698b</id>
-      <name>Software</name>
-      <attribute>LOG</attribute>
-      <category>Technical Active</category>
-      <default>No</default>
-      <skillgroup>Electronics</skillgroup>
-      <specs>
-        <spec>Data Bombs</spec>
-        <spec>[Complex Form]</spec>
-      </specs>
-      <source>SR5</source>
-      <page>145</page>
-    </skill>
-    <skill>
-      <id>c4367a39-4065-4b1d-aa62-e9dce377e452</id>
-      <name>Spellcasting</name>
-      <attribute>MAG</attribute>
-      <category>Magical Active</category>
-      <default>No</default>
-      <skillgroup>Sorcery</skillgroup>
-      <specs>
-        <spec>Combat</spec>
-        <spec>Detection</spec>
-        <spec>Health</spec>
-        <spec>Illusion</spec>
-        <spec>Manipulation</spec>
-      </specs>
-      <source>SR5</source>
-      <page>143</page>
-    </skill>
-    <skill>
-      <id>51e34c6c-b07f-45f4-8a5e-8f2b617ed32f</id>
-      <name>Summoning</name>
-      <attribute>MAG</attribute>
-      <category>Magical Active</category>
-      <default>No</default>
-      <skillgroup>Conjuring</skillgroup>
-      <specs>
-        <spec>Spirits of Air</spec>
-        <spec>Spirits of Beasts</spec>
-        <spec>Spirits of Earth</spec>
-        <spec>Spirits of Fire</spec>
-        <spec>Spirits of Man</spec>
-        <spec>Spirits of Water</spec>
-        <spec>Guardian Spirit</spec>
-        <spec>Guidance Spirit</spec>
-        <spec>Plant Spirit</spec>
-        <spec>Task Spirit</spec>
-      </specs>
-      <source>SR5</source>
-      <page>143</page>
-    </skill>
-    <skill>
-      <id>89ee1730-053a-400f-a13a-4fbadae015f0</id>
-      <name>Survival</name>
-      <attribute>WIL</attribute>
-      <category>Physical Active</category>
-      <default>Yes</default>
-      <skillgroup>Outdoors</skillgroup>
-      <specs>
-        <spec>Desert</spec>
-        <spec>Forest</spec>
-        <spec>Jungle</spec>
-        <spec>Mountain</spec>
-        <spec>Polar</spec>
-        <spec>Urban</spec>
-        <spec>[Terrain]</spec>
-      </specs>
-      <source>SR5</source>
-      <page>133</page>
-    </skill>
-    <skill>
-      <id>0dbcb9cd-f824-4b5d-a387-90d33318b04c</id>
-      <name>Swimming</name>
-      <attribute>STR</attribute>
-      <category>Physical Active</category>
-      <default>Yes</default>
-      <skillgroup>Athletics</skillgroup>
-      <specs>
-        <spec>Dash</spec>
-        <spec>Long Distance</spec>
-      </specs>
-      <source>SR5</source>
-      <page>134</page>
-    </skill>
-    <skill>
-      <id>867a6fa0-7d98-4cde-83a4-b33dd39de08e</id>
-      <name>Throwing Weapons</name>
-      <attribute>AGI</attribute>
-      <category>Combat Active</category>
-      <default>Yes</default>
-      <skillgroup />
-      <specs>
-        <spec>Aerodynamic</spec>
-        <spec>Blades</spec>
-        <spec>Non-Aerodynamic</spec>
-      </specs>
-      <source>SR5</source>
-      <page>132</page>
-    </skill>
-    <skill>
-      <id>7ed2f3e0-a791-4cb7-ba3e-ac785fdc3d7e</id>
-      <name>Tracking</name>
-      <attribute>INT</attribute>
-      <category>Physical Active</category>
-      <default>Yes</default>
-      <skillgroup>Outdoors</skillgroup>
-      <specs>
-        <spec>Desert</spec>
-        <spec>Forest</spec>
-        <spec>Jungle</spec>
-        <spec>Mountain</spec>
-        <spec>Polar</spec>
-        <spec>Urban</spec>
-        <spec>[Terrain]</spec>
-      </specs>
-      <source>SR5</source>
-      <page>134</page>
-    </skill>
-    <skill>
-      <id>4fcd40cb-4b02-4b7e-afcb-f44d46cd5706</id>
-      <name>Unarmed Combat</name>
-      <attribute>AGI</attribute>
-      <category>Combat Active</category>
-      <default>Yes</default>
-      <skillgroup>Close Combat</skillgroup>
-      <specs>
-        <spec>Blocking</spec>
-        <spec>Cyber Implants</spec>
-        <spec>Subduing Combat</spec>
-        <spec>[Martial Art]</spec>
-      </specs>
-      <source>SR5</source>
-      <page>132</page>
-    </skill>
-	<skill>
-      <id>27db6e2a-a49f-4232-b150-e676b8dacb52</id>
-      <name>Flight</name>
-      <attribute>STR</attribute>
-      <category>Physical Active</category>
-      <default>No</default>
-      <skillgroup>Athletics</skillgroup>
-      <specs>
-        <spec>Desert</spec>
-        <spec>Distance</spec>
-        <spec>Sprinting</spec>
-        <spec>Urban</spec>
-        <spec>Wilderness</spec>
-        <spec>[Terrain]</spec>
-      </specs>
-      <source>HS</source>
-      <page>164</page>
-    </skill>
-  </skills>
-  <knowledgeskills>
-    <skill>
-      <id>40d28f1b-2171-4a3b-a640-6b097a4dea95</id>
-      <name>Alcohol</name>
-      <attribute>INT</attribute>
-      <category>Interest</category>
-      <default>No</default>
-      <skillgroup />
-      <specs>
-        <spec>Beers</spec>
-        <spec>Coolers</spec>
-        <spec>Hard Liquor</spec>
-        <spec>Wines</spec>
-        <spec>Atlanta</spec>
-        <spec>Cheyenne</spec>
-        <spec>Chicago</spec>
-        <spec>Denver</spec>
-        <spec>Hong-Kong</spec>
-        <spec>LA</spec>
-        <spec>Manhattan</spec>
-        <spec>FDC</spec>
-        <spec>Portland</spec>
-        <spec>Seattle</spec>
-        <spec>Saskatoon</spec>
-        <spec>Sacramento</spec>
-        <spec>Quebec City</spec>
-        <spec>Algonkian-Manitou Council</spec>
-        <spec>Athabaskan Council</spec>
-        <spec>Amazonia</spec>
-        <spec>Aztlan</spec>
-        <spec>Carribean League</spec>
-        <spec>California Free State</spec>
-        <spec>Pueblo Corporate Council</spec>
-        <spec>CAS</spec>
-        <spec>UCAS</spec>
-        <spec>Quebec</spec>
-        <spec>Salish-Shidhe Council</spec>
-        <spec>Sioux</spec>
-        <spec>Tir Tairngire</spec>
-        <spec>Tsimshian Protectorate</spec>
-        <spec>Yukutan</spec>
-        <spec>N. America</spec>
-        <spec>S. America</spec>
-        <spec>Antarctica</spec>
-        <spec>Africa</spec>
-        <spec>Western Europe</spec>
-        <spec>Eastern Europe</spec>
-        <spec>Northern Europe</spec>
-        <spec>Asia - Pacific</spec>
-        <spec>Asia - Minor</spec>
-        <spec>Middle East</spec>
-        <spec>Australia</spec>
-      </specs>
-    </skill>
-    <skill>
-      <id>05eb2251-81aa-4dfb-8619-75102fc7b895</id>
-      <name>Arabic</name>
-      <attribute>INT</attribute>
-      <category>Language</category>
-      <default>No</default>
-      <skillgroup />
-      <specs>
-        <spec>Read/Write</spec>
-        <spec>Speak</spec>
-        <spec>Dialect</spec>
-        <spec>Lingo</spec>
-      </specs>
-    </skill>
-    <skill>
-      <id>6cc80a0b-a9e2-46fe-8951-af4f34bfe3b3</id>
-      <name>Architecture</name>
-      <attribute>LOG</attribute>
-      <category>Professional</category>
-      <default>No</default>
-      <skillgroup />
-      <specs>
-        <spec>Commercial</spec>
-        <spec>Residential</spec>
-        <spec>Elven</spec>
-        <spec>Orcish</spec>
-        <spec>Medieval</spec>
-        <spec>Gothic</spec>
-        <spec>Renaissance</spec>
-        <spec>Baroque</spec>
-        <spec>Victorian</spec>
-        <spec>Neo-Classical</spec>
-        <spec>Modern</spec>
-        <spec>High-Tech</spec>
-      </specs>
-    </skill>
-    <skill>
-      <id>3ea2eb75-69d3-4ecd-9f63-6dfc690cadf8</id>
-      <name>Area Knowledge: Atlanta</name>
-      <attribute>INT</attribute>
-      <category>Street</category>
-      <default>No</default>
-      <skillgroup />
-      <specs />
-    </skill>
-    <skill>
-      <id>ad99dbbc-e1b3-46a2-82cc-8f5ec4bfbed2</id>
-      <name>Area Knowledge: Cheyenne</name>
-      <attribute>INT</attribute>
-      <category>Street</category>
-      <default>No</default>
-      <skillgroup />
-      <specs />
-    </skill>
-    <skill>
-      <id>c8b1f29f-38d7-4364-b160-7b163f6bf715</id>
-      <name>Area Knowledge: Chicago</name>
-      <attribute>INT</attribute>
-      <category>Street</category>
-      <default>No</default>
-      <skillgroup />
-      <specs />
-    </skill>
-    <skill>
-      <id>4952de53-b333-45cd-bceb-cffe57b1e5a6</id>
-      <name>Area Knowledge: Denver</name>
-      <attribute>INT</attribute>
-      <category>Street</category>
-      <default>No</default>
-      <skillgroup />
-      <specs />
-    </skill>
-    <skill>
-      <id>67885d5a-4e26-40d9-8196-eebc7a2e49ec</id>
-      <name>Area Knowledge: FDC</name>
-      <attribute>INT</attribute>
-      <category>Street</category>
-      <default>No</default>
-      <skillgroup />
-      <specs />
-    </skill>
-    <skill>
-      <id>8337e83f-af9a-4396-9cbe-0e6679e15b4e</id>
-      <name>Area Knowledge: Hong-Kong</name>
-      <attribute>INT</attribute>
-      <category>Street</category>
-      <default>No</default>
-      <skillgroup />
-      <specs />
-    </skill>
-    <skill>
-      <id>7041437e-b98b-4605-a95a-c93ed45f1de5</id>
-      <name>Area Knowledge: LA</name>
-      <attribute>INT</attribute>
-      <category>Street</category>
-      <default>No</default>
-      <skillgroup />
-      <specs />
-    </skill>
-    <skill>
-      <id>eec57f7e-0e91-4a58-8b0e-5d3de98b7b44</id>
-      <name>Area Knowledge: Manhattan</name>
-      <attribute>INT</attribute>
-      <category>Street</category>
-      <default>No</default>
-      <skillgroup />
-      <specs />
-    </skill>
-    <skill>
-      <id>f9f9badb-0f5e-4662-8b34-fdd8e2994caa</id>
-      <name>Area Knowledge: Portland</name>
-      <attribute>INT</attribute>
-      <category>Street</category>
-      <default>No</default>
-      <skillgroup />
-      <specs />
-    </skill>
-    <skill>
-      <id>822b059f-c132-45ee-8c0b-df6912d5c862</id>
-      <name>Area Knowledge: Seattle</name>
-      <attribute>INT</attribute>
-      <category>Street</category>
-      <default>No</default>
-      <skillgroup />
-      <specs>
-        <spec>Auburn</spec>
-        <spec>Bellevue</spec>
-        <spec>Council Island</spec>
-        <spec>Downtown</spec>
-        <spec>Everett</spec>
-        <spec>Puyallup</spec>
-        <spec>Redmond</spec>
-        <spec>Renton</spec>
-        <spec>Snohomish</spec>
-        <spec>Outremer</spec>
-        <spec>Seattle Matrix</spec>
-        <spec>Salish-Shide</spec>
-      </specs>
-    </skill>
-    <skill>
-      <id>3f7935ef-dc5d-4b53-88ef-cb7db7cbe1a9</id>
-      <name>Art</name>
-      <attribute>LOG</attribute>
-      <category>Academic</category>
-      <default>No</default>
-      <skillgroup />
-      <specs>
-        <spec>Da Vinci</spec>
-        <spec>Monet</spec>
-        <spec>Matisse</spec>
-        <spec>Michelangelo</spec>
-        <spec>Picasso</spec>
-        <spec>Rembrandt</spec>
-        <spec>Van Gogh</spec>
-        <spec>N. America</spec>
-        <spec>S. America</spec>
-        <spec>Antarctica</spec>
-        <spec>Africa</spec>
-        <spec>Western Europe</spec>
-        <spec>Eastern Europe</spec>
-        <spec>Northern Europe</spec>
-        <spec>Asia - Pacific</spec>
-        <spec>Asia - Minor</spec>
-        <spec>Middle East</spec>
-        <spec>Australia</spec>
-      </specs>
-    </skill>
-    <skill>
-      <id>bee29957-affb-4593-a4fe-002f6dd5be9c</id>
-      <name>Bars and Clubs</name>
-      <attribute>INT</attribute>
-      <category>Street</category>
-      <default>No</default>
-      <skillgroup />
-      <specs>
-        <spec>Atlanta</spec>
-        <spec>Awakened</spec>
-        <spec>Biker</spec>
-        <spec>Cheyenne</spec>
-        <spec>Chicago</spec>
-        <spec>Corporate</spec>
-        <spec>Denver</spec>
-        <spec>Dwarf</spec>
-        <spec>Elf</spec>
-        <spec>FDC</spec>
-        <spec>Gay</spec>
-        <spec>High-Class</spec>
-        <spec>Hotel</spec>
-        <spec>Jazz</spec>
-        <spec>Hong-Kong</spec>
-        <spec>LA</spec>
-        <spec>Low-Class</spec>
-        <spec>Mafia</spec>
-        <spec>Matrix</spec>
-        <spec>Manhattan</spec>
-        <spec>Ork</spec>
-        <spec>Portland</spec>
-        <spec>Piano</spec>
-        <spec>Pubs</spec>
-        <spec>Quebec City</spec>
-        <spec>Rock</spec>
-        <spec>Sacramento</spec>
-        <spec>Saskatoon</spec>
-        <spec>Seattle</spec>
-        <spec>Sports</spec>
-        <spec>Surge</spec>
-        <spec>Triad</spec>
-        <spec>Troll</spec>
-        <spec>Vory</spec>
-        <spec>Yakuza</spec>
-      </specs>
-    </skill>
-    <skill>
-      <id>d6e4efdd-d0a2-4727-8425-b43e480b3256</id>
-      <name>Bengali</name>
-      <attribute>INT</attribute>
-      <category>Language</category>
-      <default>No</default>
-      <skillgroup />
-      <specs>
-        <spec>Read/Write</spec>
-        <spec>Speak</spec>
-        <spec>Dialect</spec>
-        <spec>Lingo</spec>
-      </specs>
-    </skill>
-    <skill>
-      <id>2d757c45-14af-43fb-98d4-0db9380ab073</id>
-      <name>Biology</name>
-      <attribute>LOG</attribute>
-      <category>Academic</category>
-      <default>No</default>
-      <skillgroup />
-      <specs>
-        <spec>Anatomy</spec>
-        <spec>Microbiology</spec>
-        <spec>Physiology</spec>
-      </specs>
-    </skill>
-    <skill>
-      <id>a621ba8f-92e9-4032-b506-c1b2408dfa4e</id>
-      <name>Bulgarian</name>
-      <attribute>INT</attribute>
-      <category>Language</category>
-      <default>No</default>
-      <skillgroup />
-      <specs>
-        <spec>Read/Write</spec>
-        <spec>Speak</spec>
-        <spec>Dialect</spec>
-        <spec>Lingo</spec>
-      </specs>
-    </skill>
-    <skill>
-      <id>0a1dfc0e-dcb9-448d-a2d3-718670d79df1</id>
-      <name>Business</name>
-      <attribute>LOG</attribute>
-      <category>Professional</category>
-      <default>No</default>
-      <skillgroup />
-      <specs>
-        <spec>Budgeting</spec>
-        <spec>Compliance</spec>
-        <spec>Reporting</spec>
-        <spec>Manufacturing</spec>
-        <spec>People Management</spec>
-        <spec>Project Management</spec>
-        <spec>Retail</spec>
-        <spec>Supply and Demand</spec>
-        <spec>Small Business</spec>
-        <spec>Time Management</spec>
-      </specs>
-    </skill>
-    <skill>
-      <id>dcf38896-6054-4ece-90e1-901352eb0201</id>
-      <name>Cantonese</name>
-      <attribute>INT</attribute>
-      <category>Language</category>
-      <default>No</default>
-      <skillgroup />
-      <specs>
-        <spec>Read/Write</spec>
-        <spec>Speak</spec>
-        <spec>Dialect</spec>
-        <spec>Lingo</spec>
-      </specs>
-    </skill>
-    <skill>
-      <id>aa6199a5-717e-42b8-984b-0dd2ccd5369f</id>
-      <name>Chemistry</name>
-      <attribute>LOG</attribute>
-      <category>Academic</category>
-      <default>No</default>
-      <skillgroup />
-      <specs>
-        <spec>Industrial</spec>
-        <spec>Organic</spec>
-        <spec>Pharmaceuticals</spec>
-      </specs>
-    </skill>
-    <skill>
-      <id>ac86aba3-a7d6-4938-b5f1-186955912643</id>
-      <name>Combat Tactics</name>
-      <attribute>LOG</attribute>
-      <category>Professional</category>
-      <default>No</default>
-      <skillgroup />
-      <specs>
-        <spec>Ambush</spec>
-        <spec>Guerilla</spec>
-        <spec>Hostage Rescue</spec>
-        <spec>Magic</spec>
-        <spec>Anti-Magic</spec>
-        <spec>Open Field</spec>
-        <spec>Outer Space</spec>
-        <spec>Terror</spec>
-        <spec>Underwater</spec>
-        <spec>Urban</spec>
-        <spec>Wilderness</spec>
-      </specs>
-    </skill>
-    <skill>
-      <id>17c50e74-f009-4794-9dda-19062abb1d90</id>
-      <name>Croatian</name>
-      <attribute>INT</attribute>
-      <category>Language</category>
-      <default>No</default>
-      <skillgroup />
-      <specs>
-        <spec>Read/Write</spec>
-        <spec>Speak</spec>
-        <spec>Dialect</spec>
-        <spec>Lingo</spec>
-      </specs>
-    </skill>
-    <skill>
-      <id>878181d4-2f54-4993-ae30-06c9bf1ee11b</id>
-      <name>Danish</name>
-      <attribute>INT</attribute>
-      <category>Language</category>
-      <default>No</default>
-      <skillgroup />
-      <specs>
-        <spec>Read/Write</spec>
-        <spec>Speak</spec>
-        <spec>Dialect</spec>
-        <spec>Lingo</spec>
-      </specs>
-    </skill>
-    <skill>
-      <id>4fa93586-b5b4-4bf7-ad18-aacecc3a6894</id>
-      <name>Data Havens</name>
-      <attribute>INT</attribute>
-      <category>Street</category>
-      <default>No</default>
-      <skillgroup />
-      <specs>
-        <spec>Hacking</spec>
-        <spec>Magic</spec>
-        <spec>Matrix</spec>
-        <spec>Shadows</spec>
-        <spec>N. America</spec>
-        <spec>S. America</spec>
-        <spec>Antarctica</spec>
-        <spec>Africa</spec>
-        <spec>Western Europe</spec>
-        <spec>Eastern Europe</spec>
-        <spec>Northern Europe</spec>
-        <spec>Asia - Pacific</spec>
-        <spec>Asia - Minor</spec>
-        <spec>Middle East</spec>
-        <spec>Australia</spec>
-      </specs>
-    </skill>
-    <skill>
-      <id>b1d33738-a93a-46f3-a64a-0fc329ab1740</id>
-      <name>Economics</name>
-      <attribute>LOG</attribute>
-      <category>Academic</category>
-      <default>No</default>
-      <skillgroup />
-      <specs>
-        <spec>Corporate</spec>
-        <spec>Tribal</spec>
-        <spec>Underworld</spec>
-        <spec>Atlanta</spec>
-        <spec>Cheyenne</spec>
-        <spec>Chicago</spec>
-        <spec>Denver</spec>
-        <spec>Hong-Kong</spec>
-        <spec>LA</spec>
-        <spec>Manhattan</spec>
-        <spec>FDC</spec>
-        <spec>Portland</spec>
-        <spec>Seattle</spec>
-        <spec>Saskatoon</spec>
-        <spec>Sacramento</spec>
-        <spec>Quebec City</spec>
-        <spec>Algonkian-Manitou Council</spec>
-        <spec>Athabaskan Council</spec>
-        <spec>Amazonia</spec>
-        <spec>Aztlan</spec>
-        <spec>Carribean League</spec>
-        <spec>California Free State</spec>
-        <spec>Pueblo Corporate Council</spec>
-        <spec>CAS</spec>
-        <spec>UCAS</spec>
-        <spec>Quebec</spec>
-        <spec>Salish-Shidhe Council</spec>
-        <spec>Sioux</spec>
-        <spec>Tir Tairngire</spec>
-        <spec>Tsimshian Protectorate</spec>
-        <spec>Yukutan</spec>
-        <spec>N. America</spec>
-        <spec>S. America</spec>
-        <spec>Antarctica</spec>
-        <spec>Africa</spec>
-        <spec>Western Europe</spec>
-        <spec>Eastern Europe</spec>
-        <spec>Northern Europe</spec>
-        <spec>Asia - Pacific</spec>
-        <spec>Asia - Minor</spec>
-        <spec>Middle East</spec>
-        <spec>Australia</spec>
-      </specs>
-    </skill>
-    <skill>
-      <id>cbb44acf-10cd-4b67-afc6-bf28efe74ea4</id>
-      <name>Engineering</name>
-      <attribute>LOG</attribute>
-      <category>Academic</category>
-      <default>No</default>
-      <skillgroup />
-      <specs>
-        <spec>Chemical</spec>
-        <spec>Civil</spec>
-        <spec>Electrical</spec>
-        <spec>Mechanical</spec>
-        <spec>Nuclear</spec>
-      </specs>
-    </skill>
-    <skill>
-      <id>907a3a8f-2c40-4543-a5a9-891bcde41f6b</id>
-      <name>English</name>
-      <attribute>INT</attribute>
-      <category>Language</category>
-      <default>No</default>
-      <skillgroup />
-      <specs>
-        <spec>Read/Write</spec>
-        <spec>Speak</spec>
-        <spec>Dialect</spec>
-        <spec>Lingo</spec>
-      </specs>
-    </skill>
-    <skill>
-      <id>b21c9f0f-9db0-4de1-b901-2a911d9abd62</id>
-      <name>Fashion</name>
-      <attribute>INT</attribute>
-      <category>Interest</category>
-      <default>No</default>
-      <skillgroup />
-      <specs>
-        <spec>Harajuku Scene</spec>
-        <spec>London Scene</spec>
-        <spec>New York Scene</spec>
-        <spec>Paris Scene</spec>
-      </specs>
-    </skill>
-    <skill>
-      <id>6d9880ee-c017-4e7f-a7ee-502eb542709b</id>
-      <name>Firearms</name>
-      <attribute>LOG</attribute>
-      <category>Professional</category>
-      <default>No</default>
-      <skillgroup />
-      <specs>
-        <spec>Accessories</spec>
-        <spec>Ammunition</spec>
-        <spec>Automatics</spec>
-        <spec>Design</spec>
-        <spec>Heavy Weapons</spec>
-        <spec>History</spec>
-        <spec>Longarms</spec>
-        <spec>Modification</spec>
-        <spec>Pistols</spec>
-      </specs>
-    </skill>
-    <skill>
-      <id>026062e0-9bdd-4a06-9cca-c3640c634cfd</id>
-      <name>French</name>
-      <attribute>INT</attribute>
-      <category>Language</category>
-      <default>No</default>
-      <skillgroup />
-      <specs>
-        <spec>Read/Write</spec>
-        <spec>Speak</spec>
-        <spec>Dialect</spec>
-        <spec>Lingo</spec>
-      </specs>
-    </skill>
-    <skill>
-      <id>7e1204ab-fc99-4453-9ec2-cc3f60ec2349</id>
-      <name>Gaming</name>
-      <attribute>INT</attribute>
-      <category>Interest</category>
-      <default>No</default>
-      <skillgroup />
-      <specs>
-        <spec>Dawn of Atlantis</spec>
-        <spec>Dark Eye</spec>
-        <spec>Grand Larceny</spec>
-        <spec>Killing Floor</spec>
-        <spec>Paranormal Crisis</spec>
-        <spec>Miracle Shooter</spec>
-        <spec>Spectrum Delta</spec>
-        <spec>SC IV: Protoss Gate</spec>
-        <spec>World of Shadows</spec>
-        <spec>Urban Brawl League 70</spec>
-        <spec>Guild Ages</spec>
-      </specs>
-    </skill>
-    <skill>
-      <id>a1c95207-1864-4723-b26f-b0a8c5b6290d</id>
-      <name>Gangs</name>
-      <attribute>INT</attribute>
-      <category>Street</category>
-      <default>No</default>
-      <skillgroup />
-      <specs>
-        <spec>Ancients</spec>
-        <spec>Area Boys</spec>
-        <spec>Cirque du Sorciere</spec>
-        <spec>Chaos Engine</spec>
-        <spec>Cocotona</spec>
-        <spec>Comando Verdge</spec>
-        <spec>Cutters</spec>
-        <spec>Desolation Angels</spec>
-        <spec>First Nations</spec>
-        <spec>Ghost Cartels</spec>
-        <spec>Haloweeners</spec>
-        <spec>Hell's Angels</spec>
-        <spec>Iron Crosses</spec>
-        <spec>Los Verdugos</spec>
-        <spec>Los Angeles Ardientes</spec>
-        <spec>Lynch Mob</spec>
-        <spec>Merlyns</spec>
-        <spec>Numbers Gang</spec>
-        <spec>Spikes</spec>
-        <spec>Steppin Wulfs</spec>
-        <spec>Thunder Boys</spec>
-        <spec>Yardies</spec>
-        <spec>Vikings</spec>
-        <spec>Atlanta</spec>
-        <spec>Cheyenne</spec>
-        <spec>Chicago</spec>
-        <spec>Denver</spec>
-        <spec>Hong-Kong</spec>
-        <spec>LA</spec>
-        <spec>Manhattan</spec>
-        <spec>FDC</spec>
-        <spec>Portland</spec>
-        <spec>Seattle</spec>
-        <spec>Saskatoon</spec>
-        <spec>Sacramento</spec>
-        <spec>Quebec City</spec>
-        <spec>Algonkian-Manitou Council</spec>
-        <spec>Athabaskan Council</spec>
-        <spec>Amazonia</spec>
-        <spec>Aztlan</spec>
-        <spec>Carribean League</spec>
-        <spec>California Free State</spec>
-        <spec>Pueblo Corporate Council</spec>
-        <spec>CAS</spec>
-        <spec>UCAS</spec>
-        <spec>Quebec</spec>
-        <spec>Salish-Shidhe Council</spec>
-        <spec>Sioux</spec>
-        <spec>Tir Tairngire</spec>
-        <spec>Tsimshian Protectorate</spec>
-        <spec>Yukutan</spec>
-      </specs>
-    </skill>
-    <skill>
-      <id>a72084f6-3a4c-4c23-82aa-4697e543ee0b</id>
-      <name>German</name>
-      <attribute>INT</attribute>
-      <category>Language</category>
-      <default>No</default>
-      <skillgroup />
-      <specs>
-        <spec>Read/Write</spec>
-        <spec>Speak</spec>
-        <spec>Dialect</spec>
-        <spec>Lingo</spec>
-      </specs>
-    </skill>
-    <skill>
-      <id>85dc4a4c-57e2-4066-9de4-171f367a74ab</id>
-      <name>Ghost Cartels</name>
-      <attribute>INT</attribute>
-      <category>Street</category>
-      <default>No</default>
-      <skillgroup />
-      <specs>
-        <spec>Turf</spec>
-        <spec>Politics</spec>
-        <spec>Signs</spec>
-        <spec>History</spec>
-        <spec>Organizations</spec>
-        <spec>Safe Houses</spec>
-      </specs>
-    </skill>
-    <skill>
-      <id>b4d3d48a-bff1-4303-ac69-4dd9269d1b2c</id>
-      <name>Hebrew</name>
-      <attribute>INT</attribute>
-      <category>Language</category>
-      <default>No</default>
-      <skillgroup />
-      <specs>
-        <spec>Read/Write</spec>
-        <spec>Speak</spec>
-        <spec>Dialect</spec>
-        <spec>Lingo</spec>
-      </specs>
-    </skill>
-    <skill>
-      <id>406ddc53-6635-4cd7-8ad0-90024b683492</id>
-      <name>Hindi-Urdu</name>
-      <attribute>INT</attribute>
-      <category>Language</category>
-      <default>No</default>
-      <skillgroup />
-      <specs>
-        <spec>Read/Write</spec>
-        <spec>Speak</spec>
-        <spec>Dialect</spec>
-        <spec>Lingo</spec>
-      </specs>
-    </skill>
-    <skill>
-      <id>a68b4d38-9e7b-4f0d-be04-d28d2bec3803</id>
-      <name>History</name>
-      <attribute>LOG</attribute>
-      <category>Academic</category>
-      <default>No</default>
-      <skillgroup />
-      <specs>
-        <spec>Art</spec>
-        <spec>Corporate</spec>
-        <spec>Military</spec>
-        <spec>Political</spec>
-        <spec>Religion</spec>
-        <spec>Social</spec>
-        <spec>Tribal</spec>
-        <spec>Underworld</spec>
-        <spec>Atlanta</spec>
-        <spec>Cheyenne</spec>
-        <spec>Chicago</spec>
-        <spec>Denver</spec>
-        <spec>Hong-Kong</spec>
-        <spec>LA</spec>
-        <spec>Manhattan</spec>
-        <spec>FDC</spec>
-        <spec>Portland</spec>
-        <spec>Seattle</spec>
-        <spec>Saskatoon</spec>
-        <spec>Sacramento</spec>
-        <spec>Quebec City</spec>
-        <spec>Algonkian-Manitou Council</spec>
-        <spec>Athabaskan Council</spec>
-        <spec>Amazonia</spec>
-        <spec>Aztlan</spec>
-        <spec>Carribean League</spec>
-        <spec>California Free State</spec>
-        <spec>Pueblo Corporate Council</spec>
-        <spec>CAS</spec>
-        <spec>UCAS</spec>
-        <spec>Quebec</spec>
-        <spec>Salish-Shidhe Council</spec>
-        <spec>Sioux</spec>
-        <spec>Tir Tairngire</spec>
-        <spec>Tsimshian Protectorate</spec>
-        <spec>Yukutan</spec>
-        <spec>N. America</spec>
-        <spec>S. America</spec>
-        <spec>Antarctica</spec>
-        <spec>Africa</spec>
-        <spec>Western Europe</spec>
-        <spec>Eastern Europe</spec>
-        <spec>Northern Europe</spec>
-        <spec>Asia - Pacific</spec>
-        <spec>Asia - Minor</spec>
-        <spec>Middle East</spec>
-        <spec>Australia</spec>
-      </specs>
-    </skill>
-    <skill>
-      <id>a03b153c-1f16-484c-b229-1090e61c1f92</id>
-      <name>Indonesian</name>
-      <attribute>INT</attribute>
-      <category>Language</category>
-      <default>No</default>
-      <skillgroup />
-      <specs>
-        <spec>Read/Write</spec>
-        <spec>Speak</spec>
-        <spec>Dialect</spec>
-        <spec>Lingo</spec>
-      </specs>
-    </skill>
-    <skill>
-      <id>87627536-a185-427a-bb14-54a4ff89901c</id>
-      <name>Italian</name>
-      <attribute>INT</attribute>
-      <category>Language</category>
-      <default>No</default>
-      <skillgroup />
-      <specs>
-        <spec>Read/Write</spec>
-        <spec>Speak</spec>
-        <spec>Dialect</spec>
-        <spec>Lingo</spec>
-      </specs>
-    </skill>
-    <skill>
-      <id>f876953e-a14e-4ca5-b454-b0090907da28</id>
-      <name>Japanese</name>
-      <attribute>INT</attribute>
-      <category>Language</category>
-      <default>No</default>
-      <skillgroup />
-      <specs>
-        <spec>Read/Write</spec>
-        <spec>Speak</spec>
-        <spec>Dialect</spec>
-        <spec>Lingo</spec>
-      </specs>
-    </skill>
-    <skill>
-      <id>0ecbddff-4e99-485b-b54a-6c087c03f07b</id>
-      <name>Korean</name>
-      <attribute>INT</attribute>
-      <category>Language</category>
-      <default>No</default>
-      <skillgroup />
-      <specs>
-        <spec>Read/Write</spec>
-        <spec>Speak</spec>
-        <spec>Dialect</spec>
-        <spec>Lingo</spec>
-      </specs>
-    </skill>
-    <skill>
-      <id>bcf6bfe5-a454-43b3-9de0-bbdc7e18b5a5</id>
-      <name>Latin</name>
-      <attribute>INT</attribute>
-      <category>Language</category>
-      <default>No</default>
-      <skillgroup />
-      <specs>
-        <spec>Read/Write</spec>
-        <spec>Speak</spec>
-        <spec>Dialect</spec>
-        <spec>Lingo</spec>
-      </specs>
-    </skill>
-    <skill>
-      <id>cca8e4dc-4c67-45d2-bee6-57366d277206</id>
-      <name>Literature</name>
-      <attribute>LOG</attribute>
-      <category>Academic</category>
-      <default>No</default>
-      <skillgroup />
-      <specs>
-        <spec>Science Fiction</spec>
-        <spec>Poetry</spec>
-        <spec>Romance</spec>
-        <spec>N. America</spec>
-        <spec>S. America</spec>
-        <spec>Antarctica</spec>
-        <spec>Africa</spec>
-        <spec>Western Europe</spec>
-        <spec>Eastern Europe</spec>
-        <spec>Northern Europe</spec>
-        <spec>Asia - Pacific</spec>
-        <spec>Asia - Minor</spec>
-        <spec>Middle East</spec>
-        <spec>Australia</spec>
-      </specs>
-    </skill>
-    <skill>
-      <id>7e942ac9-8c2c-4f7c-91d5-cfaf5d0e9262</id>
-      <name>Mafia</name>
-      <attribute>INT</attribute>
-      <category>Street</category>
-      <default>No</default>
-      <skillgroup />
-      <specs>
-        <spec>Turf</spec>
-        <spec>Politics</spec>
-        <spec>Signs</spec>
-        <spec>History</spec>
-        <spec>Organizations</spec>
-        <spec>Safe Houses</spec>
-      </specs>
-    </skill>
-    <skill>
-      <id>f8a3a8da-e177-49c7-9b3d-2749fd3704cd</id>
-      <name>Magic Traditions</name>
-      <attribute>LOG</attribute>
-      <category>Academic</category>
-      <default>No</default>
-      <skillgroup />
-      <specs>
-        <spec>Adepts</spec>
-        <spec>Shamans</spec>
-        <spec>Mages</spec>
-        <spec>Mystic Adepts</spec>
-      </specs>
-    </skill>
-    <skill>
-      <id>0bbb3078-a940-4003-b4f3-fa23937cf227</id>
-      <name>Magical Theory</name>
-      <attribute>LOG</attribute>
-      <category>Academic</category>
-      <default>No</default>
-      <skillgroup />
-      <specs>
-        <spec>Sorcery</spec>
-        <spec>Conjuring</spec>
-        <spec>Enchanting</spec>
-        <spec>Foci</spec>
-        <spec>Astral World</spec>
-        <spec>Metaplanes</spec>
-        <spec>Initiation</spec>
-        <spec>Mentor Spirits</spec>
-      </specs>
-    </skill>
-    <skill>
-      <id>9843709f-803a-4424-88a2-d972d3405955</id>
-      <name>Magical Threats</name>
-      <attribute>LOG</attribute>
-      <category>Academic</category>
-      <default>No</default>
-      <skillgroup />
-      <specs>
-        <spec>Blood Magic</spec>
-        <spec>Toxic Magic</spec>
-        <spec>Insect Spirits</spec>
-		<spec>Shadow Spirits</spec>
-      </specs>
-    </skill>
-    <skill>
-      <id>7f7fea00-e656-4c7c-afd3-03f34aafa9f4</id>
-      <name>Mandarin</name>
-      <attribute>INT</attribute>
-      <category>Language</category>
-      <default>No</default>
-      <skillgroup />
-      <specs>
-        <spec>Read/Write</spec>
-        <spec>Speak</spec>
-        <spec>Dialect</spec>
-        <spec>Lingo</spec>
-      </specs>
-    </skill>
-	<skill>
-      <id>9843709f-803a-4424-88a2-d972d3405955</id>
-      <name>Mathematics</name>
-      <attribute>LOG</attribute>
-      <category>Academic</category>
-      <default>No</default>
-      <skillgroup />
-      <specs>
-		<spec>Arithmetic</spec>
-		<spec>Calculus</spec>
-		<spec>Geometry</spec>
-		<spec>Algebra</spec>
-		<spec>Number Theory</spec>
-        <spec>Game Theory</spec>
-        <spec>Graph Theory</spec>
-        <spec>Group Theory</spec>
-		<spec>Combinatorics</spec>
-		<spec>Statistics</spec>
-      </specs>
-    </skill>
-    <skill>
-      <id>95730d81-d189-4cbe-8ee7-23b62f6efdb6</id>
-      <name>Matrix Games</name>
-      <attribute>INT</attribute>
-      <category>Interest</category>
-      <default>No</default>
-      <skillgroup />
-      <specs>
-        <spec>Dawn of Atlantis III</spec>
-        <spec>Dragon Storm</spec>
-        <spec>Grand Larceny</spec>
-        <spec>Killing Floor</spec>
-        <spec>Shadowrun Online</spec>
-      </specs>
-    </skill>
-    <skill>
-      <id>58a3da0b-86da-48ec-953b-11ffcf6d283f</id>
-      <name>Military</name>
-      <attribute>INT</attribute>
-      <category>Interest</category>
-      <default>No</default>
-      <skillgroup />
-      <specs>
-        <spec>Air Force</spec>
-        <spec>Army</spec>
-        <spec>Coast Guard</spec>
-        <spec>Marines</spec>
-        <spec>Military Magic</spec>
-        <spec>Navy</spec>
-        <spec>Special Forces</spec>
-      </specs>
-    </skill>
-    <skill>
-      <id>ee36423c-21c7-4af3-81da-93778da83a45</id>
-      <name>Music</name>
-      <attribute>INT</attribute>
-      <category>Interest</category>
-      <default>No</default>
-      <skillgroup />
-      <specs>
-        <spec>Astral Rock</spec>
-        <spec>Electron Wave</spec>
-        <spec>Goblin Rock</spec>
-        <spec>Powernoize</spec>
-        <spec>Rockabilly</spec>
-        <spec>Sinthcore</spec>
-        <spec>Wizpunk</spec>
-        <spec>Trash Metal Troll</spec>
-        <spec>Retro Gothic</spec>
-        <spec>Elven Rap</spec>
-        <spec>Neo-J Pop</spec>
-        <spec>Nova K Rock</spec>
-      </specs>
-    </skill>
-    <skill>
-      <id>5ea73805-1e96-4770-afef-647322f1eeff</id>
-      <name>News</name>
-      <attribute>INT</attribute>
-      <category>Interest</category>
-      <default>No</default>
-      <skillgroup />
-      <specs>
-        <spec>Business</spec>
-        <spec>Entertainment</spec>
-        <spec>Health</spec>
-        <spec>Science/Environment</spec>
-        <spec>Sports</spec>
-        <spec>Technology</spec>
-        <spec>Underworld</spec>
-        <spec>Atlanta</spec>
-        <spec>Cheyenne</spec>
-        <spec>Chicago</spec>
-        <spec>Denver</spec>
-        <spec>Hong-Kong</spec>
-        <spec>LA</spec>
-        <spec>Manhattan</spec>
-        <spec>FDC</spec>
-        <spec>Portland</spec>
-        <spec>Seattle</spec>
-        <spec>Saskatoon</spec>
-        <spec>Sacramento</spec>
-        <spec>Quebec City</spec>
-        <spec>Algonkian-Manitou Council</spec>
-        <spec>Athabaskan Council</spec>
-        <spec>Amazonia</spec>
-        <spec>Aztlan</spec>
-        <spec>Carribean League</spec>
-        <spec>California Free State</spec>
-        <spec>Pueblo Corporate Council</spec>
-        <spec>CAS</spec>
-        <spec>UCAS</spec>
-        <spec>Quebec</spec>
-        <spec>Salish-Shidhe Council</spec>
-        <spec>Sioux</spec>
-        <spec>Tir Tairngire</spec>
-        <spec>Tsimshian Protectorate</spec>
-        <spec>Yukutan</spec>
-        <spec>N. America</spec>
-        <spec>S. America</spec>
-        <spec>Antarctica</spec>
-        <spec>Africa</spec>
-        <spec>Western Europe</spec>
-        <spec>Eastern Europe</spec>
-        <spec>Northern Europe</spec>
-        <spec>Asia - Pacific</spec>
-        <spec>Asia - Minor</spec>
-        <spec>Middle East</spec>
-        <spec>Australia</spec>
-      </specs>
-    </skill>
-    <skill>
-      <id>3057f850-d7d8-4c5d-9315-556ebb12f0e1</id>
-      <name>Or'zet</name>
-      <attribute>INT</attribute>
-      <category>Language</category>
-      <default>No</default>
-      <skillgroup />
-      <specs>
-        <spec>Read/Write</spec>
-        <spec>Speak</spec>
-        <spec>Dialect</spec>
-        <spec>Lingo</spec>
-      </specs>
-    </skill>
-    <skill>
-      <id>0b90b4b9-2290-45ad-9827-82fd0c6454be</id>
-      <name>Parazoology</name>
-      <attribute>LOG</attribute>
-      <category>Academic</category>
-      <default>No</default>
-      <skillgroup />
-      <specs>
-        <spec>Spirits</spec>
-        <spec>N. America</spec>
-        <spec>S. America</spec>
-        <spec>Antarctica</spec>
-        <spec>Africa</spec>
-        <spec>Western Europe</spec>
-        <spec>Eastern Europe</spec>
-        <spec>Northern Europe</spec>
-        <spec>Asia - Pacific</spec>
-        <spec>Asia - Minor</spec>
-        <spec>Middle East</spec>
-        <spec>Australia</spec>
-      </specs>
-    </skill>
-    <skill>
-      <id>004ef112-3f24-4ca1-bc9c-b0e4229fc3b6</id>
-      <name>Persian</name>
-      <attribute>INT</attribute>
-      <category>Language</category>
-      <default>No</default>
-      <skillgroup />
-      <specs>
-        <spec>Read/Write</spec>
-        <spec>Speak</spec>
-        <spec>Dialect</spec>
-        <spec>Lingo</spec>
-      </specs>
-    </skill>
-    <skill>
-      <id>5fc15c3f-7b1c-4b87-a469-ccefb7d60820</id>
-      <name>Polish</name>
-      <attribute>INT</attribute>
-      <category>Language</category>
-      <default>No</default>
-      <skillgroup />
-      <specs>
-        <spec>Read/Write</spec>
-        <spec>Speak</spec>
-        <spec>Dialect</spec>
-        <spec>Lingo</spec>
-      </specs>
-    </skill>
-    <skill>
-      <id>57090b04-5d4c-47ec-9cf3-9b414c40cb09</id>
-      <name>Politics</name>
-      <attribute>LOG</attribute>
-      <category>Academic</category>
-      <default>No</default>
-      <skillgroup />
-      <specs>
-        <spec>Corporate</spec>
-        <spec>Military</spec>
-        <spec>Social</spec>
-        <spec>Tribal</spec>
-        <spec>Underworld</spec>
-        <spec>Atlanta</spec>
-        <spec>Cheyenne</spec>
-        <spec>Chicago</spec>
-        <spec>Denver</spec>
-        <spec>Hong-Kong</spec>
-        <spec>LA</spec>
-        <spec>Manhattan</spec>
-        <spec>FDC</spec>
-        <spec>Portland</spec>
-        <spec>Seattle</spec>
-        <spec>Saskatoon</spec>
-        <spec>Sacramento</spec>
-        <spec>Quebec City</spec>
-        <spec>Algonkian-Manitou Council</spec>
-        <spec>Athabaskan Council</spec>
-        <spec>Amazonia</spec>
-        <spec>Aztlan</spec>
-        <spec>Carribean League</spec>
-        <spec>California Free State</spec>
-        <spec>Pueblo Corporate Council</spec>
-        <spec>CAS</spec>
-        <spec>UCAS</spec>
-        <spec>Quebec</spec>
-        <spec>Salish-Shidhe Council</spec>
-        <spec>Sioux</spec>
-        <spec>Tir Tairngire</spec>
-        <spec>Tsimshian Protectorate</spec>
-        <spec>Yukutan</spec>
-        <spec>N. America</spec>
-        <spec>S. America</spec>
-        <spec>Antarctica</spec>
-        <spec>Africa</spec>
-        <spec>Western Europe</spec>
-        <spec>Eastern Europe</spec>
-        <spec>Northern Europe</spec>
-        <spec>Asia - Pacific</spec>
-        <spec>Asia - Minor</spec>
-        <spec>Middle East</spec>
-        <spec>Australia</spec>
-      </specs>
-    </skill>
-    <skill>
-      <id>d11e8181-215e-41b3-8775-521b1d629123</id>
-      <name>Portuguese</name>
-      <attribute>INT</attribute>
-      <category>Language</category>
-      <default>No</default>
-      <skillgroup />
-      <specs>
-        <spec>Read/Write</spec>
-        <spec>Speak</spec>
-        <spec>Dialect</spec>
-        <spec>Lingo</spec>
-      </specs>
-    </skill>
-    <skill>
-      <id>a8187f25-74d6-43f5-9a43-8d03cef04a6e</id>
-      <name>Punjabi</name>
-      <attribute>INT</attribute>
-      <category>Language</category>
-      <default>No</default>
-      <skillgroup />
-      <specs>
-        <spec>Read/Write</spec>
-        <spec>Speak</spec>
-        <spec>Dialect</spec>
-        <spec>Lingo</spec>
-      </specs>
-    </skill>
-    <skill>
-      <id>bce7ec73-39ef-43bf-a74f-8fa7627753ab</id>
-      <name>Religion</name>
-      <attribute>LOG</attribute>
-      <category>Academic</category>
-      <default>No</default>
-      <skillgroup />
-      <specs>
-        <spec>Islam</spec>
-        <spec>Judaism</spec>
-        <spec>Buddhism</spec>
-        <spec>Christianity</spec>
-        <spec>Hinduism</spec>
-        <spec>Zoroastrianism</spec>
-        <spec>Shinto</spec>
-        <spec>Paganism</spec>
-        <spec>Taoism</spec>
-      </specs>
-    </skill>
-    <skill>
-      <id>7ba1f555-f6b5-4d3a-b0f6-38f9a030b661</id>
-      <name>Russian</name>
-      <attribute>INT</attribute>
-      <category>Language</category>
-      <default>No</default>
-      <skillgroup />
-      <specs>
-        <spec>Read/Write</spec>
-        <spec>Speak</spec>
-        <spec>Dialect</spec>
-        <spec>Lingo</spec>
-      </specs>
-    </skill>
-    <skill>
-      <id>09ae5c16-0b45-4ab9-9634-cab22ad781c4</id>
-      <name>Security Companies</name>
-      <attribute>LOG</attribute>
-      <category>Academic</category>
-      <default>No</default>
-      <skillgroup />
-      <specs>
-        <spec>Lone Star</spec>
-        <spec>Knight Errant</spec>
-        <spec>Hard Corps</spec>
-        <spec>Minutemen Security</spec>
-      </specs>
-    </skill>
-    <skill>
-      <id>3dc3854e-5d67-4ee8-8ffa-c637394859a6</id>
-      <name>Security Design</name>
-      <attribute>INT</attribute>
-      <category>Interest</category>
-      <default>No</default>
-      <skillgroup />
-      <specs>
-        <spec>Bank</spec>
-        <spec>Corporate</spec>
-        <spec>Government</spec>
-        <spec>Home</spec>
-        <spec>Public Event</spec>
-        <spec>Vehicle</spec>
-      </specs>
-    </skill>
-    <skill>
-      <id>86ac486a-6e5b-4c04-b575-f63beb10b809</id>
-      <name>Security Tactics</name>
-      <attribute>LOG</attribute>
-      <category>Academic</category>
-      <default>No</default>
-      <skillgroup />
-      <specs>
-        <spec>Corporate</spec>
-        <spec>Crimson Rush</spec>
-        <spec>Entertainment</spec>
-        <spec>Government</spec>
-        <spec>Security Company</spec>
-        <spec>Rapid Response</spec>
-        <spec>Border Patrol</spec>
-        <spec>Customs</spec>
-      </specs>
-    </skill>
-    <skill>
-      <id>bd978c37-7bff-4610-9c3a-1bab45c6e93f</id>
-      <name>Shadow Community</name>
-      <attribute>INT</attribute>
-      <category>Street</category>
-      <default>No</default>
-      <skillgroup />
-      <specs>
-        <spec>Turf</spec>
-        <spec>Politics</spec>
-        <spec>History</spec>
-        <spec>Organizations</spec>
-        <spec>Safe Houses</spec>
-        <spec>News</spec>
-        <spec>Personalities</spec>
-        <spec>Rumours</spec>
-      </specs>
-    </skill>
-    <skill>
-      <id>083e28e0-885a-4123-a8db-847c3509d14a</id>
-      <name>Sioux</name>
-      <attribute>INT</attribute>
-      <category>Language</category>
-      <default>No</default>
-      <skillgroup />
-      <specs>
-        <spec>Read/Write</spec>
-        <spec>Speak</spec>
-        <spec>Dialect</spec>
-        <spec>Lingo</spec>
-      </specs>
-    </skill>
-    <skill>
-      <id>d06dfd90-1df0-4f05-84d5-1fea9d146f87</id>
-      <name>Small Unit Tactics</name>
-      <attribute>INT</attribute>
-      <category>Interest</category>
-      <default>No</default>
-      <skillgroup />
-      <specs>
-        <spec>Desert</spec>
-        <spec>Distance</spec>
-        <spec>Sprinting</spec>
-        <spec>Urban</spec>
-        <spec>Wilderness</spec>
-        <spec>[Terrain]</spec>
-      </specs>
-    </skill>
-    <skill>
-      <id>b6aa3faa-64e0-4323-9617-49add784064a</id>
-      <name>Spanish</name>
-      <attribute>INT</attribute>
-      <category>Language</category>
-      <default>No</default>
-      <skillgroup />
-      <specs>
-        <spec>Read/Write</spec>
-        <spec>Speak</spec>
-        <spec>Dialect</spec>
-        <spec>Lingo</spec>
-      </specs>
-    </skill>
-    <skill>
-      <id>a364caab-f0bd-49b8-859e-1fa0d73c3c53</id>
-      <name>Sperethiel</name>
-      <attribute>INT</attribute>
-      <category>Language</category>
-      <default>No</default>
-      <skillgroup />
-      <specs>
-        <spec>Read/Write</spec>
-        <spec>Speak</spec>
-        <spec>Dialect</spec>
-        <spec>Lingo</spec>
-      </specs>
-    </skill>
-    <skill>
-      <id>67e74b72-7970-4243-ad68-4db92894a12d</id>
-      <name>Spirits</name>
-      <attribute>LOG</attribute>
-      <category>Professional</category>
-      <default>No</default>
-      <skillgroup />
-      <specs>
-        <spec>Beast</spec>
-        <spec>Earth</spec>
-        <spec>Fire</spec>
-        <spec>Guardian</spec>
-        <spec>Guidance</spec>
-        <spec>Man</spec>
-        <spec>Plant</spec>
-        <spec>Task</spec>
-        <spec>Water</spec>
-        <spec>Watcher</spec>
-      </specs>
-    </skill>
-    <skill>
-      <id>219d4e62-a378-480d-ba6a-9278490e4539</id>
-      <name>Sports</name>
-      <attribute>INT</attribute>
-      <category>Interest</category>
-      <default>No</default>
-      <skillgroup />
-      <specs>
-        <spec>Baseball</spec>
-        <spec>Basketball</spec>
-        <spec>Combat Biking</spec>
-        <spec>Court Ball</spec>
-        <spec>Football</spec>
-        <spec>MMA</spec>
-        <spec>Hockey</spec>
-        <spec>Soccer</spec>
-        <spec>Stickball</spec>
-        <spec>UFC</spec>
-        <spec>Urban Brawl</spec>
-        <spec>Wrestling</spec>
-      </specs>
-    </skill>
-    <skill>
-      <id>0af06344-3637-4160-813b-a33dda2d16aa</id>
-      <name>Sprawl Life</name>
-      <attribute>INT</attribute>
-      <category>Street</category>
-      <default>No</default>
-      <skillgroup />
-      <specs>
-        <spec>Scavenging</spec>
-        <spec>Soup Kitchens</spec>
-        <spec>Squats</spec>
-        <spec>Street Docs</spec>
-      </specs>
-    </skill>
-    <skill>
-      <id>51ea095a-2f1f-4090-afcb-d2cbb88c8f91</id>
-      <name>Street Drugs</name>
-      <attribute>INT</attribute>
-      <category>Interest</category>
-      <default>No</default>
-      <skillgroup />
-      <specs>
-        <spec>BTLs</spec>
-        <spec>Cram</spec>
-        <spec>Deepweed</spec>
-        <spec>Novacoke</spec>
-        <spec>Spike</spec>
-        <spec>Tempo</spec>
-      </specs>
-    </skill>
-    <skill>
-      <id>19a3925e-7ae7-4037-9d59-de63a7ab7a92</id>
-      <name>Syndicates</name>
-      <attribute>INT</attribute>
-      <category>Street</category>
-      <default>No</default>
-      <skillgroup />
-      <specs>
-        <spec>Ghost Cartels</spec>
-        <spec>Mafia</spec>
-        <spec>Triad</spec>
-        <spec>Yakuza</spec>
-        <spec>Vory</spec>
-        <spec>Atlanta</spec>
-        <spec>Cheyenne</spec>
-        <spec>Chicago</spec>
-        <spec>Denver</spec>
-        <spec>Hong-Kong</spec>
-        <spec>LA</spec>
-        <spec>Manhattan</spec>
-        <spec>FDC</spec>
-        <spec>Portland</spec>
-        <spec>Seattle</spec>
-        <spec>Saskatoon</spec>
-        <spec>Sacramento</spec>
-        <spec>Quebec City</spec>
-        <spec>Algonkian-Manitou Council</spec>
-        <spec>Athabaskan Council</spec>
-        <spec>Amazonia</spec>
-        <spec>Aztlan</spec>
-        <spec>Carribean League</spec>
-        <spec>California Free State</spec>
-        <spec>Pueblo Corporate Council</spec>
-        <spec>CAS</spec>
-        <spec>UCAS</spec>
-        <spec>Quebec</spec>
-        <spec>Salish-Shidhe Council</spec>
-        <spec>Sioux</spec>
-        <spec>Tir Tairngire</spec>
-        <spec>Tsimshian Protectorate</spec>
-        <spec>Yukutan</spec>
-      </specs>
-    </skill>
-    <skill>
-      <id>bb231493-bc95-4783-8ad9-e66078ee31ef</id>
-      <name>Thai</name>
-      <attribute>INT</attribute>
-      <category>Language</category>
-      <default>No</default>
-      <skillgroup />
-      <specs>
-        <spec>Read/Write</spec>
-        <spec>Speak</spec>
-        <spec>Dialect</spec>
-        <spec>Lingo</spec>
-      </specs>
-    </skill>
-    <skill>
-      <id>0e364dfa-7160-46a7-bd98-601afcc08dd5</id>
-      <name>Triads</name>
-      <attribute>INT</attribute>
-      <category>Street</category>
-      <default>No</default>
-      <skillgroup />
-      <specs>
-        <spec>Turf</spec>
-        <spec>Politics</spec>
-        <spec>Signs</spec>
-        <spec>History</spec>
-        <spec>Organizations</spec>
-        <spec>Safe Houses</spec>
-      </specs>
-    </skill>
-    <skill>
-      <id>8f81d25b-a1e3-4d3a-8eea-ea66711a3454</id>
-      <name>Trids</name>
-      <attribute>INT</attribute>
-      <category>Interest</category>
-      <default>No</default>
-      <skillgroup />
-      <specs>
-        <spec>Action</spec>
-        <spec>Cop</spec>
-        <spec>Documentary</spec>
-        <spec>Fantasy</spec>
-        <spec>Rom-Com</spec>
-        <spec>Sci-fi</spec>
-      </specs>
-    </skill>
-    <skill>
-      <id>dad44f50-efc1-4dc9-a1ac-ca7d89a18218</id>
-      <name>Turkish</name>
-      <attribute>INT</attribute>
-      <category>Language</category>
-      <default>No</default>
-      <skillgroup />
-      <specs>
-        <spec>Read/Write</spec>
-        <spec>Speak</spec>
-        <spec>Dialect</spec>
-        <spec>Lingo</spec>
-      </specs>
-    </skill>
-    <skill>
-      <id>5c3ebb6f-d075-4486-8900-d7a19bae958f</id>
-      <name>Underworld</name>
-      <attribute>INT</attribute>
-      <category>Street</category>
-      <default>No</default>
-      <skillgroup />
-      <specs>
-        <spec>Arson</spec>
-        <spec>Black Magic</spec>
-        <spec>Blackmail</spec>
-        <spec>BTL</spec>
-        <spec>Counterfitting</spec>
-        <spec>Drugs</spec>
-        <spec>Fencing</spec>
-        <spec>Financial Crime</spec>
-        <spec>Fixing</spec>
-        <spec>Forgery</spec>
-        <spec>Gambling</spec>
-        <spec>Grifting</spec>
-        <spec>Hijacking</spec>
-        <spec>Kidnapping</spec>
-        <spec>Loansharking</spec>
-        <spec>Medicine</spec>
-        <spec>Matrix Crime</spec>
-        <spec>Money Laundering</spec>
-        <spec>Pornography</spec>
-        <spec>Prostitution</spec>
-        <spec>Protection</spec>
-        <spec>Robbery</spec>
-        <spec>Smuggling</spec>
-        <spec>White Collar</spec>
-      </specs>
-    </skill>
-    <skill>
-      <id>250f080a-9a79-4e8b-8980-d19bef402852</id>
-      <name>Vory</name>
-      <attribute>INT</attribute>
-      <category>Street</category>
-      <default>No</default>
-      <skillgroup />
-      <specs>
-        <spec>Turf</spec>
-        <spec>Politics</spec>
-        <spec>Signs</spec>
-        <spec>History</spec>
-        <spec>Organizations</spec>
-        <spec>Safe Houses</spec>
-      </specs>
-    </skill>
-    <skill>
-      <id>20041f7e-7725-403e-8771-0904090bdfd1</id>
-      <name>Wu</name>
-      <attribute>INT</attribute>
-      <category>Language</category>
-      <default>No</default>
-      <skillgroup />
-      <specs>
-        <spec>Read/Write</spec>
-        <spec>Speak</spec>
-        <spec>Dialect</spec>
-        <spec>Lingo</spec>
-      </specs>
-    </skill>
-    <skill>
-      <id>ea024ba4-dabf-4da5-be96-a1bccfead27e</id>
-      <name>Xiang</name>
-      <attribute>INT</attribute>
-      <category>Language</category>
-      <default>No</default>
-      <skillgroup />
-      <specs>
-        <spec>Read/Write</spec>
-        <spec>Speak</spec>
-        <spec>Dialect</spec>
-        <spec>Lingo</spec>
-      </specs>
-    </skill>
-    <skill>
-      <id>e216aad1-15fa-48c5-9d0e-0c6a92e819e0</id>
-      <name>Yakuza</name>
-      <attribute>INT</attribute>
-      <category>Street</category>
-      <default>No</default>
-      <skillgroup />
-      <specs>
-        <spec>Turf</spec>
-        <spec>Politics</spec>
-        <spec>Signs</spec>
-        <spec>History</spec>
-        <spec>Organizations</spec>
-        <spec>Safe Houses</spec>
-      </specs>
-    </skill>
-  </knowledgeskills>
-=======
-		<category type="active">Resonance Active</category>
-		<category type="active">Technical Active</category>
-		<category type="active">Vehicle Active</category>
-		<category type="knowledge">Academic</category>
-		<category type="knowledge">Interest</category>
-		<category type="knowledge">Language</category>
-		<category type="knowledge">Professional</category>
-		<category type="knowledge">Street</category>
-	</categories>
-	<skills>
-		<skill>
-			<id>b52f7575-eebf-41c4-938d-df3397b5ee68</id>
-			<name>Aeronautics Mechanic</name>
-			<attribute>LOG</attribute>
-			<category>Technical Active</category>
-			<default>No</default>
-			<skillgroup>Engineering</skillgroup>
-			<specs>
-				<spec>Aerospace</spec>
-				<spec>Fixed Wing</spec>
-				<spec>LTA (blimp)</spec>
-				<spec>Rotary Wing</spec>
-				<spec>Tilt Wing</spec>
-				<spec>Vector Thrust</spec>
-			</specs>
-			<source>SR5</source>
-			<page>143</page>
-		</skill>
-		<skill>
-			<id>fc89344f-daa6-438e-b61d-23f10dd13e44</id>
-			<name>Alchemy</name>
-			<attribute>MAG</attribute>
-			<category>Magical Active</category>
-			<default>No</default>
-			<skillgroup>Enchanting</skillgroup>
-			<specs>
-				<spec>Combat</spec>
-				<spec>Command</spec>
-				<spec>Contact</spec>
-				<spec>Detection</spec>
-				<spec>Health</spec>
-				<spec>Illusion</spec>
-				<spec>Manipulation</spec>
-				<spec>Time</spec>
-				<spec>[Trigger]</spec>
-			</specs>
-			<source>SR5</source>
-			<page>142</page>
-		</skill>
-		<skill>
-			<id>e09e5aa7-e496-41a2-97ce-17f577361888</id>
-			<name>Animal Handling</name>
-			<attribute>CHA</attribute>
-			<category>Physical Active</category>
-			<default>Yes</default>
-			<skillgroup />
-			<specs>
-				<spec>Herding</spec>
-				<spec>Riding</spec>
-				<spec>Training</spec>
-				<spec>[Animal Type]</spec>
-			</specs>
-			<source>SR5</source>
-			<page>143</page>
-		</skill>
-		<skill>
-			<id>74a68a9e-8c5b-4998-8dbb-08c1e768afc3</id>
-			<name>Arcana</name>
-			<attribute>LOG</attribute>
-			<category>Pseudo-Magical Active</category>
-			<default>No</default>
-			<skillgroup />
-			<specs>
-				<spec>Focus Design</spec>
-				<spec>Magical Artifacts</spec>
-				<spec>Spell Design</spec>
-				<spec>Spirit Formula</spec>
-				<spec>Spirit Theory</spec>
-			</specs>
-			<source>SR5</source>
-			<page>142</page>
-		</skill>
-		<skill>
-			<id>1537ca5c-fa93-4c05-b073-a2a0eed91b8e</id>
-			<name>Archery</name>
-			<attribute>AGI</attribute>
-			<category>Combat Active</category>
-			<default>Yes</default>
-			<skillgroup />
-			<specs>
-				<spec>Bow</spec>
-				<spec>Crossbow</spec>
-				<spec>Non-Standard Ammunition</spec>
-				<spec>Slingshot</spec>
-			</specs>
-			<source>SR5</source>
-			<page>130</page>
-		</skill>
-		<skill>
-			<id>ada6d9b2-e451-4289-be45-7085fa34a51a</id>
-			<name>Armorer</name>
-			<attribute>LOG</attribute>
-			<category>Technical Active</category>
-			<default>Yes</default>
-			<skillgroup />
-			<specs>
-				<spec>Armor</spec>
-				<spec>Artillery</spec>
-				<spec>Explosives</spec>
-				<spec>Firearms</spec>
-				<spec>Melee Weapons</spec>
-				<spec>Heavy Weapons</spec>
-				<spec>Weapon Accessories</spec>
-			</specs>
-			<source>SR5</source>
-			<page>143</page>
-		</skill>
-		<skill>
-			<id>955d9376-3066-469d-8670-5170c1d59020</id>
-			<name>Artificing</name>
-			<attribute>MAG</attribute>
-			<category>Magical Active</category>
-			<default>No</default>
-			<skillgroup>Enchanting</skillgroup>
-			<specs>
-				<spec>Focus Analysis</spec>
-				<spec>[Focus Type]</spec>
-			</specs>
-			<source>SR5</source>
-			<page>142</page>
-		</skill>
-		<skill>
-			<id>2f4c706f-5ac5-4774-8a45-3b4667989a20</id>
-			<name>Artisan</name>
-			<attribute>INT</attribute>
-			<category>Technical Active</category>
-			<default>No</default>
-			<skillgroup />
-			<specs>
-				<spec>Carpentry</spec>
-				<spec>Cooking</spec>
-				<spec>Drawing</spec>
-				<spec>Sculpting</spec>
-				<spec>[Discipline]</spec>
-			</specs>
-			<source>SR5</source>
-			<page>143</page>
-		</skill>
-		<skill>
-			<id>59318078-e071-411b-9194-7222560e9f4a</id>
-			<name>Assensing</name>
-			<attribute>INT</attribute>
-			<category>Magical Active</category>
-			<default>No</default>
-			<skillgroup />
-			<specs>
-				<spec>Aura Reading</spec>
-				<spec>Astral Signatures</spec>
-				<spec>[Aura Type]</spec>
-			</specs>
-			<source>SR5</source>
-			<page>142</page>
-		</skill>
-		<skill>
-			<id>b7599a42-ceed-4558-b357-865aa3e317f5</id>
-			<name>Astral Combat</name>
-			<attribute>WIL</attribute>
-			<category>Magical Active</category>
-			<default>No</default>
-			<skillgroup />
-			<specs>
-				<spec>Magicians</spec>
-				<spec>Mana Barriers</spec>
-				<spec>Spirits</spec>
-				<spec>[Weapon Focus Type]</spec>
-				<spec>[Other Opponent Type]</spec>
-			</specs>
-			<source>SR5</source>
-			<page>142</page>
-		</skill>
-		<skill>
-			<id>788b387b-ee41-4e6a-bf22-481a8cc4cf9f</id>
-			<name>Automatics</name>
-			<attribute>AGI</attribute>
-			<category>Combat Active</category>
-			<default>Yes</default>
-			<skillgroup>Firearms</skillgroup>
-			<specs>
-				<spec>Assault Rifles</spec>
-				<spec>Cyber-Implant</spec>
-				<spec>Machine Pistols</spec>
-				<spec>Submachine Guns</spec>
-			</specs>
-			<source>SR5</source>
-			<page>130</page>
-		</skill>
-		<skill>
-			<id>5e5f2f7f-f63b-4f65-a65d-91b3d4523c6f</id>
-			<name>Automotive Mechanic</name>
-			<attribute>LOG</attribute>
-			<category>Technical Active</category>
-			<default>No</default>
-			<skillgroup>Engineering</skillgroup>
-			<specs>
-				<spec>Hover</spec>
-				<spec>Tracked</spec>
-				<spec>Walker</spec>
-				<spec>Wheeled</spec>
-			</specs>
-			<source>SR5</source>
-			<page>143</page>
-		</skill>
-		<skill>
-			<id>9a2d9175-d445-45ca-842d-90223ad13f05</id>
-			<name>Banishing</name>
-			<attribute>MAG</attribute>
-			<category>Magical Active</category>
-			<default>No</default>
-			<skillgroup>Conjuring</skillgroup>
-			<specs>
-				<spec>Spirits of Air</spec>
-				<spec>Spirits of Beasts</spec>
-				<spec>Spirits of Earth</spec>
-				<spec>Spirits of Fire</spec>
-				<spec>Spirits of Man</spec>
-				<spec>Spirits of Water</spec>
-				<spec>Guardian Spirit</spec>
-				<spec>Guidance Spirit</spec>
-				<spec>Plant Spirit</spec>
-				<spec>Task Spirit</spec>
-			</specs>
-			<source>SR5</source>
-			<page>142</page>
-		</skill>
-		<skill>
-			<id>dfba7c09-3d95-43fd-be75-39b3e8b22cd3</id>
-			<name>Binding</name>
-			<attribute>MAG</attribute>
-			<category>Magical Active</category>
-			<default>No</default>
-			<skillgroup>Conjuring</skillgroup>
-			<specs>
-				<spec>Spirits of Air</spec>
-				<spec>Spirits of Beasts</spec>
-				<spec>Spirits of Earth</spec>
-				<spec>Spirits of Fire</spec>
-				<spec>Spirits of Man</spec>
-				<spec>Spirits of Water</spec>
-				<spec>Guardian Spirit</spec>
-				<spec>Guidance Spirit</spec>
-				<spec>Plant Spirit</spec>
-				<spec>Task Spirit</spec>
-			</specs>
-			<source>SR5</source>
-			<page>142</page>
-		</skill>
-		<skill>
-			<id>ba624682-a5c0-4cf5-b47b-1021e6a1800d</id>
-			<name>Biotechnology</name>
-			<attribute>LOG</attribute>
-			<category>Technical Active</category>
-			<default>No</default>
-			<skillgroup>Biotech</skillgroup>
-			<specs>
-				<spec>Bioinformatics</spec>
-				<spec>Bioware</spec>
-				<spec>Cloning</spec>
-				<spec>Gene Therapy</spec>
-				<spec>Vat Maintenance</spec>
-			</specs>
-			<source>SR5</source>
-			<page>144</page>
-		</skill>
-		<skill>
-			<id>48763fa5-4b89-48c7-80ff-d0a2761de4c0</id>
-			<name>Blades</name>
-			<attribute>AGI</attribute>
-			<category>Combat Active</category>
-			<default>Yes</default>
-			<skillgroup>Close Combat</skillgroup>
-			<specs>
-				<spec>Axes</spec>
-				<spec>Knives</spec>
-				<spec>Swords</spec>
-				<spec>Parrying</spec>
-			</specs>
-			<source>SR5</source>
-			<page>130</page>
-		</skill>
-		<skill>
-			<id>bd4d977a-cbd4-4289-99bb-896caed6786a</id>
-			<name>Chemistry</name>
-			<attribute>LOG</attribute>
-			<category>Technical Active</category>
-			<default>No</default>
-			<skillgroup />
-			<specs>
-				<spec>Analytical</spec>
-				<spec>Biochemistry</spec>
-				<spec>Inorganic</spec>
-				<spec>Organic</spec>
-				<spec>Physical</spec>
-			</specs>
-			<source>SR5</source>
-			<page>144</page>
-		</skill>
-		<skill>
-			<id>cd9f6bf7-fa48-464b-9a8f-c7ce26713a72</id>
-			<name>Clubs</name>
-			<attribute>AGI</attribute>
-			<category>Combat Active</category>
-			<default>Yes</default>
-			<skillgroup>Close Combat</skillgroup>
-			<specs>
-				<spec>Batons</spec>
-				<spec>Hammers</spec>
-				<spec>Saps</spec>
-				<spec>Staves</spec>
-				<spec>Parrying</spec>
-			</specs>
-			<source>SR5</source>
-			<page>131</page>
-		</skill>
-		<skill>
-			<id>f338d383-ffd8-4ff8-b99b-cf4c2ed1b159</id>
-			<name>Compiling</name>
-			<attribute>RES</attribute>
-			<category>Resonance Active</category>
-			<default>No</default>
-			<skillgroup>Tasking</skillgroup>
-			<specs>
-				<spec>[Sprite Type]</spec>
-			</specs>
-			<source>SR5</source>
-			<page>143</page>
-		</skill>
-		<skill>
-			<id>1c14bf0d-cc69-4126-9a95-1f2429c11aa5</id>
-			<name>Computer</name>
-			<attribute>LOG</attribute>
-			<category>Technical Active</category>
-			<default>Yes</default>
-			<skillgroup>Electronics</skillgroup>
-			<specs>
-				<spec>Edit File</spec>
-				<spec>Matrix Perception</spec>
-				<spec>Matrix Search</spec>
-				<spec>[Action]</spec>
-			</specs>
-			<source>SR5</source>
-			<page>144</page>
-		</skill>
-		<skill>
-			<id>6d7f48d3-84a1-4fce-90d3-58d566f70fa6</id>
-			<name>Con</name>
-			<attribute>CHA</attribute>
-			<category>Social Active</category>
-			<default>Yes</default>
-			<skillgroup>Acting</skillgroup>
-			<specs>
-				<spec>Fast Talk</spec>
-				<spec>Seduction</spec>
-			</specs>
-			<source>SR5</source>
-			<page>138</page>
-		</skill>
-		<skill>
-			<id>3db81bcc-264b-47e1-847c-06bdacd88973</id>
-			<name>Counterspelling</name>
-			<attribute>MAG</attribute>
-			<category>Magical Active</category>
-			<default>No</default>
-			<skillgroup>Sorcery</skillgroup>
-			<specs>
-				<spec>Combat</spec>
-				<spec>Detection</spec>
-				<spec>Health</spec>
-				<spec>Illusion</spec>
-				<spec>Manipulation</spec>
-			</specs>
-			<source>SR5</source>
-			<page>142</page>
-		</skill>
-		<skill>
-			<id>7143f979-aa48-4cc8-a29c-e010400e6e11</id>
-			<name>Cybercombat</name>
-			<attribute>LOG</attribute>
-			<category>Technical Active</category>
-			<default>Yes</default>
-			<skillgroup>Cracking</skillgroup>
-			<specs>
-				<spec>Devices</spec>
-				<spec>Grids</spec>
-				<spec>IC</spec>
-				<spec>Personas</spec>
-				<spec>Sprites</spec>
-				<spec>[Target Type]</spec>
-			</specs>
-			<source>SR5</source>
-			<page>144</page>
-		</skill>
-		<skill>
-			<id>9b386fe5-83b3-436f-9035-efd1c0f7a680</id>
-			<name>Cybertechnology</name>
-			<attribute>LOG</attribute>
-			<category>Technical Active</category>
-			<default>No</default>
-			<skillgroup>Biotech</skillgroup>
-			<specs>
-				<spec>Bodyware</spec>
-				<spec>Cyberlimbs</spec>
-				<spec>Headware</spec>
-				<spec>Repair</spec>
-			</specs>
-			<source>SR5</source>
-			<page>144</page>
-		</skill>
-		<skill>
-			<id>64eed2e9-e61c-4cba-81d4-18a612cf2df6</id>
-			<name>Decompiling</name>
-			<attribute>RES</attribute>
-			<category>Resonance Active</category>
-			<default>No</default>
-			<skillgroup>Tasking</skillgroup>
-			<specs>
-				<spec>[Sprite Type]</spec>
-			</specs>
-			<source>SR5</source>
-			<page>143</page>
-		</skill>
-		<skill>
-			<id>276877e1-5cdf-4e95-befd-13c1abb5ae02</id>
-			<name>Demolitions</name>
-			<attribute>LOG</attribute>
-			<category>Technical Active</category>
-			<default>Yes</default>
-			<skillgroup />
-			<specs>
-				<spec>Commercial Explosives</spec>
-				<spec>Defusing</spec>
-				<spec>Improvised Explosives</spec>
-				<spec>Plastic Explosives</spec>
-			</specs>
-			<source>SR5</source>
-			<page>144</page>
-		</skill>
-		<skill>
-			<id>a9d9b686-bc4a-4347-b011-ff8f41455965</id>
-			<name>Disenchanting</name>
-			<attribute>MAG</attribute>
-			<category>Magical Active</category>
-			<default>No</default>
-			<skillgroup>Enchanting</skillgroup>
-			<specs>
-				<spec>[Type]</spec>
-			</specs>
-			<source>SR5</source>
-			<page>142</page>
-		</skill>
-		<skill>
-			<id>9b2416b2-3e2b-4dd6-ab9d-530f493c1c22</id>
-			<name>Disguise</name>
-			<attribute>INT</attribute>
-			<category>Physical Active</category>
-			<default>Yes</default>
-			<skillgroup>Stealth</skillgroup>
-			<specs>
-				<spec>Camouflage</spec>
-				<spec>Cosmetic</spec>
-				<spec>Theatrical</spec>
-				<spec>Trideo &amp; Video</spec>
-			</specs>
-			<source>SR5</source>
-			<page>133</page>
-		</skill>
-		<skill>
-			<id>23c3320c-5010-4b2e-ac46-76f0a86af0b9</id>
-			<name>Diving</name>
-			<attribute>BOD</attribute>
-			<category>Physical Active</category>
-			<default>Yes</default>
-			<skillgroup />
-			<specs>
-				<spec>Arctic</spec>
-				<spec>Cave</spec>
-				<spec>Commercial</spec>
-				<spec>Controlled Hyperventilation</spec>
-				<spec>Liquid Breathing Apparatus</spec>
-				<spec>Military</spec>
-				<spec>Mixed Gas</spec>
-				<spec>Oxygen Extraction</spec>
-				<spec>SCUBA</spec>
-				<spec>[Other Breathing Apparatus]</spec>
-				<spec>[Other Condition]</spec>
-			</specs>
-			<source>SR5</source>
-			<page>133</page>
-		</skill>
-		<skill>
-			<id>2c8e5f20-e52d-4844-89e9-51b92dba47df</id>
-			<name>Electronic Warfare</name>
-			<attribute>LOG</attribute>
-			<category>Technical Active</category>
-			<default>No</default>
-			<skillgroup>Cracking</skillgroup>
-			<specs>
-				<spec>Communications</spec>
-				<spec>Encryption</spec>
-				<spec>Jamming</spec>
-				<spec>Sensor Operations</spec>
-			</specs>
-			<source>SR5</source>
-			<page>144</page>
-		</skill>
-		<skill>
-			<id>3f93335c-49d6-4904-a97e-4c942ab05b59</id>
-			<name>Escape Artist</name>
-			<attribute>AGI</attribute>
-			<category>Physical Active</category>
-			<default>Yes</default>
-			<skillgroup />
-			<specs>
-				<spec>Contortionism</spec>
-				<spec>Cuffs</spec>
-				<spec>Ropes</spec>
-				<spec>Zip Ties</spec>
-				<spec>[Other Restraint]</spec>
-			</specs>
-			<source>SR5</source>
-			<page>133</page>
-		</skill>
-		<skill>
-			<id>b20acd11-f102-40f3-a641-e3c420fbdb91</id>
-			<name>Etiquette</name>
-			<attribute>CHA</attribute>
-			<category>Social Active</category>
-			<default>Yes</default>
-			<skillgroup>Influence</skillgroup>
-			<specs>
-				<spec>Corporate</spec>
-				<spec>High Society</spec>
-				<spec>Media</spec>
-				<spec>Mercenary</spec>
-				<spec>Street</spec>
-				<spec>Yakuza</spec>
-			</specs>
-			<source>SR5</source>
-			<page>138</page>
-		</skill>
-		<skill>
-			<id>a1366ec2-772d-4f08-8c65-5f79464d975b</id>
-			<name>Exotic Melee Weapon</name>
-			<attribute>AGI</attribute>
-			<category>Combat Active</category>
-			<default>No</default>
-			<exotic>Yes</exotic>
-			<skillgroup />
-			<specs />
-			<source>SR5</source>
-			<page>131</page>
-		</skill>
-		<skill>
-			<id>88ee65ba-c797-4f9c-91fe-39bc43b0f9c8</id>
-			<name>Exotic Ranged Weapon</name>
-			<attribute>AGI</attribute>
-			<category>Combat Active</category>
-			<default>No</default>
-			<exotic>Yes</exotic>
-			<skillgroup />
-			<specs>
-				<spec>Blowguns</spec>
-				<spec>Gyrojet Pistols</spec>
-				<spec>Flamethrowers</spec>
-				<spec>Lasers</spec>
-			</specs>
-			<source>SR5</source>
-			<page>131</page>
-		</skill>
-		<skill>
-			<id>b5f95b50-e630-4162-a6a4-7dd6ab8d0256</id>
-			<name>Pilot Exotic Vehicle</name>
-			<attribute>REA</attribute>
-			<category>Vehicle Active</category>
-			<default>No</default>
-			<exotic>Yes</exotic>
-			<skillgroup />
-			<specs>
-				<spec>Festo Pigeon 2.0</spec>
-			</specs>
-			<source>SR5</source>
-			<page>131</page>
-		</skill>
-		<skill>
-			<id>47cb1e8b-c285-4c54-9aaa-75305ad6dd4f</id>
-			<name>First Aid</name>
-			<attribute>LOG</attribute>
-			<category>Technical Active</category>
-			<default>Yes</default>
-			<skillgroup>Biotech</skillgroup>
-			<specs>
-				<spec>Broken Bones</spec>
-				<spec>Burns</spec>
-				<spec>Gunshot Wounds</spec>
-				<spec>Resuscitation</spec>
-				<spec>[Type of Treatment]</spec>
-			</specs>
-			<source>SR5</source>
-			<page>144</page>
-		</skill>
-		<skill>
-			<id>c9f52f97-a284-44a7-8af6-802dd3ed554f</id>
-			<name>Forgery</name>
-			<attribute>LOG</attribute>
-			<category>Technical Active</category>
-			<default>Yes</default>
-			<skillgroup />
-			<specs>
-				<spec>Counterfeiting</spec>
-				<spec>Credstick Forgery</spec>
-				<spec>False ID</spec>
-				<spec>Image Doctoring</spec>
-				<spec>Paper Forgery</spec>
-			</specs>
-			<source>SR5</source>
-			<page>144</page>
-		</skill>
-		<skill>
-			<id>f510ccc3-cf95-4461-b2f7-e966daaa5a91</id>
-			<name>Free-Fall</name>
-			<attribute>BOD</attribute>
-			<category>Physical Active</category>
-			<default>Yes</default>
-			<skillgroup />
-			<specs>
-				<spec>BASE Jumping</spec>
-				<spec>Break-Fall</spec>
-				<spec>Bungee</spec>
-				<spec>HALO</spec>
-				<spec>Low Altitude</spec>
-				<spec>Parachute</spec>
-				<spec>Static Line</spec>
-				<spec>Wingsuit</spec>
-				<spec>Zipline</spec>
-			</specs>
-			<source>SR5</source>
-			<page>133</page>
-		</skill>
-		<skill>
-			<id>58452cff-44ea-41c6-a554-28a869149b27</id>
-			<name>Gunnery</name>
-			<attribute>AGI</attribute>
-			<category>Vehicle Active</category>
-			<default>Yes</default>
-			<skillgroup />
-			<specs>
-				<spec>Artillery</spec>
-				<spec>Ballistic</spec>
-				<spec>Energy</spec>
-				<spec>Guided Missile</spec>
-				<spec>Rocket</spec>
-			</specs>
-			<source>SR5</source>
-			<page>146</page>
-		</skill>
-		<skill>
-			<id>a9fa961d-07e5-46da-8edc-403ae3e6cc75</id>
-			<name>Gymnastics</name>
-			<attribute>AGI</attribute>
-			<category>Physical Active</category>
-			<default>Yes</default>
-			<skillgroup>Athletics</skillgroup>
-			<specs>
-				<spec>Balance</spec>
-				<spec>Climbing</spec>
-				<spec>Dance</spec>
-				<spec>Leaping</spec>
-				<spec>Parkour</spec>
-				<spec>Rolling</spec>
-			</specs>
-			<source>SR5</source>
-			<page>133</page>
-		</skill>
-		<skill>
-			<id>c2bb65f5-4a6b-49bf-9925-ef6434cb6929</id>
-			<name>Hacking</name>
-			<attribute>LOG</attribute>
-			<category>Technical Active</category>
-			<default>Yes</default>
-			<skillgroup>Cracking</skillgroup>
-			<specs>
-				<spec>Devices</spec>
-				<spec>Files</spec>
-				<spec>Hosts</spec>
-				<spec>Personas</spec>
-			</specs>
-			<source>SR5</source>
-			<page>145</page>
-		</skill>
-		<skill>
-			<id>41e184e0-7273-403a-9300-fa29a1707bf0</id>
-			<name>Hardware</name>
-			<attribute>LOG</attribute>
-			<category>Technical Active</category>
-			<default>No</default>
-			<skillgroup>Electronics</skillgroup>
-			<specs>
-				<spec>Commlinks</spec>
-				<spec>Cyberdecks</spec>
-				<spec>Smartguns</spec>
-				<spec>[Hardware Type]</spec>
-			</specs>
-			<source>SR5</source>
-			<page>145</page>
-		</skill>
-		<skill>
-			<id>64841e6e-9487-4b63-80a1-dcad6eb78179</id>
-			<name>Heavy Weapons</name>
-			<attribute>AGI</attribute>
-			<category>Combat Active</category>
-			<default>Yes</default>
-			<skillgroup />
-			<specs>
-				<spec>Assault Cannons</spec>
-				<spec>Grenade Launchers</spec>
-				<spec>Guided Missiles</spec>
-				<spec>Machine Guns</spec>
-				<spec>Rocket Launchers</spec>
-			</specs>
-			<source>SR5</source>
-			<page>132</page>
-		</skill>
-		<skill>
-			<id>e7e5a43f-9762-4863-86dc-3fd7799e53a2</id>
-			<name>Impersonation</name>
-			<attribute>CHA</attribute>
-			<category>Social Active</category>
-			<default>Yes</default>
-			<skillgroup>Acting</skillgroup>
-			<specs>
-				<spec>Dwarf</spec>
-				<spec>Elf</spec>
-				<spec>Human</spec>
-				<spec>Ork</spec>
-				<spec>Troll</spec>
-			</specs>
-			<source>SR5</source>
-			<page>138</page>
-		</skill>
-		<skill>
-			<id>935621c5-d384-42f2-a740-1fa349fa85a1</id>
-			<name>Industrial Mechanic</name>
-			<attribute>LOG</attribute>
-			<category>Technical Active</category>
-			<default>No</default>
-			<skillgroup>Engineering</skillgroup>
-			<specs>
-				<spec>Electrical Power Systems</spec>
-				<spec>Hydraulics</spec>
-				<spec>HVAC</spec>
-				<spec>Industrial Robotics</spec>
-				<spec>Structural</spec>
-				<spec>Welding</spec>
-			</specs>
-			<source>SR5</source>
-			<page>145</page>
-		</skill>
-		<skill>
-			<id>3b34b209-00be-42b8-b4ac-cc7dea08af8a</id>
-			<name>Instruction</name>
-			<attribute>CHA</attribute>
-			<category>Social Active</category>
-			<default>Yes</default>
-			<skillgroup />
-			<specs>
-				<spec>[Active or Knowledge Skill Category]</spec>
-			</specs>
-			<source>SR5</source>
-			<page>138</page>
-		</skill>
-		<skill>
-			<id>9de43fad-b365-4e73-bc06-91dd571b858a</id>
-			<name>Intimidation</name>
-			<attribute>CHA</attribute>
-			<category>Social Active</category>
-			<default>Yes</default>
-			<skillgroup />
-			<specs>
-				<spec>Interrogation</spec>
-				<spec>Mental</spec>
-				<spec>Physical</spec>
-				<spec>Torture</spec>
-			</specs>
-			<source>SR5</source>
-			<page>139</page>
-		</skill>
-		<skill>
-			<id>963a548d-c629-4a13-a3e3-31b085a42e20</id>
-			<name>Leadership</name>
-			<attribute>CHA</attribute>
-			<category>Social Active</category>
-			<default>Yes</default>
-			<skillgroup>Influence</skillgroup>
-			<specs>
-				<spec>Command</spec>
-				<spec>Direct</spec>
-				<spec>Inspire</spec>
-				<spec>Rally</spec>
-			</specs>
-			<source>SR5</source>
-			<page>139</page>
-		</skill>
-		<skill>
-			<id>09fbc992-9fad-4f2d-ab56-725bac943dc6</id>
-			<name>Locksmith</name>
-			<attribute>AGI</attribute>
-			<category>Technical Active</category>
-			<default>No</default>
-			<skillgroup />
-			<specs>
-				<spec>Combination</spec>
-				<spec>Keypad</spec>
-				<spec>Maglock</spec>
-				<spec>Tumbler</spec>
-				<spec>Voice Recognition</spec>
-				<spec>[Lock Type]</spec>
-			</specs>
-			<source>SR5</source>
-			<page>145</page>
-		</skill>
-		<skill>
-			<id>64088b25-de37-4d71-8800-4a430fde08af</id>
-			<name>Longarms</name>
-			<attribute>AGI</attribute>
-			<category>Combat Active</category>
-			<default>Yes</default>
-			<skillgroup>Firearms</skillgroup>
-			<specs>
-				<spec>Extended-Range Shots</spec>
-				<spec>Long-Range Shots</spec>
-				<spec>Shotguns</spec>
-				<spec>Sniper Rifles</spec>
-			</specs>
-			<source>SR5</source>
-			<page>132</page>
-		</skill>
-		<skill>
-			<id>938be691-4b3d-49a2-a673-bbf9924ce8f0</id>
-			<name>Medicine</name>
-			<attribute>LOG</attribute>
-			<category>Technical Active</category>
-			<default>No</default>
-			<skillgroup>Biotech</skillgroup>
-			<specs>
-				<spec>Cosmetic Surgery</spec>
-				<spec>Extended Care</spec>
-				<spec>Implant Surgery</spec>
-				<spec>Magical Health</spec>
-				<spec>Organ Culture</spec>
-				<spec>Trauma Surgery</spec>
-			</specs>
-			<source>SR5</source>
-			<page>145</page>
-		</skill>
-		<skill>
-			<id>48cc79be-f75e-4fe6-8721-7864c9f231f6</id>
-			<name>Nautical Mechanic</name>
-			<attribute>LOG</attribute>
-			<category>Technical Active</category>
-			<default>No</default>
-			<skillgroup>Engineering</skillgroup>
-			<specs>
-				<spec>Motorboat</spec>
-				<spec>Sailboat</spec>
-				<spec>Ship</spec>
-				<spec>Submarine</spec>
-			</specs>
-			<source>SR5</source>
-			<page>145</page>
-		</skill>
-		<skill>
-			<id>f8037e7f-d48b-452b-8f66-2e0c36677fea</id>
-			<name>Navigation</name>
-			<attribute>INT</attribute>
-			<category>Technical Active</category>
-			<default>Yes</default>
-			<skillgroup>Outdoors</skillgroup>
-			<specs>
-				<spec>Augmented Reality Markers</spec>
-				<spec>Celestial</spec>
-				<spec>Compass</spec>
-				<spec>Maps</spec>
-				<spec>GPS</spec>
-			</specs>
-			<source>SR5</source>
-			<page>145</page>
-		</skill>
-		<skill>
-			<id>729c9cee-ef8f-492d-aa7f-17ec1bc3816e</id>
-			<name>Negotiation</name>
-			<attribute>CHA</attribute>
-			<category>Social Active</category>
-			<default>Yes</default>
-			<skillgroup>Influence</skillgroup>
-			<specs>
-				<spec>Bargaining</spec>
-				<spec>Contracts</spec>
-				<spec>Diplomacy</spec>
-			</specs>
-			<source>SR5</source>
-			<page>139</page>
-		</skill>
-		<skill>
-			<id>17fbaafa-8dbb-4f29-9244-5ae1cd4ac42f</id>
-			<name>Palming</name>
-			<attribute>AGI</attribute>
-			<category>Physical Active</category>
-			<default>No</default>
-			<skillgroup>Stealth</skillgroup>
-			<specs>
-				<spec>Legerdemain</spec>
-				<spec>Pickpocket</spec>
-				<spec>Pilfering</spec>
-			</specs>
-			<source>SR5</source>
-			<page>133</page>
-		</skill>
-		<skill>
-			<id>04e1eb3e-e82d-485b-a7fd-1e677df2a070</id>
-			<name>Perception</name>
-			<attribute>INT</attribute>
-			<category>Physical Active</category>
-			<default>Yes</default>
-			<skillgroup />
-			<specs>
-				<spec>Hearing</spec>
-				<spec>Scent</spec>
-				<spec>Searching</spec>
-				<spec>Taste</spec>
-				<spec>Touch</spec>
-				<spec>Visual</spec>
-			</specs>
-			<source>SR5</source>
-			<page>133</page>
-		</skill>
-		<skill>
-			<id>53f96d6a-363b-4c14-be1d-68e74930c67b</id>
-			<name>Performance</name>
-			<attribute>CHA</attribute>
-			<category>Social Active</category>
-			<default>Yes</default>
-			<skillgroup>Acting</skillgroup>
-			<specs>
-				<spec>Acting</spec>
-				<spec>Comedy</spec>
-				<spec>Presentation</spec>
-				<spec>[Musical Instrument]</spec>
-			</specs>
-			<source>SR5</source>
-			<page>139</page>
-		</skill>
-		<skill>
-			<id>3ba9397e-f790-44ca-ae40-15a2356e348d</id>
-			<name>Pilot Aerospace</name>
-			<attribute>REA</attribute>
-			<category>Vehicle Active</category>
-			<default>No</default>
-			<skillgroup />
-			<specs>
-				<spec>Deep Space</spec>
-				<spec>Launch Craft</spec>
-				<spec>Remote Operation</spec>
-				<spec>Semiballistic</spec>
-				<spec>Suborbital</spec>
-			</specs>
-			<source>SR5</source>
-			<page>146</page>
-		</skill>
-		<skill>
-			<id>10d5c887-a1e5-4cca-8613-3a28f1aab810</id>
-			<name>Pilot Aircraft</name>
-			<attribute>REA</attribute>
-			<category>Vehicle Active</category>
-			<default>No</default>
-			<skillgroup />
-			<specs>
-				<spec>Fixed-Wing</spec>
-				<spec>Lighter-Than-Air</spec>
-				<spec>Remote Operation</spec>
-				<spec>Rotary Wing</spec>
-				<spec>Tilt Wing</spec>
-				<spec>Vectored Thrust</spec>
-			</specs>
-			<source>SR5</source>
-			<page>147</page>
-		</skill>
-		<skill>
-			<id>ae91a8a6-80e7-4f52-b9eb-21725a5528a4</id>
-			<name>Pilot Ground Craft</name>
-			<attribute>REA</attribute>
-			<category>Vehicle Active</category>
-			<default>Yes</default>
-			<skillgroup />
-			<specs>
-				<spec>Bike</spec>
-				<spec>Hovercraft</spec>
-				<spec>Remote Operation</spec>
-				<spec>Tracked</spec>
-				<spec>Wheeled</spec>
-			</specs>
-			<source>SR5</source>
-			<page>147</page>
-		</skill>
-		<skill>
-			<id>b8a24d87-465a-4365-9948-038fe1ac62c4</id>
-			<name>Pilot Walker</name>
-			<attribute>REA</attribute>
-			<category>Vehicle Active</category>
-			<default>No</default>
-			<skillgroup />
-			<specs>
-				<spec>Biped</spec>
-				<spec>Multiped</spec>
-				<spec>Quadruped</spec>
-				<spec>Remote Operation</spec>
-			</specs>
-			<source>SR5</source>
-			<page>147</page>
-		</skill>
-		<skill>
-			<id>1579818e-af85-47cd-8c9f-2e86e9dc19da</id>
-			<name>Pilot Watercraft</name>
-			<attribute>REA</attribute>
-			<category>Vehicle Active</category>
-			<default>Yes</default>
-			<skillgroup />
-			<specs>
-				<spec>Hydrofoil</spec>
-				<spec>Motorboat</spec>
-				<spec>Remote Operation</spec>
-				<spec>Sail</spec>
-				<spec>Ship</spec>
-				<spec>Submarine</spec>
-			</specs>
-			<source>SR5</source>
-			<page>147</page>
-		</skill>
-		<skill>
-			<id>adf31a50-b228-4e09-a09c-46ab9f5e59a1</id>
-			<name>Pistols</name>
-			<attribute>AGI</attribute>
-			<category>Combat Active</category>
-			<default>Yes</default>
-			<skillgroup>Firearms</skillgroup>
-			<specs>
-				<spec>Holdouts</spec>
-				<spec>Revolvers</spec>
-				<spec>Semi-Automatics</spec>
-				<spec>Tasers</spec>
-			</specs>
-			<source>SR5</source>
-			<page>132</page>
-		</skill>
-		<skill>
-			<id>3a38bbcf-38b0-435b-98f2-4ce8c50e8490</id>
-			<name>Registering</name>
-			<attribute>RES</attribute>
-			<category>Resonance Active</category>
-			<default>No</default>
-			<skillgroup>Tasking</skillgroup>
-			<specs>
-				<spec>[Sprite Type]</spec>
-			</specs>
-			<source>SR5</source>
-			<page>143</page>
-		</skill>
-		<skill>
-			<id>a6287e62-6a3b-43ce-b6e0-20f3655910e2</id>
-			<name>Ritual Spellcasting</name>
-			<attribute>MAG</attribute>
-			<category>Magical Active</category>
-			<default>No</default>
-			<skillgroup>Sorcery</skillgroup>
-			<specs>
-				<spec>[Keyword]</spec>
-			</specs>
-			<source>SR5</source>
-			<page>142</page>
-		</skill>
-		<skill>
-			<id>1531b2d8-6116-4be4-87b0-232dba1fc447</id>
-			<name>Running</name>
-			<attribute>STR</attribute>
-			<category>Physical Active</category>
-			<default>Yes</default>
-			<skillgroup>Athletics</skillgroup>
-			<specs>
-				<spec>Desert</spec>
-				<spec>Distance</spec>
-				<spec>Sprinting</spec>
-				<spec>Urban</spec>
-				<spec>Wilderness</spec>
-				<spec>[Terrain]</spec>
-			</specs>
-			<source>SR5</source>
-			<page>133</page>
-		</skill>
-		<skill>
-			<id>9cff9aa7-d092-4f89-8b7b-3ab835818874</id>
-			<name>Sneaking</name>
-			<attribute>AGI</attribute>
-			<category>Physical Active</category>
-			<default>Yes</default>
-			<skillgroup>Stealth</skillgroup>
-			<specs>
-				<spec>Desert</spec>
-				<spec>Jungle</spec>
-				<spec>Urban</spec>
-				<spec>Wilderness</spec>
-				<spec>[Terrain]</spec>
-			</specs>
-			<source>SR5</source>
-			<page>133</page>
-		</skill>
-		<skill>
-			<id>b693f3bf-48dc-4570-9743-d94d14ee698b</id>
-			<name>Software</name>
-			<attribute>LOG</attribute>
-			<category>Technical Active</category>
-			<default>No</default>
-			<skillgroup>Electronics</skillgroup>
-			<specs>
-				<spec>Data Bombs</spec>
-				<spec>[Complex Form]</spec>
-			</specs>
-			<source>SR5</source>
-			<page>145</page>
-		</skill>
-		<skill>
-			<id>c4367a39-4065-4b1d-aa62-e9dce377e452</id>
-			<name>Spellcasting</name>
-			<attribute>MAG</attribute>
-			<category>Magical Active</category>
-			<default>No</default>
-			<skillgroup>Sorcery</skillgroup>
-			<specs>
-				<spec>Combat</spec>
-				<spec>Detection</spec>
-				<spec>Health</spec>
-				<spec>Illusion</spec>
-				<spec>Manipulation</spec>
-			</specs>
-			<source>SR5</source>
-			<page>143</page>
-		</skill>
-		<skill>
-			<id>51e34c6c-b07f-45f4-8a5e-8f2b617ed32f</id>
-			<name>Summoning</name>
-			<attribute>MAG</attribute>
-			<category>Magical Active</category>
-			<default>No</default>
-			<skillgroup>Conjuring</skillgroup>
-			<specs>
-				<spec>Spirits of Air</spec>
-				<spec>Spirits of Beasts</spec>
-				<spec>Spirits of Earth</spec>
-				<spec>Spirits of Fire</spec>
-				<spec>Spirits of Man</spec>
-				<spec>Spirits of Water</spec>
-				<spec>Guardian Spirit</spec>
-				<spec>Guidance Spirit</spec>
-				<spec>Plant Spirit</spec>
-				<spec>Task Spirit</spec>
-			</specs>
-			<source>SR5</source>
-			<page>143</page>
-		</skill>
-		<skill>
-			<id>89ee1730-053a-400f-a13a-4fbadae015f0</id>
-			<name>Survival</name>
-			<attribute>WIL</attribute>
-			<category>Physical Active</category>
-			<default>Yes</default>
-			<skillgroup>Outdoors</skillgroup>
-			<specs>
-				<spec>Desert</spec>
-				<spec>Forest</spec>
-				<spec>Jungle</spec>
-				<spec>Mountain</spec>
-				<spec>Polar</spec>
-				<spec>Urban</spec>
-				<spec>[Terrain]</spec>
-			</specs>
-			<source>SR5</source>
-			<page>133</page>
-		</skill>
-		<skill>
-			<id>0dbcb9cd-f824-4b5d-a387-90d33318b04c</id>
-			<name>Swimming</name>
-			<attribute>STR</attribute>
-			<category>Physical Active</category>
-			<default>Yes</default>
-			<skillgroup>Athletics</skillgroup>
-			<specs>
-				<spec>Dash</spec>
-				<spec>Long Distance</spec>
-			</specs>
-			<source>SR5</source>
-			<page>134</page>
-		</skill>
-		<skill>
-			<id>867a6fa0-7d98-4cde-83a4-b33dd39de08e</id>
-			<name>Throwing Weapons</name>
-			<attribute>AGI</attribute>
-			<category>Combat Active</category>
-			<default>Yes</default>
-			<skillgroup />
-			<specs>
-				<spec>Aerodynamic</spec>
-				<spec>Blades</spec>
-				<spec>Non-Aerodynamic</spec>
-			</specs>
-			<source>SR5</source>
-			<page>132</page>
-		</skill>
-		<skill>
-			<id>7ed2f3e0-a791-4cb7-ba3e-ac785fdc3d7e</id>
-			<name>Tracking</name>
-			<attribute>INT</attribute>
-			<category>Physical Active</category>
-			<default>Yes</default>
-			<skillgroup>Outdoors</skillgroup>
-			<specs>
-				<spec>Desert</spec>
-				<spec>Forest</spec>
-				<spec>Jungle</spec>
-				<spec>Mountain</spec>
-				<spec>Polar</spec>
-				<spec>Urban</spec>
-				<spec>[Terrain]</spec>
-			</specs>
-			<source>SR5</source>
-			<page>134</page>
-		</skill>
-		<skill>
-			<id>4fcd40cb-4b02-4b7e-afcb-f44d46cd5706</id>
-			<name>Unarmed Combat</name>
-			<attribute>AGI</attribute>
-			<category>Combat Active</category>
-			<default>Yes</default>
-			<skillgroup>Close Combat</skillgroup>
-			<specs>
-				<spec>Blocking</spec>
-				<spec>Cyber Implants</spec>
-				<spec>Subduing Combat</spec>
-				<spec>[Martial Art]</spec>
-			</specs>
-			<source>SR5</source>
-			<page>132</page>
-		</skill>
-	</skills>
-	<knowledgeskills>
-		<skill>
-			<id>40d28f1b-2171-4a3b-a640-6b097a4dea95</id>
-			<name>Alcohol</name>
-			<attribute>INT</attribute>
-			<category>Interest</category>
-			<default>No</default>
-			<skillgroup />
-			<specs>
-				<spec>Beers</spec>
-				<spec>Coolers</spec>
-				<spec>Hard Liquor</spec>
-				<spec>Wines</spec>
-				<spec>Atlanta</spec>
-				<spec>Cheyenne</spec>
-				<spec>Chicago</spec>
-				<spec>Denver</spec>
-				<spec>Hong-Kong</spec>
-				<spec>LA</spec>
-				<spec>Manhattan</spec>
-				<spec>FDC</spec>
-				<spec>Portland</spec>
-				<spec>Seattle</spec>
-				<spec>Saskatoon</spec>
-				<spec>Sacramento</spec>
-				<spec>Quebec City</spec>
-				<spec>Algonkian-Manitou Council</spec>
-				<spec>Athabaskan Council</spec>
-				<spec>Amazonia</spec>
-				<spec>Aztlan</spec>
-				<spec>Carribean League</spec>
-				<spec>California Free State</spec>
-				<spec>Pueblo Corporate Council</spec>
-				<spec>CAS</spec>
-				<spec>UCAS</spec>
-				<spec>Quebec</spec>
-				<spec>Salish-Shidhe Council</spec>
-				<spec>Sioux</spec>
-				<spec>Tir Tairngire</spec>
-				<spec>Tsimshian Protectorate</spec>
-				<spec>Yukutan</spec>
-				<spec>N. America</spec>
-				<spec>S. America</spec>
-				<spec>Central America</spec>
-				<spec>Antarctica</spec>
-				<spec>Africa</spec>
-				<spec>Western Europe</spec>
-				<spec>Eastern Europe</spec>
-				<spec>Northern Europe</spec>
-				<spec>Asia - Pacific</spec>
-				<spec>Asia - Minor</spec>
-				<spec>Middle East</spec>
-				<spec>Australia</spec>
-			</specs>
-		</skill>
-		<skill>
-			<id>05eb2251-81aa-4dfb-8619-75102fc7b895</id>
-			<name>Arabic</name>
-			<attribute>INT</attribute>
-			<category>Language</category>
-			<default>No</default>
-			<skillgroup />
-			<specs>
-				<spec>Read/Write</spec>
-				<spec>Speak</spec>
-				<spec>Dialect</spec>
-				<spec>Lingo</spec>
-			</specs>
-		</skill>
-		<skill>
-			<id>6cc80a0b-a9e2-46fe-8951-af4f34bfe3b3</id>
-			<name>Architecture</name>
-			<attribute>LOG</attribute>
-			<category>Professional</category>
-			<default>No</default>
-			<skillgroup />
-			<specs>
-				<spec>Art Nouveau</spec>
-				<spec>Brutalist</spec>
-				<spec>Commercial</spec>
-				<spec>Residential</spec>
-				<spec>Elven</spec>
-				<spec>Orkish</spec>
-				<spec>Medieval</spec>
-				<spec>Gothic</spec>
-				<spec>Renaissance</spec>
-				<spec>Baroque</spec>
-				<spec>Victorian</spec>
-				<spec>Neo-Classical</spec>
-				<spec>Modern</spec>
-				<spec>High-Tech</spec>
-			</specs>
-		</skill>
-		<skill>
-			<id>3ea2eb75-69d3-4ecd-9f63-6dfc690cadf8</id>
-			<name>Area Knowledge: Atlanta</name>
-			<attribute>INT</attribute>
-			<category>Street</category>
-			<default>No</default>
-			<skillgroup />
-			<specs />
-		</skill>
-		<skill>
-			<id>ad99dbbc-e1b3-46a2-82cc-8f5ec4bfbed2</id>
-			<name>Area Knowledge: Cheyenne</name>
-			<attribute>INT</attribute>
-			<category>Street</category>
-			<default>No</default>
-			<skillgroup />
-			<specs />
-		</skill>
-		<skill>
-			<id>c8b1f29f-38d7-4364-b160-7b163f6bf715</id>
-			<name>Area Knowledge: Chicago</name>
-			<attribute>INT</attribute>
-			<category>Street</category>
-			<default>No</default>
-			<skillgroup />
-			<specs>
-				<spec>Chicago Matrix</spec>
-				<spec>Containment Zone</spec>
-				<spec>Matrix Hot Spots</spec>
-				<spec>Safe Houses</spec>
-			</specs>
-		</skill>
-		<skill>
-			<id>4952de53-b333-45cd-bceb-cffe57b1e5a6</id>
-			<name>Area Knowledge: Denver</name>
-			<attribute>INT</attribute>
-			<category>Street</category>
-			<default>No</default>
-			<skillgroup />
-			<specs />
-		</skill>
-		<skill>
-			<id>67885d5a-4e26-40d9-8196-eebc7a2e49ec</id>
-			<name>Area Knowledge: FDC</name>
-			<attribute>INT</attribute>
-			<category>Street</category>
-			<default>No</default>
-			<skillgroup />
-			<specs />
-		</skill>
-		<skill>
-			<id>8337e83f-af9a-4396-9cbe-0e6679e15b4e</id>
-			<name>Area Knowledge: Hong-Kong</name>
-			<attribute>INT</attribute>
-			<category>Street</category>
-			<default>No</default>
-			<skillgroup />
-			<specs />
-		</skill>
-		<skill>
-			<id>7041437e-b98b-4605-a95a-c93ed45f1de5</id>
-			<name>Area Knowledge: LA</name>
-			<attribute>INT</attribute>
-			<category>Street</category>
-			<default>No</default>
-			<skillgroup />
-			<specs />
-		</skill>
-		<skill>
-			<id>eec57f7e-0e91-4a58-8b0e-5d3de98b7b44</id>
-			<name>Area Knowledge: Manhattan</name>
-			<attribute>INT</attribute>
-			<category>Street</category>
-			<default>No</default>
-			<skillgroup />
-			<specs />
-		</skill>
-		<skill>
-			<id>f9f9badb-0f5e-4662-8b34-fdd8e2994caa</id>
-			<name>Area Knowledge: Portland</name>
-			<attribute>INT</attribute>
-			<category>Street</category>
-			<default>No</default>
-			<skillgroup />
-			<specs />
-		</skill>
-		<skill>
-			<id>822b059f-c132-45ee-8c0b-df6912d5c862</id>
-			<name>Area Knowledge: Seattle</name>
-			<attribute>INT</attribute>
-			<category>Street</category>
-			<default>No</default>
-			<skillgroup />
-			<specs>
-				<spec>Auburn</spec>
-				<spec>Bellevue</spec>
-				<spec>Council Island</spec>
-				<spec>Downtown</spec>
-				<spec>Everett</spec>
-				<spec>Fort Lewis</spec>
-				<spec>Matrix Hot Spots</spec>
-				<spec>Puyallup</spec>
-				<spec>Redmond</spec>
-				<spec>Renton</spec>
-				<spec>Safe Houses</spec>
-				<spec>Snohomish</spec>
-				<spec>Outremer</spec>
-				<spec>Seattle Matrix</spec>
-				<spec>Salish-Shide</spec>
-				<spec>Tacoma</spec>
-			</specs>
-		</skill>
-		<skill>
-			<id>3f7935ef-dc5d-4b53-88ef-cb7db7cbe1a9</id>
-			<name>Art</name>
-			<attribute>LOG</attribute>
-			<category>Academic</category>
-			<default>No</default>
-			<skillgroup />
-			<specs>
-				<spec>Da Vinci</spec>
-				<spec>Monet</spec>
-				<spec>Matisse</spec>
-				<spec>Michelangelo</spec>
-				<spec>Picasso</spec>
-				<spec>Rembrandt</spec>
-				<spec>Van Gogh</spec>
-				<spec>N. America</spec>
-				<spec>S. America</spec>
-				<spec>Central America</spec>
-				<spec>Antarctica</spec>
-				<spec>Africa</spec>
-				<spec>Western Europe</spec>
-				<spec>Eastern Europe</spec>
-				<spec>Northern Europe</spec>
-				<spec>Asia - Pacific</spec>
-				<spec>Asia - Minor</spec>
-				<spec>Middle East</spec>
-				<spec>Australia</spec>
-			</specs>
-		</skill>
-		<skill>
-			<id>bee29957-affb-4593-a4fe-002f6dd5be9c</id>
-			<name>Bars and Clubs</name>
-			<attribute>INT</attribute>
-			<category>Street</category>
-			<default>No</default>
-			<skillgroup />
-			<specs>
-				<spec>Atlanta</spec>
-				<spec>Awakened</spec>
-				<spec>Biker</spec>
-				<spec>Cheyenne</spec>
-				<spec>Chicago</spec>
-				<spec>Corporate</spec>
-				<spec>Denver</spec>
-				<spec>Dwarf</spec>
-				<spec>Elf</spec>
-				<spec>FDC</spec>
-				<spec>Gay</spec>
-				<spec>High-Class</spec>
-				<spec>Hotel</spec>
-				<spec>Jazz</spec>
-				<spec>Hong-Kong</spec>
-				<spec>LA</spec>
-				<spec>Low-Class</spec>
-				<spec>Mafia</spec>
-				<spec>Matrix</spec>
-				<spec>Manhattan</spec>
-				<spec>Ork</spec>
-				<spec>Portland</spec>
-				<spec>Piano</spec>
-				<spec>Pubs</spec>
-				<spec>Quebec City</spec>
-				<spec>Rock</spec>
-				<spec>Sacramento</spec>
-				<spec>Saskatoon</spec>
-				<spec>Seattle</spec>
-				<spec>Sports</spec>
-				<spec>Surge</spec>
-				<spec>Triad</spec>
-				<spec>Troll</spec>
-				<spec>Vory</spec>
-				<spec>Yakuza</spec>
-			</specs>
-		</skill>
-		<skill>
-			<id>d6e4efdd-d0a2-4727-8425-b43e480b3256</id>
-			<name>Bengali</name>
-			<attribute>INT</attribute>
-			<category>Language</category>
-			<default>No</default>
-			<skillgroup />
-			<specs>
-				<spec>Read/Write</spec>
-				<spec>Speak</spec>
-				<spec>Dialect</spec>
-				<spec>Lingo</spec>
-			</specs>
-		</skill>
-		<skill>
-			<id>2d757c45-14af-43fb-98d4-0db9380ab073</id>
-			<name>Biology</name>
-			<attribute>LOG</attribute>
-			<category>Academic</category>
-			<default>No</default>
-			<skillgroup />
-			<specs>
-				<spec>Anatomy</spec>
-				<spec>Microbiology</spec>
-				<spec>Physiology</spec>
-				<spec>Parazoology</spec>
-			</specs>
-		</skill>
-		<skill>
-			<id>a621ba8f-92e9-4032-b506-c1b2408dfa4e</id>
-			<name>Bulgarian</name>
-			<attribute>INT</attribute>
-			<category>Language</category>
-			<default>No</default>
-			<skillgroup />
-			<specs>
-				<spec>Read/Write</spec>
-				<spec>Speak</spec>
-				<spec>Dialect</spec>
-				<spec>Lingo</spec>
-			</specs>
-		</skill>
-		<skill>
-			<id>0a1dfc0e-dcb9-448d-a2d3-718670d79df1</id>
-			<name>Business</name>
-			<attribute>LOG</attribute>
-			<category>Professional</category>
-			<default>No</default>
-			<skillgroup />
-			<specs>
-				<spec>Budgeting</spec>
-				<spec>Compliance</spec>
-				<spec>Digital Accountancy</spec>
-				<spec>Distribution</spec>
-				<spec>Finance</spec>
-				<spec>Manufacturing</spec>
-				<spec>Megacorp</spec>
-				<spec>People Management</spec>
-				<spec>Project Management</spec>
-				<spec>Reporting</spec>
-				<spec>Retail</spec>
-				<spec>Supply and Demand</spec>
-				<spec>Small Business</spec>
-				<spec>Time Management</spec>
-			</specs>
-		</skill>
-		<skill>
-			<id>dcf38896-6054-4ece-90e1-901352eb0201</id>
-			<name>Cantonese</name>
-			<attribute>INT</attribute>
-			<category>Language</category>
-			<default>No</default>
-			<skillgroup />
-			<specs>
-				<spec>Read/Write</spec>
-				<spec>Speak</spec>
-				<spec>Dialect</spec>
-				<spec>Lingo</spec>
-			</specs>
-		</skill>
-		<skill>
-			<id>aa6199a5-717e-42b8-984b-0dd2ccd5369f</id>
-			<name>Chemistry</name>
-			<attribute>LOG</attribute>
-			<category>Academic</category>
-			<default>No</default>
-			<skillgroup />
-			<specs>
-				<spec>Industrial</spec>
-				<spec>Inorganic</spec>
-				<spec>Organic</spec>
-				<spec>Pharmaceuticals</spec>
-			</specs>
-		</skill>
-		<skill>
-			<id>ac86aba3-a7d6-4938-b5f1-186955912643</id>
-			<name>Combat Tactics</name>
-			<attribute>LOG</attribute>
-			<category>Professional</category>
-			<default>No</default>
-			<skillgroup />
-			<specs>
-				<spec>Ambush</spec>
-				<spec>Guerilla</spec>
-				<spec>Hostage Rescue</spec>
-				<spec>Magic</spec>
-				<spec>Anti-Magic</spec>
-				<spec>Open Field</spec>
-				<spec>Outer Space</spec>
-				<spec>Terror</spec>
-				<spec>Underwater</spec>
-				<spec>Urban</spec>
-				<spec>Wilderness</spec>
-			</specs>
-		</skill>
-		<skill>
-			<id>17c50e74-f009-4794-9dda-19062abb1d90</id>
-			<name>Croatian</name>
-			<attribute>INT</attribute>
-			<category>Language</category>
-			<default>No</default>
-			<skillgroup />
-			<specs>
-				<spec>Read/Write</spec>
-				<spec>Speak</spec>
-				<spec>Dialect</spec>
-				<spec>Lingo</spec>
-			</specs>
-		</skill>
-		<skill>
-			<id>878181d4-2f54-4993-ae30-06c9bf1ee11b</id>
-			<name>Danish</name>
-			<attribute>INT</attribute>
-			<category>Language</category>
-			<default>No</default>
-			<skillgroup />
-			<specs>
-				<spec>Read/Write</spec>
-				<spec>Speak</spec>
-				<spec>Dialect</spec>
-				<spec>Lingo</spec>
-			</specs>
-		</skill>
-		<skill>
-			<id>4fa93586-b5b4-4bf7-ad18-aacecc3a6894</id>
-			<name>Data Havens</name>
-			<attribute>INT</attribute>
-			<category>Street</category>
-			<default>No</default>
-			<skillgroup />
-			<specs>
-				<spec>Hacking</spec>
-				<spec>Magic</spec>
-				<spec>Matrix</spec>
-				<spec>Shadows</spec>
-				<spec>N. America</spec>
-				<spec>S. America</spec>
-				<spec>Central America</spec>
-				<spec>Antarctica</spec>
-				<spec>Africa</spec>
-				<spec>Western Europe</spec>
-				<spec>Eastern Europe</spec>
-				<spec>Northern Europe</spec>
-				<spec>Asia - Pacific</spec>
-				<spec>Asia - Minor</spec>
-				<spec>Middle East</spec>
-				<spec>Australia</spec>
-			</specs>
-		</skill>
-		<skill>
-			<id>b1d33738-a93a-46f3-a64a-0fc329ab1740</id>
-			<name>Economics</name>
-			<attribute>LOG</attribute>
-			<category>Academic</category>
-			<default>No</default>
-			<skillgroup />
-			<specs>
-				<spec>Micro-economics</spec>
-				<spec>Macro-economics</spec>
-				<spec>Corporate</spec>
-				<spec>Tribal</spec>
-				<spec>Underworld</spec>
-				<spec>Atlanta</spec>
-				<spec>Cheyenne</spec>
-				<spec>Chicago</spec>
-				<spec>Denver</spec>
-				<spec>Hong-Kong</spec>
-				<spec>LA</spec>
-				<spec>Manhattan</spec>
-				<spec>FDC</spec>
-				<spec>Portland</spec>
-				<spec>Seattle</spec>
-				<spec>Saskatoon</spec>
-				<spec>Sacramento</spec>
-				<spec>Quebec City</spec>
-				<spec>Algonkian-Manitou Council</spec>
-				<spec>Athabaskan Council</spec>
-				<spec>Amazonia</spec>
-				<spec>Aztlan</spec>
-				<spec>Carribean League</spec>
-				<spec>California Free State</spec>
-				<spec>Pueblo Corporate Council</spec>
-				<spec>CAS</spec>
-				<spec>UCAS</spec>
-				<spec>Quebec</spec>
-				<spec>Salish-Shidhe Council</spec>
-				<spec>Sioux</spec>
-				<spec>Tir Tairngire</spec>
-				<spec>Tsimshian Protectorate</spec>
-				<spec>Yukutan</spec>
-				<spec>N. America</spec>
-				<spec>S. America</spec>
-				<spec>Central America</spec>
-				<spec>Antarctica</spec>
-				<spec>Africa</spec>
-				<spec>Western Europe</spec>
-				<spec>Eastern Europe</spec>
-				<spec>Northern Europe</spec>
-				<spec>Asia - Pacific</spec>
-				<spec>Asia - Minor</spec>
-				<spec>Middle East</spec>
-				<spec>Australia</spec>
-			</specs>
-		</skill>
-		<skill>
-			<id>cbb44acf-10cd-4b67-afc6-bf28efe74ea4</id>
-			<name>Engineering</name>
-			<attribute>LOG</attribute>
-			<category>Academic</category>
-			<default>No</default>
-			<skillgroup />
-			<specs>
-				<spec>Chemical</spec>
-				<spec>Civil</spec>
-				<spec>Electrical</spec>
-				<spec>Mechanical</spec>
-				<spec>Nuclear</spec>
-			</specs>
-		</skill>
-		<skill>
-			<id>907a3a8f-2c40-4543-a5a9-891bcde41f6b</id>
-			<name>English</name>
-			<attribute>INT</attribute>
-			<category>Language</category>
-			<default>No</default>
-			<skillgroup />
-			<specs>
-				<spec>Read/Write</spec>
-				<spec>Speak</spec>
-				<spec>Dialect</spec>
-				<spec>Lingo</spec>
-			</specs>
-		</skill>
-		<skill>
-			<id>b21c9f0f-9db0-4de1-b901-2a911d9abd62</id>
-			<name>Fashion</name>
-			<attribute>INT</attribute>
-			<category>Interest</category>
-			<default>No</default>
-			<skillgroup />
-			<specs>
-				<spec>Harajuku Scene</spec>
-				<spec>London Scene</spec>
-				<spec>New York Scene</spec>
-				<spec>Paris Scene</spec>
-			</specs>
-		</skill>
-		<skill>
-			<id>6d9880ee-c017-4e7f-a7ee-502eb542709b</id>
-			<name>Firearms</name>
-			<attribute>LOG</attribute>
-			<category>Professional</category>
-			<default>No</default>
-			<skillgroup />
-			<specs>
-				<spec>Accessories</spec>
-				<spec>Ammunition</spec>
-				<spec>Automatics</spec>
-				<spec>Design</spec>
-				<spec>Heavy Weapons</spec>
-				<spec>History</spec>
-				<spec>Longarms</spec>
-				<spec>Modification</spec>
-				<spec>Pistols</spec>
-			</specs>
-		</skill>
-		<skill>
-			<id>026062e0-9bdd-4a06-9cca-c3640c634cfd</id>
-			<name>French</name>
-			<attribute>INT</attribute>
-			<category>Language</category>
-			<default>No</default>
-			<skillgroup />
-			<specs>
-				<spec>Read/Write</spec>
-				<spec>Speak</spec>
-				<spec>Dialect</spec>
-				<spec>Lingo</spec>
-			</specs>
-		</skill>
-		<skill>
-			<id>7e1204ab-fc99-4453-9ec2-cc3f60ec2349</id>
-			<name>Gaming</name>
-			<attribute>INT</attribute>
-			<category>Interest</category>
-			<default>No</default>
-			<skillgroup />
-			<specs>
-				<spec>Dawn of Atlantis</spec>
-				<spec>Dark Eye</spec>
-				<spec>Grand Larceny</spec>
-				<spec>Killing Floor</spec>
-				<spec>Paranormal Crisis</spec>
-				<spec>Miracle Shooter</spec>
-				<spec>Spectrum Delta</spec>
-				<spec>SC IV: Protoss Gate</spec>
-				<spec>World of Shadows</spec>
-				<spec>Urban Brawl League 70</spec>
-				<spec>Guild Ages</spec>
-			</specs>
-		</skill>
-		<skill>
-			<id>a1c95207-1864-4723-b26f-b0a8c5b6290d</id>
-			<name>Gangs</name>
-			<attribute>INT</attribute>
-			<category>Street</category>
-			<default>No</default>
-			<skillgroup />
-			<specs>
-				<spec>Ancients</spec>
-				<spec>Area Boys</spec>
-				<spec>Cirque du Sorciere</spec>
-				<spec>Chaos Engine</spec>
-				<spec>Cocotona</spec>
-				<spec>Comando Verdge</spec>
-				<spec>Cutters</spec>
-				<spec>Desolation Angels</spec>
-				<spec>First Nations</spec>
-				<spec>Ghost Cartels</spec>
-				<spec>Halloweeners</spec>
-				<spec>Hell's Angels</spec>
-				<spec>Iron Crosses</spec>
-				<spec>Los Verdugos</spec>
-				<spec>Los Angeles Ardientes</spec>
-				<spec>Lynch Mob</spec>
-				<spec>Merlyns</spec>
-				<spec>Numbers Gang</spec>
-				<spec>Spikes</spec>
-				<spec>Steppin Wulfs</spec>
-				<spec>Thunder Boys</spec>
-				<spec>Yardies</spec>
-				<spec>Vikings</spec>
-				<spec>Atlanta</spec>
-				<spec>Cheyenne</spec>
-				<spec>Chicago</spec>
-				<spec>Denver</spec>
-				<spec>Hong-Kong</spec>
-				<spec>LA</spec>
-				<spec>Manhattan</spec>
-				<spec>FDC</spec>
-				<spec>Portland</spec>
-				<spec>Seattle</spec>
-				<spec>Saskatoon</spec>
-				<spec>Sacramento</spec>
-				<spec>Quebec City</spec>
-				<spec>Algonkian-Manitou Council</spec>
-				<spec>Athabaskan Council</spec>
-				<spec>Amazonia</spec>
-				<spec>Aztlan</spec>
-				<spec>Carribean League</spec>
-				<spec>California Free State</spec>
-				<spec>Pueblo Corporate Council</spec>
-				<spec>CAS</spec>
-				<spec>UCAS</spec>
-				<spec>Quebec</spec>
-				<spec>Salish-Shidhe Council</spec>
-				<spec>Sioux</spec>
-				<spec>Tir Tairngire</spec>
-				<spec>Tsimshian Protectorate</spec>
-				<spec>Yukutan</spec>
-			</specs>
-		</skill>
-		<skill>
-			<id>a72084f6-3a4c-4c23-82aa-4697e543ee0b</id>
-			<name>German</name>
-			<attribute>INT</attribute>
-			<category>Language</category>
-			<default>No</default>
-			<skillgroup />
-			<specs>
-				<spec>Read/Write</spec>
-				<spec>Speak</spec>
-				<spec>Dialect</spec>
-				<spec>Lingo</spec>
-			</specs>
-		</skill>
-		<skill>
-			<id>85dc4a4c-57e2-4066-9de4-171f367a74ab</id>
-			<name>Ghost Cartels</name>
-			<attribute>INT</attribute>
-			<category>Street</category>
-			<default>No</default>
-			<skillgroup />
-			<specs>
-				<spec>Turf</spec>
-				<spec>Politics</spec>
-				<spec>Signs</spec>
-				<spec>History</spec>
-				<spec>Organizations</spec>
-				<spec>Safe Houses</spec>
-			</specs>
-		</skill>
-		<skill>
-			<id>b4d3d48a-bff1-4303-ac69-4dd9269d1b2c</id>
-			<name>Hebrew</name>
-			<attribute>INT</attribute>
-			<category>Language</category>
-			<default>No</default>
-			<skillgroup />
-			<specs>
-				<spec>Read/Write</spec>
-				<spec>Speak</spec>
-				<spec>Dialect</spec>
-				<spec>Lingo</spec>
-			</specs>
-		</skill>
-		<skill>
-			<id>406ddc53-6635-4cd7-8ad0-90024b683492</id>
-			<name>Hindi-Urdu</name>
-			<attribute>INT</attribute>
-			<category>Language</category>
-			<default>No</default>
-			<skillgroup />
-			<specs>
-				<spec>Read/Write</spec>
-				<spec>Speak</spec>
-				<spec>Dialect</spec>
-				<spec>Lingo</spec>
-			</specs>
-		</skill>
-		<skill>
-			<id>a68b4d38-9e7b-4f0d-be04-d28d2bec3803</id>
-			<name>History</name>
-			<attribute>LOG</attribute>
-			<category>Academic</category>
-			<default>No</default>
-			<skillgroup />
-			<specs>
-				<spec>Ancient</spec>
-				<spec>Medieval</spec>
-				<spec>Modern</spec>
-				<spec>Art</spec>
-				<spec>Corporate</spec>
-				<spec>Military</spec>
-				<spec>Political</spec>
-				<spec>Religion</spec>
-				<spec>Social</spec>
-				<spec>Tribal</spec>
-				<spec>Underworld</spec>
-				<spec>Atlanta</spec>
-				<spec>Cheyenne</spec>
-				<spec>Chicago</spec>
-				<spec>Denver</spec>
-				<spec>Hong-Kong</spec>
-				<spec>LA</spec>
-				<spec>Manhattan</spec>
-				<spec>FDC</spec>
-				<spec>Portland</spec>
-				<spec>Seattle</spec>
-				<spec>Saskatoon</spec>
-				<spec>Sacramento</spec>
-				<spec>Quebec City</spec>
-				<spec>Algonkian-Manitou Council</spec>
-				<spec>Athabaskan Council</spec>
-				<spec>Amazonia</spec>
-				<spec>Aztlan</spec>
-				<spec>Carribean League</spec>
-				<spec>California Free State</spec>
-				<spec>Pueblo Corporate Council</spec>
-				<spec>CAS</spec>
-				<spec>UCAS</spec>
-				<spec>Quebec</spec>
-				<spec>Salish-Shidhe Council</spec>
-				<spec>Sioux</spec>
-				<spec>Tir Tairngire</spec>
-				<spec>Tsimshian Protectorate</spec>
-				<spec>Yukutan</spec>
-				<spec>N. America</spec>
-				<spec>S. America</spec>
-				<spec>Central America</spec>
-				<spec>Antarctica</spec>
-				<spec>Africa</spec>
-				<spec>Western Europe</spec>
-				<spec>Eastern Europe</spec>
-				<spec>Northern Europe</spec>
-				<spec>Asia - Pacific</spec>
-				<spec>Asia - Minor</spec>
-				<spec>Middle East</spec>
-				<spec>Australia</spec>
-			</specs>
-		</skill>
-		<skill>
-			<id>a03b153c-1f16-484c-b229-1090e61c1f92</id>
-			<name>Indonesian</name>
-			<attribute>INT</attribute>
-			<category>Language</category>
-			<default>No</default>
-			<skillgroup />
-			<specs>
-				<spec>Read/Write</spec>
-				<spec>Speak</spec>
-				<spec>Dialect</spec>
-				<spec>Lingo</spec>
-			</specs>
-		</skill>
-		<skill>
-			<id>87627536-a185-427a-bb14-54a4ff89901c</id>
-			<name>Italian</name>
-			<attribute>INT</attribute>
-			<category>Language</category>
-			<default>No</default>
-			<skillgroup />
-			<specs>
-				<spec>Read/Write</spec>
-				<spec>Speak</spec>
-				<spec>Dialect</spec>
-				<spec>Lingo</spec>
-			</specs>
-		</skill>
-		<skill>
-			<id>f876953e-a14e-4ca5-b454-b0090907da28</id>
-			<name>Japanese</name>
-			<attribute>INT</attribute>
-			<category>Language</category>
-			<default>No</default>
-			<skillgroup />
-			<specs>
-				<spec>Read/Write</spec>
-				<spec>Speak</spec>
-				<spec>Dialect</spec>
-				<spec>Lingo</spec>
-			</specs>
-		</skill>
-		<skill>
-			<id>0ecbddff-4e99-485b-b54a-6c087c03f07b</id>
-			<name>Korean</name>
-			<attribute>INT</attribute>
-			<category>Language</category>
-			<default>No</default>
-			<skillgroup />
-			<specs>
-				<spec>Read/Write</spec>
-				<spec>Speak</spec>
-				<spec>Dialect</spec>
-				<spec>Lingo</spec>
-			</specs>
-		</skill>
-		<skill>
-			<id>bcf6bfe5-a454-43b3-9de0-bbdc7e18b5a5</id>
-			<name>Latin</name>
-			<attribute>INT</attribute>
-			<category>Language</category>
-			<default>No</default>
-			<skillgroup />
-			<specs>
-				<spec>Read/Write</spec>
-				<spec>Speak</spec>
-				<spec>Dialect</spec>
-				<spec>Lingo</spec>
-			</specs>
-		</skill>
-		<skill>
-			<id>cca8e4dc-4c67-45d2-bee6-57366d277206</id>
-			<name>Literature</name>
-			<attribute>LOG</attribute>
-			<category>Academic</category>
-			<default>No</default>
-			<skillgroup />
-			<specs>
-				<spec>Japanese</spec>
-				<spec>Early Twentieth Century</spec>
-				<spec>Science Fiction</spec>
-				<spec>Poetry</spec>
-				<spec>Fiction</spec>
-				<spec>Romance</spec>
-				<spec>N. America</spec>
-				<spec>S. America</spec>
-				<spec>Central America</spec>
-				<spec>Antarctica</spec>
-				<spec>Africa</spec>
-				<spec>Western Europe</spec>
-				<spec>Eastern Europe</spec>
-				<spec>Northern Europe</spec>
-				<spec>Asia - Pacific</spec>
-				<spec>Asia - Minor</spec>
-				<spec>Middle East</spec>
-				<spec>Australia</spec>
-			</specs>
-		</skill>
-		<skill>
-			<id>7e942ac9-8c2c-4f7c-91d5-cfaf5d0e9262</id>
-			<name>Mafia</name>
-			<attribute>INT</attribute>
-			<category>Street</category>
-			<default>No</default>
-			<skillgroup />
-			<specs>
-				<spec>Turf</spec>
-				<spec>Politics</spec>
-				<spec>Signs</spec>
-				<spec>History</spec>
-				<spec>Organizations</spec>
-				<spec>Safe Houses</spec>
-			</specs>
-		</skill>
-		<skill>
-			<id>f8a3a8da-e177-49c7-9b3d-2749fd3704cd</id>
-			<name>Magic Traditions</name>
-			<attribute>LOG</attribute>
-			<category>Academic</category>
-			<default>No</default>
-			<skillgroup />
-			<specs>
-				<spec>Adepts</spec>
-				<spec>Shamans</spec>
-				<spec>Mages</spec>
-				<spec>Mystic Adepts</spec>
-			</specs>
-		</skill>
-		<skill>
-			<id>0bbb3078-a940-4003-b4f3-fa23937cf227</id>
-			<name>Magical Theory</name>
-			<attribute>LOG</attribute>
-			<category>Academic</category>
-			<default>No</default>
-			<skillgroup />
-			<specs>
-				<spec>Sorcery</spec>
-				<spec>Conjuring</spec>
-				<spec>Enchanting</spec>
-				<spec>Foci</spec>
-				<spec>Astral World</spec>
-				<spec>Metaplanes</spec>
-				<spec>Initiation</spec>
-				<spec>Mentor Spirits</spec>
-			</specs>
-		</skill>
-		<skill>
-			<id>9843709f-803a-4424-88a2-d972d3405955</id>
-			<name>Magical Threats</name>
-			<attribute>LOG</attribute>
-			<category>Academic</category>
-			<default>No</default>
-			<skillgroup />
-			<specs>
-				<spec>Blood Magic</spec>
-				<spec>Toxic Magic</spec>
-				<spec>Insect Spirits</spec>
-				<spec>Shadow Spirits</spec>
-			</specs>
-		</skill>
-		<skill>
-			<id>7f7fea00-e656-4c7c-afd3-03f34aafa9f4</id>
-			<name>Mandarin</name>
-			<attribute>INT</attribute>
-			<category>Language</category>
-			<default>No</default>
-			<skillgroup />
-			<specs>
-				<spec>Read/Write</spec>
-				<spec>Speak</spec>
-				<spec>Dialect</spec>
-				<spec>Lingo</spec>
-			</specs>
-		</skill>
-		<skill>
-			<id>9843709f-803a-4424-88a2-d972d3405955</id>
-			<name>Mathematics</name>
-			<attribute>LOG</attribute>
-			<category>Academic</category>
-			<default>No</default>
-			<skillgroup />
-			<specs>
-				<spec>Arithmetic</spec>
-				<spec>Calculus</spec>
-				<spec>Geometry</spec>
-				<spec>Algebra</spec>
-				<spec>Number Theory</spec>
-				<spec>Game Theory</spec>
-				<spec>Graph Theory</spec>
-				<spec>Group Theory</spec>
-				<spec>Combinatorics</spec>
-				<spec>Statistics</spec>
-			</specs>
-		</skill>
-		<skill>
-			<id>95730d81-d189-4cbe-8ee7-23b62f6efdb6</id>
-			<name>Matrix Games</name>
-			<attribute>INT</attribute>
-			<category>Interest</category>
-			<default>No</default>
-			<skillgroup />
-			<specs>
-				<spec>Dawn of Atlantis III</spec>
-				<spec>Dragon Storm</spec>
-				<spec>Grand Larceny</spec>
-				<spec>Killing Floor</spec>
-				<spec>Shadowrun Online</spec>
-			</specs>
-		</skill>
-		<skill>
-			<id>58a3da0b-86da-48ec-953b-11ffcf6d283f</id>
-			<name>Military</name>
-			<attribute>INT</attribute>
-			<category>Interest</category>
-			<default>No</default>
-			<skillgroup />
-			<specs>
-				<spec>Air Force</spec>
-				<spec>Army</spec>
-				<spec>Coast Guard</spec>
-				<spec>Marines</spec>
-				<spec>Military Magic</spec>
-				<spec>Navy</spec>
-				<spec>Special Forces</spec>
-			</specs>
-		</skill>
-		<skill>
-			<id>ee36423c-21c7-4af3-81da-93778da83a45</id>
-			<name>Club Music</name>
-			<attribute>INT</attribute>
-			<category>Interest</category>
-			<default>No</default>
-			<skillgroup />
-			<specs>
-				<spec>Astral Rock</spec>
-				<spec>Electron Wave</spec>
-				<spec>Goblin Rock</spec>
-				<spec>Powernoize</spec>
-				<spec>Rockabilly</spec>
-				<spec>Sinthcore</spec>
-				<spec>Wizpunk</spec>
-				<spec>Trash Metal Troll</spec>
-				<spec>Retro Gothic</spec>
-				<spec>Elven Rap</spec>
-				<spec>Neo-J Pop</spec>
-				<spec>Nova K Rock</spec>
-			</specs>
-		</skill>
-		<skill>
-			<id>5ea73805-1e96-4770-afef-647322f1eeff</id>
-			<name>News</name>
-			<attribute>INT</attribute>
-			<category>Interest</category>
-			<default>No</default>
-			<skillgroup />
-			<specs>
-				<spec>Business</spec>
-				<spec>Entertainment</spec>
-				<spec>Health</spec>
-				<spec>Science/Environment</spec>
-				<spec>Sports</spec>
-				<spec>Technology</spec>
-				<spec>Underworld</spec>
-				<spec>Atlanta</spec>
-				<spec>Cheyenne</spec>
-				<spec>Chicago</spec>
-				<spec>Denver</spec>
-				<spec>Hong-Kong</spec>
-				<spec>LA</spec>
-				<spec>Manhattan</spec>
-				<spec>FDC</spec>
-				<spec>Portland</spec>
-				<spec>Seattle</spec>
-				<spec>Saskatoon</spec>
-				<spec>Sacramento</spec>
-				<spec>Quebec City</spec>
-				<spec>Algonkian-Manitou Council</spec>
-				<spec>Athabaskan Council</spec>
-				<spec>Amazonia</spec>
-				<spec>Aztlan</spec>
-				<spec>Carribean League</spec>
-				<spec>California Free State</spec>
-				<spec>Pueblo Corporate Council</spec>
-				<spec>CAS</spec>
-				<spec>UCAS</spec>
-				<spec>Quebec</spec>
-				<spec>Salish-Shidhe Council</spec>
-				<spec>Sioux</spec>
-				<spec>Tir Tairngire</spec>
-				<spec>Tsimshian Protectorate</spec>
-				<spec>Yukutan</spec>
-				<spec>N. America</spec>
-				<spec>S. America</spec>
-				<spec>Central America</spec>
-				<spec>Antarctica</spec>
-				<spec>Africa</spec>
-				<spec>Western Europe</spec>
-				<spec>Eastern Europe</spec>
-				<spec>Northern Europe</spec>
-				<spec>Asia - Pacific</spec>
-				<spec>Asia - Minor</spec>
-				<spec>Middle East</spec>
-				<spec>Australia</spec>
-			</specs>
-		</skill>
-		<skill>
-			<id>3057f850-d7d8-4c5d-9315-556ebb12f0e1</id>
-			<name>Or'zet</name>
-			<attribute>INT</attribute>
-			<category>Language</category>
-			<default>No</default>
-			<skillgroup />
-			<specs>
-				<spec>Read/Write</spec>
-				<spec>Speak</spec>
-				<spec>Dialect</spec>
-				<spec>Lingo</spec>
-			</specs>
-		</skill>
-		<skill>
-			<id>0b90b4b9-2290-45ad-9827-82fd0c6454be</id>
-			<name>Parazoology</name>
-			<attribute>LOG</attribute>
-			<category>Academic</category>
-			<default>No</default>
-			<skillgroup />
-			<specs>
-				<spec>Spirits</spec>
-				<spec>N. America</spec>
-				<spec>S. America</spec>
-				<spec>Central America</spec>
-				<spec>Antarctica</spec>
-				<spec>Africa</spec>
-				<spec>Western Europe</spec>
-				<spec>Eastern Europe</spec>
-				<spec>Northern Europe</spec>
-				<spec>Asia - Pacific</spec>
-				<spec>Asia - Minor</spec>
-				<spec>Middle East</spec>
-				<spec>Australia</spec>
-			</specs>
-		</skill>
-		<skill>
-			<id>004ef112-3f24-4ca1-bc9c-b0e4229fc3b6</id>
-			<name>Persian</name>
-			<attribute>INT</attribute>
-			<category>Language</category>
-			<default>No</default>
-			<skillgroup />
-			<specs>
-				<spec>Read/Write</spec>
-				<spec>Speak</spec>
-				<spec>Dialect</spec>
-				<spec>Lingo</spec>
-			</specs>
-		</skill>
-		<skill>
-			<id>5fc15c3f-7b1c-4b87-a469-ccefb7d60820</id>
-			<name>Polish</name>
-			<attribute>INT</attribute>
-			<category>Language</category>
-			<default>No</default>
-			<skillgroup />
-			<specs>
-				<spec>Read/Write</spec>
-				<spec>Speak</spec>
-				<spec>Dialect</spec>
-				<spec>Lingo</spec>
-			</specs>
-		</skill>
-		<skill>
-			<id>57090b04-5d4c-47ec-9cf3-9b414c40cb09</id>
-			<name>Politics</name>
-			<attribute>LOG</attribute>
-			<category>Academic</category>
-			<default>No</default>
-			<skillgroup />
-			<specs>
-				<spec>Corporate</spec>
-				<spec>Military</spec>
-				<spec>Social</spec>
-				<spec>Tribal</spec>
-				<spec>Underworld</spec>
-				<spec>Atlanta</spec>
-				<spec>Cheyenne</spec>
-				<spec>Chicago</spec>
-				<spec>Denver</spec>
-				<spec>Hong-Kong</spec>
-				<spec>LA</spec>
-				<spec>Manhattan</spec>
-				<spec>FDC</spec>
-				<spec>Portland</spec>
-				<spec>Seattle</spec>
-				<spec>Saskatoon</spec>
-				<spec>Sacramento</spec>
-				<spec>Quebec City</spec>
-				<spec>Algonkian-Manitou Council</spec>
-				<spec>Athabaskan Council</spec>
-				<spec>Amazonia</spec>
-				<spec>Aztlan</spec>
-				<spec>Carribean League</spec>
-				<spec>California Free State</spec>
-				<spec>Pueblo Corporate Council</spec>
-				<spec>CAS</spec>
-				<spec>UCAS</spec>
-				<spec>Quebec</spec>
-				<spec>Salish-Shidhe Council</spec>
-				<spec>Sioux</spec>
-				<spec>Tir Tairngire</spec>
-				<spec>Tsimshian Protectorate</spec>
-				<spec>Yukutan</spec>
-				<spec>N. America</spec>
-				<spec>S. America</spec>
-				<spec>Central America</spec>
-				<spec>Antarctica</spec>
-				<spec>Africa</spec>
-				<spec>Western Europe</spec>
-				<spec>Eastern Europe</spec>
-				<spec>Northern Europe</spec>
-				<spec>Asia - Pacific</spec>
-				<spec>Asia - Minor</spec>
-				<spec>Middle East</spec>
-				<spec>Australia</spec>
-			</specs>
-		</skill>
-		<skill>
-			<id>d11e8181-215e-41b3-8775-521b1d629123</id>
-			<name>Portuguese</name>
-			<attribute>INT</attribute>
-			<category>Language</category>
-			<default>No</default>
-			<skillgroup />
-			<specs>
-				<spec>Read/Write</spec>
-				<spec>Speak</spec>
-				<spec>Dialect</spec>
-				<spec>Lingo</spec>
-			</specs>
-		</skill>
-		<skill>
-			<id>a8187f25-74d6-43f5-9a43-8d03cef04a6e</id>
-			<name>Punjabi</name>
-			<attribute>INT</attribute>
-			<category>Language</category>
-			<default>No</default>
-			<skillgroup />
-			<specs>
-				<spec>Read/Write</spec>
-				<spec>Speak</spec>
-				<spec>Dialect</spec>
-				<spec>Lingo</spec>
-			</specs>
-		</skill>
-		<skill>
-			<id>bce7ec73-39ef-43bf-a74f-8fa7627753ab</id>
-			<name>Religion</name>
-			<attribute>LOG</attribute>
-			<category>Academic</category>
-			<default>No</default>
-			<skillgroup />
-			<specs>
-				<spec>Islam</spec>
-				<spec>Judaism</spec>
-				<spec>Buddhism</spec>
-				<spec>Christianity</spec>
-				<spec>Hinduism</spec>
-				<spec>Zoroastrianism</spec>
-				<spec>Shinto</spec>
-				<spec>Paganism</spec>
-				<spec>Taoism</spec>
-			</specs>
-		</skill>
-		<skill>
-			<id>7ba1f555-f6b5-4d3a-b0f6-38f9a030b661</id>
-			<name>Russian</name>
-			<attribute>INT</attribute>
-			<category>Language</category>
-			<default>No</default>
-			<skillgroup />
-			<specs>
-				<spec>Read/Write</spec>
-				<spec>Speak</spec>
-				<spec>Dialect</spec>
-				<spec>Lingo</spec>
-			</specs>
-		</skill>
-		<skill>
-			<id>09ae5c16-0b45-4ab9-9634-cab22ad781c4</id>
-			<name>Security Companies</name>
-			<attribute>LOG</attribute>
-			<category>Street</category>
-			<default>No</default>
-			<skillgroup />
-			<specs>
-				<spec>Lone Star</spec>
-				<spec>Knight Errant</spec>
-				<spec>Hard Corps</spec>
-				<spec>Minutemen Security</spec>
-				<spec>Seattle Sec Corps</spec>
-			</specs>
-		</skill>
-		<skill>
-			<id>3dc3854e-5d67-4ee8-8ffa-c637394859a6</id>
-			<name>Security Design</name>
-			<attribute>INT</attribute>
-			<category>Interest</category>
-			<default>No</default>
-			<skillgroup />
-			<specs>
-				<spec>Bank</spec>
-				<spec>Corporate</spec>
-				<spec>Government</spec>
-				<spec>Home</spec>
-				<spec>Public Event</spec>
-				<spec>Vehicle</spec>
-			</specs>
-		</skill>
-		<skill>
-			<id>86ac486a-6e5b-4c04-b575-f63beb10b809</id>
-			<name>Security Tactics</name>
-			<attribute>LOG</attribute>
-			<category>Academic</category>
-			<default>No</default>
-			<skillgroup />
-			<specs>
-				<spec>Corporate</spec>
-				<spec>Crimson Rush</spec>
-				<spec>Entertainment</spec>
-				<spec>Government</spec>
-				<spec>Security Company</spec>
-				<spec>Rapid Response</spec>
-				<spec>Border Patrol</spec>
-				<spec>Customs</spec>
-			</specs>
-		</skill>
-		<skill>
-			<id>bd978c37-7bff-4610-9c3a-1bab45c6e93f</id>
-			<name>Shadow Community</name>
-			<attribute>INT</attribute>
-			<category>Street</category>
-			<default>No</default>
-			<skillgroup />
-			<specs>
-				<spec>Turf</spec>
-				<spec>Politics</spec>
-				<spec>History</spec>
-				<spec>Organizations</spec>
-				<spec>Safe Houses</spec>
-				<spec>News</spec>
-				<spec>Personalities</spec>
-				<spec>Rumours</spec>
-			</specs>
-		</skill>
-		<skill>
-			<id>083e28e0-885a-4123-a8db-847c3509d14a</id>
-			<name>Sioux</name>
-			<attribute>INT</attribute>
-			<category>Language</category>
-			<default>No</default>
-			<skillgroup />
-			<specs>
-				<spec>Read/Write</spec>
-				<spec>Speak</spec>
-				<spec>Dialect</spec>
-				<spec>Lingo</spec>
-			</specs>
-		</skill>
-		<skill>
-			<id>d06dfd90-1df0-4f05-84d5-1fea9d146f87</id>
-			<name>Small Unit Tactics</name>
-			<attribute>INT</attribute>
-			<category>Interest</category>
-			<default>No</default>
-			<skillgroup />
-			<specs>
-				<spec>Desert</spec>
-				<spec>Distance</spec>
-				<spec>Sprinting</spec>
-				<spec>Urban</spec>
-				<spec>Wilderness</spec>
-				<spec>[Terrain]</spec>
-			</specs>
-		</skill>
-		<skill>
-			<id>b6aa3faa-64e0-4323-9617-49add784064a</id>
-			<name>Spanish</name>
-			<attribute>INT</attribute>
-			<category>Language</category>
-			<default>No</default>
-			<skillgroup />
-			<specs>
-				<spec>Read/Write</spec>
-				<spec>Speak</spec>
-				<spec>Dialect</spec>
-				<spec>Lingo</spec>
-			</specs>
-		</skill>
-		<skill>
-			<id>a364caab-f0bd-49b8-859e-1fa0d73c3c53</id>
-			<name>Sperethiel</name>
-			<attribute>INT</attribute>
-			<category>Language</category>
-			<default>No</default>
-			<skillgroup />
-			<specs>
-				<spec>Read/Write</spec>
-				<spec>Speak</spec>
-				<spec>Dialect</spec>
-				<spec>Lingo</spec>
-			</specs>
-		</skill>
-		<skill>
-			<id>67e74b72-7970-4243-ad68-4db92894a12d</id>
-			<name>Spirits</name>
-			<attribute>LOG</attribute>
-			<category>Professional</category>
-			<default>No</default>
-			<skillgroup />
-			<specs>
-				<spec>Beast</spec>
-				<spec>Earth</spec>
-				<spec>Fire</spec>
-				<spec>Guardian</spec>
-				<spec>Guidance</spec>
-				<spec>Man</spec>
-				<spec>Plant</spec>
-				<spec>Task</spec>
-				<spec>Water</spec>
-				<spec>Watcher</spec>
-			</specs>
-		</skill>
-		<skill>
-			<id>219d4e62-a378-480d-ba6a-9278490e4539</id>
-			<name>Sports</name>
-			<attribute>INT</attribute>
-			<category>Interest</category>
-			<default>No</default>
-			<skillgroup />
-			<specs>
-				<spec>Baseball</spec>
-				<spec>Basketball</spec>
-				<spec>Boxing</spec>
-				<spec>Combat Biking</spec>
-				<spec>Court Ball</spec>
-				<spec>Football</spec>
-				<spec>MMA</spec>
-				<spec>Hockey</spec>
-				<spec>Soccer</spec>
-				<spec>Stickball</spec>
-				<spec>UFC</spec>
-				<spec>Underground Fighting</spec>
-				<spec>Urban Brawl</spec>
-				<spec>Wrestling</spec>
-			</specs>
-		</skill>
-		<skill>
-			<id>0af06344-3637-4160-813b-a33dda2d16aa</id>
-			<name>Sprawl Life</name>
-			<attribute>INT</attribute>
-			<category>Street</category>
-			<default>No</default>
-			<skillgroup />
-			<specs>
-				<spec>Scavenging</spec>
-				<spec>Soup Kitchens</spec>
-				<spec>Squats</spec>
-				<spec>Street Docs</spec>
-				<spec>Street Rumors</spec>
-			</specs>
-		</skill>
-		<skill>
-			<id>51ea095a-2f1f-4090-afcb-d2cbb88c8f91</id>
-			<name>Street Drugs</name>
-			<attribute>INT</attribute>
-			<category>Interest</category>
-			<default>No</default>
-			<skillgroup />
-			<specs>
-				<spec>BTLs</spec>
-				<spec>Cram</spec>
-				<spec>Deepweed</spec>
-				<spec>Novacoke</spec>
-				<spec>Spike</spec>
-				<spec>Tempo</spec>
-			</specs>
-		</skill>
-		<skill>
-			<id>19a3925e-7ae7-4037-9d59-de63a7ab7a92</id>
-			<name>Syndicates</name>
-			<attribute>INT</attribute>
-			<category>Street</category>
-			<default>No</default>
-			<skillgroup />
-			<specs>
-				<spec>Ghost Cartels</spec>
-				<spec>Mafia</spec>
-				<spec>Triad</spec>
-				<spec>Yakuza</spec>
-				<spec>Vory</spec>
-				<spec>Atlanta</spec>
-				<spec>Cheyenne</spec>
-				<spec>Chicago</spec>
-				<spec>Denver</spec>
-				<spec>Hong-Kong</spec>
-				<spec>LA</spec>
-				<spec>Manhattan</spec>
-				<spec>FDC</spec>
-				<spec>Portland</spec>
-				<spec>Seattle</spec>
-				<spec>Saskatoon</spec>
-				<spec>Sacramento</spec>
-				<spec>Quebec City</spec>
-				<spec>Algonkian-Manitou Council</spec>
-				<spec>Athabaskan Council</spec>
-				<spec>Amazonia</spec>
-				<spec>Aztlan</spec>
-				<spec>Carribean League</spec>
-				<spec>California Free State</spec>
-				<spec>Pueblo Corporate Council</spec>
-				<spec>CAS</spec>
-				<spec>UCAS</spec>
-				<spec>Quebec</spec>
-				<spec>Salish-Shidhe Council</spec>
-				<spec>Sioux</spec>
-				<spec>Tir Tairngire</spec>
-				<spec>Tsimshian Protectorate</spec>
-				<spec>Yukutan</spec>
-			</specs>
-		</skill>
-		<skill>
-			<id>bb231493-bc95-4783-8ad9-e66078ee31ef</id>
-			<name>Thai</name>
-			<attribute>INT</attribute>
-			<category>Language</category>
-			<default>No</default>
-			<skillgroup />
-			<specs>
-				<spec>Read/Write</spec>
-				<spec>Speak</spec>
-				<spec>Dialect</spec>
-				<spec>Lingo</spec>
-			</specs>
-		</skill>
-		<skill>
-			<id>0e364dfa-7160-46a7-bd98-601afcc08dd5</id>
-			<name>Triads</name>
-			<attribute>INT</attribute>
-			<category>Street</category>
-			<default>No</default>
-			<skillgroup />
-			<specs>
-				<spec>Turf</spec>
-				<spec>Politics</spec>
-				<spec>Signs</spec>
-				<spec>History</spec>
-				<spec>Organizations</spec>
-				<spec>Safe Houses</spec>
-			</specs>
-		</skill>
-		<skill>
-			<id>8f81d25b-a1e3-4d3a-8eea-ea66711a3454</id>
-			<name>Trids</name>
-			<attribute>INT</attribute>
-			<category>Interest</category>
-			<default>No</default>
-			<skillgroup />
-			<specs>
-				<spec>Action</spec>
-				<spec>Cop</spec>
-				<spec>Documentary</spec>
-				<spec>Fantasy</spec>
-				<spec>Rom-Com</spec>
-				<spec>Sci-fi</spec>
-			</specs>
-		</skill>
-		<skill>
-			<id>dad44f50-efc1-4dc9-a1ac-ca7d89a18218</id>
-			<name>Turkish</name>
-			<attribute>INT</attribute>
-			<category>Language</category>
-			<default>No</default>
-			<skillgroup />
-			<specs>
-				<spec>Read/Write</spec>
-				<spec>Speak</spec>
-				<spec>Dialect</spec>
-				<spec>Lingo</spec>
-			</specs>
-		</skill>
-		<skill>
-			<id>5c3ebb6f-d075-4486-8900-d7a19bae958f</id>
-			<name>Underworld</name>
-			<attribute>INT</attribute>
-			<category>Street</category>
-			<default>No</default>
-			<skillgroup />
-			<specs>
-				<spec>Arson</spec>
-				<spec>Black Magic</spec>
-				<spec>Black Market Pipeline</spec>
-				<spec>Blackmail</spec>
-				<spec>BTL</spec>
-				<spec>Counterfitting</spec>
-				<spec>Drugs</spec>
-				<spec>Drug Dealers</spec>
-				<spec>Fencing</spec>
-				<spec>Financial Crime</spec>
-				<spec>Fixing</spec>
-				<spec>Forgery</spec>
-				<spec>Gambling</spec>
-				<spec>Grifting</spec>
-				<spec>Hijacking</spec>
-				<spec>Illegal Goods</spec>
-				<spec>Kidnapping</spec>
-				<spec>Loansharking</spec>
-				<spec>Local Runners</spec>
-				<spec>Medicine</spec>
-				<spec>Matrix Crime</spec>
-				<spec>Money Laundering</spec>
-				<spec>Organleggers</spec>
-				<spec>Pornography</spec>
-				<spec>Prostitution</spec>
-				<spec>Protection</spec>
-				<spec>Robbery</spec>
-				<spec>Smugglers</spec>
-				<spec>Smuggling</spec>
-				<spec>Talislegger</spec>
-				<spec>Taminous groups</spec>
-				<spec>White Collar</spec>
-			</specs>
-		</skill>
-		<skill>
-			<id>250f080a-9a79-4e8b-8980-d19bef402852</id>
-			<name>Vory</name>
-			<attribute>INT</attribute>
-			<category>Street</category>
-			<default>No</default>
-			<skillgroup />
-			<specs>
-				<spec>Turf</spec>
-				<spec>Politics</spec>
-				<spec>Signs</spec>
-				<spec>History</spec>
-				<spec>Organizations</spec>
-				<spec>Safe Houses</spec>
-			</specs>
-		</skill>
-		<skill>
-			<id>20041f7e-7725-403e-8771-0904090bdfd1</id>
-			<name>Wu</name>
-			<attribute>INT</attribute>
-			<category>Language</category>
-			<default>No</default>
-			<skillgroup />
-			<specs>
-				<spec>Read/Write</spec>
-				<spec>Speak</spec>
-				<spec>Dialect</spec>
-				<spec>Lingo</spec>
-			</specs>
-		</skill>
-		<skill>
-			<id>ea024ba4-dabf-4da5-be96-a1bccfead27e</id>
-			<name>Xiang</name>
-			<attribute>INT</attribute>
-			<category>Language</category>
-			<default>No</default>
-			<skillgroup />
-			<specs>
-				<spec>Read/Write</spec>
-				<spec>Speak</spec>
-				<spec>Dialect</spec>
-				<spec>Lingo</spec>
-			</specs>
-		</skill>
-		<skill>
-			<id>e216aad1-15fa-48c5-9d0e-0c6a92e819e0</id>
-			<name>Yakuza</name>
-			<attribute>INT</attribute>
-			<category>Street</category>
-			<default>No</default>
-			<skillgroup />
-			<specs>
-				<spec>Turf</spec>
-				<spec>Politics</spec>
-				<spec>Signs</spec>
-				<spec>History</spec>
-				<spec>Organizations</spec>
-				<spec>Safe Houses</spec>
-			</specs>
-		</skill>
-		<skill>
-			<id>99d3b5ed-7862-410f-b3d9-ca7427bc2791</id>
-			<name>Astronomy</name>
-			<attribute>LOG</attribute>
-			<category>Academic</category>
-			<default>No</default>
-			<skillgroup />
-			<specs>
-				<spec>Comets</spec>
-				<spec>Mars</spec>
-				<spec>Moon</spec>
-				<spec>Stars</spec>
-				<spec>[category]</spec>
-			</specs>
-		</skill>
-		<skill>
-			<id>37013018-70bd-4016-827c-c366949622f5</id>
-			<name>Awakened Hangouts</name>
-			<attribute>INT</attribute>
-			<category>Street</category>
-			<default>No</default>
-			<skillgroup />
-			<specs>
-				<spec>Atlanta</spec>
-				<spec>Cheyenne</spec>
-				<spec>Chicago</spec>
-				<spec>Denver</spec>
-				<spec>Hong-Kong</spec>
-				<spec>LA</spec>
-				<spec>Manhattan</spec>
-				<spec>FDC</spec>
-				<spec>Portland</spec>
-				<spec>Seattle</spec>
-				<spec>Saskatoon</spec>
-				<spec>Sacramento</spec>
-				<spec>Quebec City</spec>
-				<spec>Algonkian-Manitou Council</spec>
-				<spec>Athabaskan Council</spec>
-				<spec>Amazonia</spec>
-				<spec>Aztlan</spec>
-				<spec>Carribean League</spec>
-				<spec>California Free State</spec>
-				<spec>Pueblo Corporate Council</spec>
-				<spec>CAS</spec>
-				<spec>UCAS</spec>
-				<spec>Quebec</spec>
-				<spec>Salish-Shidhe Council</spec>
-				<spec>Sioux</spec>
-				<spec>Tir Tairngire</spec>
-				<spec>Tsimshian Protectorate</spec>
-				<spec>Yukutan</spec>
-			</specs>
-		</skill>
-		<skill>
-			<id>63bb99a1-457c-4ee6-ab63-05267b0b0e09</id>
-			<name>City Speak</name>
-			<attribute>INT</attribute>
-			<category>Language</category>
-			<default>No</default>
-			<skillgroup />
-			<specs>
-				<spec>Read/Write</spec>
-				<spec>Speak</spec>
-				<spec>Dialect</spec>
-				<spec>Lingo</spec>
-			</specs>
-		</skill>
-		<skill>
-			<id>a7d0c675-ca0d-4df0-9023-b03674d79d0e</id>
-			<name>Classical Music</name>
-			<attribute>INT</attribute>
-			<category>Interest</category>
-			<default>No</default>
-			<skillgroup />
-			<specs>
-				<spec>Ballet</spec>
-				<spec>Baroque</spec>
-				<spec>Chamber Music</spec>
-				<spec>Medieval</spec>
-				<spec>Opera</spec>
-				<spec>Orchestral</spec>
-				<spec>Renaissance</spec>
-				<spec>[music style]</spec>
-			</specs>
-		</skill>
-		<skill>
-			<id>678da16f-6446-4e0c-8bef-cc1d619e1d1a</id>
-			<name>Connoisseur</name>
-			<attribute>INT</attribute>
-			<category>Interest</category>
-			<default>No</default>
-			<skillgroup />
-			<specs>
-				<spec>Fine Arts</spec>
-				<spec>Beers</spec>
-				<spec>Cuisines</spec>
-				<spec>Cuisine (Aztlaner)</spec>
-				<spec>Cuisine (French)</spec>
-				<spec>Cuisine (Italian)</spec>
-				<spec>Teas</spec>
-				<spec>Wines</spec>
-				<spec>Wine (Elven)</spec>
-				<spec>[Cuisine, Wine]</spec>
-			</specs>
-		</skill>
-		<skill>
-			<id>d9c2e7c4-b9c6-4904-b4a4-56ecca7c9530</id>
-			<name>Corporation: Ares Macrotechnology</name>
-			<attribute>INT</attribute>
-			<category>Street</category>
-			<default>No</default>
-			<skillgroup />
-			<specs>
-				<spec>Damien Knight</spec>
-				<spec>Ares Arms</spec>
-				<spec>AresSpace</spec>
-				<spec>Seattle Operations</spec>
-				<spec>Corporate Finances</spec>
-				<spec>Corporate Politics</spec>
-				<spec>Corporate Rumors</spec>
-				<spec>Corporate Security</spec>
-			</specs>
-		</skill>
-		<skill>
-			<id>50a4cbd7-a0f7-474a-97ae-a781320d6780</id>
-			<name>Corporation: Aztechnology</name>
-			<attribute>INT</attribute>
-			<category>Street</category>
-			<default>No</default>
-			<skillgroup />
-			<specs>
-				<spec>Seattle Operations</spec>
-				<spec>Corporate Finances</spec>
-				<spec>Corporate Politics</spec>
-				<spec>Corporate Rumors</spec>
-				<spec>Corporate Security</spec>
-			</specs>
-		</skill>
-		<skill>
-			<id>987d7063-73ec-4170-beb2-1851c0dd7cee</id>
-			<name>Corporation: Evo</name>
-			<attribute>INT</attribute>
-			<category>Street</category>
-			<default>No</default>
-			<skillgroup />
-			<specs>
-				<spec>CrashCart Medical Services</spec>
-				<spec>Red Star Clinics</spec>
-				<spec>Seattle Operations</spec>
-				<spec>Corporate Finances</spec>
-				<spec>Corporate Politics</spec>
-				<spec>Corporate Rumors</spec>
-				<spec>Corporate Security</spec>
-			</specs>
-		</skill>
-		<skill>
-			<id>6a3bd597-09e5-45ba-8719-d4eda627e780</id>
-			<name>Corporation: Horizon Group</name>
-			<attribute>INT</attribute>
-			<category>Street</category>
-			<default>No</default>
-			<skillgroup />
-			<specs>
-				<spec>Seattle Operations</spec>
-				<spec>Corporate Finances</spec>
-				<spec>Corporate Politics</spec>
-				<spec>Corporate Rumors</spec>
-				<spec>Corporate Security</spec>
-			</specs>
-		</skill>
-		<skill>
-			<id>dd4779db-4c54-4fa3-b56c-7caf0ba6926b</id>
-			<name>Corporation: Mitsuhama Computer Technologies</name>
-			<attribute>INT</attribute>
-			<category>Street</category>
-			<default>No</default>
-			<skillgroup />
-			<specs>
-				<spec>Seattle Operations</spec>
-				<spec>Magical Goods and Services</spec>
-				<spec>Corporate Finances</spec>
-				<spec>Corporate Politics</spec>
-				<spec>Corporate Rumors</spec>
-				<spec>Corporate Security</spec>
-			</specs>
-		</skill>
-		<skill>
-			<id>ee28a346-d0a8-476e-93a9-6db56ae4b298</id>
-			<name>Corporation: NeoNET</name>
-			<attribute>INT</attribute>
-			<category>Street</category>
-			<default>No</default>
-			<skillgroup />
-			<specs>
-				<spec>Seattle Operations</spec>
-				<spec>Corporate Finances</spec>
-				<spec>Corporate Politics</spec>
-				<spec>Corporate Rumors</spec>
-				<spec>Corporate Security</spec>
-			</specs>
-		</skill>
-		<skill>
-			<id>603f7245-62ef-477e-923e-f8a4681dec35</id>
-			<name>Corporation: Renraku Computer Systems</name>
-			<attribute>INT</attribute>
-			<category>Street</category>
-			<default>No</default>
-			<skillgroup />
-			<specs>
-				<spec>Haruhiko Nakada</spec>
-				<spec>Seattle Operations</spec>
-				<spec>Corporate Finances</spec>
-				<spec>Corporate Politics</spec>
-				<spec>Corporate Rumors</spec>
-				<spec>Corporate Security</spec>
-			</specs>
-		</skill>
-		<skill>
-			<id>8db5cc64-5dc4-4ae9-a56b-e0c54a6e2413</id>
-			<name>Corporation: Saeder-Krupp</name>
-			<attribute>INT</attribute>
-			<category>Street</category>
-			<default>No</default>
-			<skillgroup />
-			<specs>
-				<spec>Saeder-Krupp Heavy Industries</spec>
-				<spec>Saeder-Krupp Prime </spec>
-				<spec>Seattle Operations</spec>
-				<spec>Corporate Finances</spec>
-				<spec>Corporate Politics</spec>
-				<spec>Corporate Rumors</spec>
-				<spec>Corporate Security</spec>
-			</specs>
-		</skill>
-		<skill>
-			<id>03707f22-bebe-469a-817b-f6dfd4d7d6a1</id>
-			<name>Corporation: Shiawase</name>
-			<attribute>INT</attribute>
-			<category>Street</category>
-			<default>No</default>
-			<skillgroup />
-			<specs>
-				<spec>Seattle Operations</spec>
-				<spec>Corporate Finances</spec>
-				<spec>Corporate Politics</spec>
-				<spec>Corporate Rumors</spec>
-				<spec>Corporate Security</spec>
-			</specs>
-		</skill>
-		<skill>
-			<id>c9826bde-bb0b-4e45-9348-aa77546dfc7c</id>
-			<name>Corporation: Wuxing, Inc.</name>
-			<attribute>INT</attribute>
-			<category>Street</category>
-			<default>No</default>
-			<skillgroup />
-			<specs>
-				<spec>Seattle Operations</spec>
-				<spec>Magical Goods and Services</spec>
-				<spec>Corporate Finances</spec>
-				<spec>Corporate Politics</spec>
-				<spec>Corporate Rumors</spec>
-				<spec>Corporate Security</spec>
-			</specs>
-		</skill>
-		<skill>
-			<id>44181f85-9472-4ab6-8da7-d4d2aeb38a96</id>
-			<name>Corporation: Brackhaven Investments</name>
-			<attribute>INT</attribute>
-			<category>Street</category>
-			<default>No</default>
-			<skillgroup />
-			<specs>
-				<spec>Kenneth Brackhaven</spec>
-				<spec>Seattle Operations</spec>
-				<spec>Corporate Finances</spec>
-				<spec>Corporate Politics</spec>
-				<spec>Corporate Rumors</spec>
-				<spec>Corporate Security</spec>
-			</specs>
-		</skill>
-		<skill>
-			<id>7592dc37-0d4f-4790-a1a8-188601b0d137</id>
-			<name>Corporation: DocWagon</name>
-			<attribute>INT</attribute>
-			<category>Street</category>
-			<default>No</default>
-			<skillgroup />
-			<specs>
-				<spec>Denny Coleman</spec>
-				<spec>Seattle Operations</spec>
-				<spec>Corporate Finances</spec>
-				<spec>Corporate Politics</spec>
-				<spec>Corporate Rumors</spec>
-				<spec>Corporate Security</spec>
-			</specs>
-		</skill>
-		<skill>
-			<id>0346bd5b-4a87-47b9-86de-9b322ef0a2c7</id>
-			<name>Corporation: Federated-Boeing</name>
-			<attribute>INT</attribute>
-			<category>Street</category>
-			<default>No</default>
-			<skillgroup />
-			<specs>
-
-
-
-
-
-
-
-
-
-
-
-
-
-
-
-
-
-
-
-
-
-				<spec>Seattle Operations</spec>
-
-
-
-				<spec>Corporate Finances</spec>
-				<spec>Corporate Politics</spec>
-				<spec>Corporate Rumors</spec>
-
-				<spec>Corporate Security</spec>
-			</specs>
-		</skill>
-		<skill>
-			<id>7d76f579-eec5-4521-a7bb-c4dedfd85af4</id>
-			<name>Corporation: Gaeatronics</name>
-			<attribute>INT</attribute>
-			<category>Street</category>
-			<default>No</default>
-			<skillgroup />
-			<specs>
-
-
-
-
-
-
-
-
-
-
-
-
-
-
-
-
-
-
-
-
-
-				<spec>Seattle Operations</spec>
-
-
-
-				<spec>Corporate Finances</spec>
-				<spec>Corporate Politics</spec>
-				<spec>Corporate Rumors</spec>
-
-				<spec>Corporate Security</spec>
-			</specs>
-		</skill>
-		<skill>
-			<id>dc767e9a-796a-494a-b200-d018efd4fa49</id>
-			<name>Corporation: Global Technologies</name>
-			<attribute>INT</attribute>
-			<category>Street</category>
-			<default>No</default>
-			<skillgroup />
-			<specs>
-
-
-
-
-
-
-
-
-
-
-
-
-
-
-
-
-
-
-
-
-
-				<spec>Seattle Operations</spec>
-
-
-
-				<spec>Corporate Finances</spec>
-				<spec>Corporate Politics</spec>
-				<spec>Corporate Rumors</spec>
-
-				<spec>Corporate Security</spec>
-			</specs>
-		</skill>
-		<skill>
-			<id>23efe0de-0830-40f4-ab54-ee5e324b31e9</id>
-			<name>Corporation: Knight Errant</name>
-			<attribute>INT</attribute>
-			<category>Street</category>
-			<default>No</default>
-			<skillgroup />
-			<specs>
-				<spec>Damien Knight</spec>
-				<spec>Seattle Operations</spec>
-				<spec>Corporate Finances</spec>
-				<spec>Corporate Politics</spec>
-				<spec>Corporate Rumors</spec>
-				<spec>Corporate Security</spec>
-			</specs>
-		</skill>
-		<skill>
-			<id>d62f9a9e-9614-4421-a70c-b20b0f60641e</id>
-			<name>Corporation: Kong-Walmart</name>
-			<attribute>INT</attribute>
-			<category>Street</category>
-			<default>No</default>
-			<skillgroup />
-			<specs>
-				<spec>Seattle Operations</spec>
-				<spec>Corporate Finances</spec>
-				<spec>Corporate Politics</spec>
-				<spec>Corporate Rumors</spec>
-				<spec>Corporate Security</spec>
-			</specs>
-		</skill>
-		<skill>
-			<id>43378bcc-7ca9-4f26-9ee5-8bbc69953628</id>
-			<name>Corporation: Lone Star Security Services</name>
-			<attribute>INT</attribute>
-			<category>Street</category>
-			<default>No</default>
-			<skillgroup />
-			<specs>
-				<spec>Chicago Operations</spec>
-				<spec>Corporate Finances</spec>
-				<spec>Corporate Politics</spec>
-				<spec>Corporate Rumors</spec>
-				<spec>Corporate Security</spec>
-			</specs>
-		</skill>
-		<skill>
-			<id>183d5e40-4c27-4068-a30d-e75176f4da67</id>
-			<name>Corporation: Regency MegaMedia</name>
-			<attribute>INT</attribute>
-			<category>Street</category>
-			<default>No</default>
-			<skillgroup />
-			<specs>
-				<spec>Seattle Operations</spec>
-				<spec>Corporate Finances</spec>
-				<spec>Corporate Politics</spec>
-				<spec>Corporate Rumors</spec>
-				<spec>Corporate Security</spec>
-			</specs>
-		</skill>
-		<skill>
-			<id>a142e6ff-b97c-4cf6-9fbc-caebe1c3ba9f</id>
-			<name>Corporation: Stuffer Shack</name>
-			<attribute>INT</attribute>
-			<category>Street</category>
-			<default>No</default>
-			<skillgroup />
-			<specs>
-				<spec>Seattle Operations</spec>
-				<spec>Corporate Finances</spec>
-				<spec>Corporate Politics</spec>
-				<spec>Corporate Rumors</spec>
-				<spec>Corporate Security</spec>
-			</specs>
-		</skill>
-		<skill>
-			<id>eb92764d-5dff-4454-88a0-f7c8233c9016</id>
-			<name>Corporation: Telestrian Industries Corporation</name>
-			<attribute>INT</attribute>
-			<category>Street</category>
-			<default>No</default>
-			<skillgroup />
-			<specs>
-				<spec>Seattle Operations</spec>
-				<spec>Corporate Finances</spec>
-				<spec>Corporate Politics</spec>
-				<spec>Corporate Rumors</spec>
-				<spec>Corporate Security</spec>
-			</specs>
-		</skill>
-		<skill>
-			<id>0b1dfbba-c787-4455-95e0-0b87b885011b</id>
-			<name>Corporation: Universal Omnitech</name>
-			<attribute>INT</attribute>
-			<category>Street</category>
-			<default>No</default>
-			<skillgroup />
-			<specs>
-				<spec>Ingersoll and Berkley</spec>
-				<spec>Seattle Operations</spec>
-				<spec>Corporate Finances</spec>
-				<spec>Corporate Politics</spec>
-				<spec>Corporate Rumors</spec>
-				<spec>Corporate Security</spec>
-			</specs>
-		</skill>
-		<skill>
-			<id>cb35837e-09bd-4c53-96de-6fbd92b3d99f</id>
-			<name>Corporation: Zurich-Orbit Gemeinschaft Bank (ZOG)</name>
-			<attribute>INT</attribute>
-			<category>Street</category>
-			<default>No</default>
-			<skillgroup />
-			<specs>
-				<spec>Corporate Finances</spec>
-				<spec>Corporate Politics</spec>
-				<spec>Corporate Rumors</spec>
-				<spec>Corporate Security</spec>
-			</specs>
-		</skill>
-		<skill>
-			<id>d9c2e7c4-b9c6-4904-b4a4-56ecca7c9530</id>
-			<name>Corporation: Ares Macrotechnology</name>
-			<attribute>INT</attribute>
-			<category>Street</category>
-			<default>No</default>
-			<skillgroup />
-			<specs>
-				<spec>Damien Knight</spec>
-				<spec>Ares Arms</spec>
-				<spec>AresSpace</spec>
-				<spec>Seattle Operations</spec>
-				<spec>Corporate Finances</spec>
-				<spec>Corporate Politics</spec>
-				<spec>Corporate Rumors</spec>
-				<spec>Corporate Security</spec>
-			</specs>
-		</skill>
-		<skill>
-			<id>94f7ee6d-e79d-4236-9787-c7bc45727e9f</id>
-			<name>Cybertechnology</name>
-			<attribute>LOG</attribute>
-			<category>Academic</category>
-			<default>No</default>
-			<skillgroup />
-			<specs>
-				<spec>Cyberware</spec>
-				<spec>Cyberware Design</spec>
-				<spec>SOTA</spec>
-			</specs>
-		</skill>
-		<skill>
-			<id>d768f35f-9c1f-4792-a609-9f7c61aea557</id>
-			<name>Entertainment</name>
-			<attribute>INT</attribute>
-			<category>Interest</category>
-			<default>No</default>
-			<skillgroup />
-			<specs>
-				<spec>Classical Music</spec> 
-				<spec>Kaiju Monster Movies</spec>
-				<spec>Music</spec>
-				<spec>Neo-Classical Music</spec>
-				<spec>Sports</spec>
-				<spec>[Gambling]</spec>
-				<spec>[Pornography]</spec>
-			</specs>
-		</skill>
-		<skill>
-			<id>2d74b337-f0c4-465c-a03a-23af8d93082b</id>
-			<name>Fight Clubs</name>
-			<attribute>INT</attribute>
-			<category>Street</category>
-			<default>No</default>
-			<skillgroup />
-			<specs>
-				<spec>Atlanta</spec>
-				<spec>Cheyenne</spec>
-				<spec>Chicago</spec>
-				<spec>Denver</spec>
-				<spec>Hong-Kong</spec>
-				<spec>LA</spec>
-				<spec>Manhattan</spec>
-				<spec>FDC</spec>
-				<spec>Portland</spec>
-				<spec>Seattle</spec>
-				<spec>Saskatoon</spec>
-				<spec>Sacramento</spec>
-				<spec>Quebec City</spec>
-				<spec>Algonkian-Manitou Council</spec>
-				<spec>Athabaskan Council</spec>
-				<spec>Amazonia</spec>
-				<spec>Aztlan</spec>
-				<spec>Carribean League</spec>
-				<spec>California Free State</spec>
-				<spec>Pueblo Corporate Council</spec>
-				<spec>CAS</spec>
-				<spec>UCAS</spec>
-				<spec>Quebec</spec>
-				<spec>Salish-Shidhe Council</spec>
-				<spec>Sioux</spec>
-				<spec>Tir Tairngire</spec>
-				<spec>Tsimshian Protectorate</spec>
-				<spec>Yukutan</spec>
-			</specs>
-		</skill>
-		<skill>
-			<id>487f0a4f-584d-484f-8778-942c5ecda065</id>
-			<name>Forensics</name>
-			<attribute>LOG</attribute>
-			<category>Professional</category>
-			<default>No</default>
-			<skillgroup />
-			<specs>
-				<spec>Thaumaturgic</spec>
-			</specs>
-		</skill>
-		<skill>
-			<id>227bcaa5-0cc0-4f85-99e6-345a5d7e696d</id>
-			<name>Law</name>
-			<attribute>LOG</attribute>
-			<category>Professional</category>
-			<default>No</default>
-			<skillgroup />
-			<specs>
-				<spec>Contracts</spec>
-			</specs>
-		</skill>
-		<skill>
-			<id>d6304862-cfa6-4916-aee1-40789798b590</id>
-			<name>Matrix</name>
-			<attribute>LOG</attribute>
-			<category>Professional</category>
-			<default>No</default>
-			<skillgroup />
-			<specs>
-				<spec>Host Design</spec>
-				<spec>Host Networking</spec>
-			</specs>
-		</skill>
-		<skill>
-			<id>e93e443e-7b21-41f7-9f8e-ba316b1e385a</id>
-			<name>Metahumans</name>
-			<attribute>LOG</attribute>
-			<category>Academic</category>
-			<default>No</default>
-			<skillgroup />
-			<specs>
-				<spec>Dwarves</spec>
-				<spec>Elves</spec>
-				<spec>Humans</spec>
-				<spec>Orks</spec>
-				<spec>Trolls</spec>
-			</specs>
-		</skill>
-		<skill>
-			<id>a2a68932-b602-4387-931b-03b2408a416d</id>
-			<name>Medicine</name>
-			<attribute>LOG</attribute>
-			<category>Academic</category>
-			<default>No</default>
-			<skillgroup />
-			<specs>
-				<spec>Medical Advances</spec>
-				<spec>Technology</spec>
-			</specs>
-		</skill>
-		<skill>
-			<id>4df60d90-2b0a-414c-955e-f52a57ff9760</id>
-			<name>Neo-Classical Music</name>
-			<attribute>INT</attribute>
-			<category>Interest</category>
-			<default>No</default>
-			<skillgroup />
-			<specs>
-				<spec>Rock n Roll</spec>
-				<spec>The (19)60's</spec>
-				<spec>The (19)70's</spec>
-				<spec>Early millenial</spec>
-				<spec>Mid-century</spec>
-				<spec>[musical era]</spec>
-			</specs>
-		</skill>
-		<skill>
-			<id>d232a676-7550-4e5a-8b5a-57417bb8038d</id>
-			<name>Organized Crime: Chicago</name>
-			<attribute>INT</attribute>
-			<category>Street</category>
-			<default>No</default>
-			<skillgroup />
-			<specs>
-				<spec>Turf</spec>
-				<spec>Politics</spec>
-				<spec>Signs</spec>
-				<spec>History</spec>
-				<spec>Organizations</spec>
-				<spec>Safe Houses</spec>
-			</specs>
-		</skill>
-		<skill>
-			<id>8ba59909-186d-4629-97ee-62880189b5c3</id>
-			<name>Police Procedures</name>
-			<attribute>LOG</attribute>
-			<category>Professional</category>
-			<default>No</default>
-			<skillgroup />
-			<specs>
-				<spec>Government</spec>
-				<spec>Military Security Design</spec>
-				<spec>Magical</spec>
-				<spec>Matrix</spec>
-				<spec>Military</spec>
-				<spec>Physical</spec>
-				<spec>Private</spec>
-				<spec>Home</spec>
-				<spec>[Corporation]</spec>
-			</specs>
-		</skill>
-		<skill>
-			<id>c345b536-1406-4d32-9ae1-0fc5002cd9c5</id>
-			<name>Politics: UCAS</name>
-			<attribute>INT</attribute>
-			<category>Street</category>
-			<default>No</default>
-			<skillgroup />
-			<specs>
-				<spec>Presidential</spec>
-				<spec>Congressional</spec>
-				<spec>[state, party, lobby group]</spec>
-			</specs>
-		</skill>
-		<skill>
-			<id>519e73c7-d1d4-4c53-9654-e4974f9e531b</id>
-			<name>Popular Culture</name>
-			<attribute>INT</attribute>
-			<category>Interest</category>
-			<default>No</default>
-			<skillgroup />
-			<specs />
-		</skill>
-		<skill>
-			<id>9176d81a-ac8b-4168-afe6-affd4bb9514e</id>
-			<name>Popular Music</name>
-			<attribute>INT</attribute>
-			<category>Interest</category>
-			<default>No</default>
-			<skillgroup />
-			<specs>
-				<spec>Dwarven Punkbilly</spec>
-				<spec>Modern Punk</spec>
-				<spec>[genre]</spec>
-			</specs>
-		</skill>
-		<skill>
-			<id>06c125c8-01cc-40ba-9a11-2fdad092398f</id>
-			<name>Radical Groups</name>
-			<attribute>INT</attribute>
-			<category>Street</category>
-			<default>No</default>
-			<skillgroup />
-			<specs>
-				<spec>Alamos 20K</spec>
-				<spec>Ex Pacis</spec>
-				<spec>GreenWar</spec>
-				<spec>Logos</spec>
-				<spec>Neo-Anarchist Movement</spec>
-				<spec>Seed</spec>
-				<spec>TerraFirst!</spec>
-				<spec>[group]</spec>
-			</specs>
-		</skill>
-		<skill>
-			<id>85a3fe58-b638-4272-949e-bd7549e32e00</id>
-			<name>Runner Hangouts</name>
-			<attribute>INT</attribute>
-			<category>Street</category>
-			<default>No</default>
-			<skillgroup />
-			<specs>
-				<spec>Atlanta</spec>
-				<spec>Cheyenne</spec>
-				<spec>Chicago</spec>
-				<spec>Denver</spec>
-				<spec>FDC</spec>
-				<spec>High-Class</spec>
-				<spec>Hong-Kong</spec>
-				<spec>LA</spec>
-				<spec>Low-Class</spec>
-				<spec>Manhattan</spec>
-				<spec>Portland</spec>
-				<spec>Quebec City</spec>
-				<spec>Sacramento</spec>
-				<spec>Seattle</spec>
-			</specs>
-		</skill>
-		<skill>
-			<id>fe3ccfd5-9e14-4e0a-962d-f9601fc24950</id>
-			<name>Shadow Community</name>
-			<attribute>INT</attribute>
-			<category>Street</category>
-			<default>No</default>
-			<skillgroup />
-			<specs>
-				<spec>Turf</spec>
-				<spec>Politics</spec>
-				<spec>History</spec>
-				<spec>Organizations</spec>
-				<spec>Safe Houses</spec>
-				<spec>News</spec>
-				<spec>Personalities</spec>
-				<spec>Rumors</spec>
-				<spec>Famous Shadowrunners</spec>
-			</specs>
-		</skill>
-		<skill>
-			<id>4c0b7b81-5dd4-4247-82da-88161992a374</id>
-			<name>Spanish: Aztlaner</name>
-			<attribute>INT</attribute>
-			<category>Language</category>
-			<default>No</default>
-			<skillgroup />
-			<specs>
-				<spec>Read/Write</spec>
-				<spec>Speak</spec>
-				<spec>Dialect</spec>
-				<spec>Lingo</spec>
-			</specs>
-		</skill>
-		<skill>
-			<id>39f7b0cb-dd7c-4196-808b-8910119ea884</id>
-			<name>Street Gangs: Seattle</name>
-			<attribute>INT</attribute>
-			<category>Street</category>
-			<default>No</default>
-			<skillgroup />
-			<specs>
-				<spec>405 Hellhounds</spec>
-				<spec>Ancients</spec>
-				<spec>Black Rains</spec>
-				<spec>Blood Mountains Boys</spec>
-				<spec>Bloody Screamers</spec>
-				<spec>Brain Eaters</spec>
-				<spec>Crimson Crush</spec>
-				<spec>Disassemblers</spec>
-				<spec>First Nations</spec>
-				<spec>Forever Tacoma</spec>
-				<spec>Halloweeners</spec>
-				<spec>Kabuki Ronin</spec>
-				<spec>Lake Acids</spec>
-				<spec>Leather Devils</spec>
-				<spec>Night Hunters</spec>
-				<spec>Nova Rich</spec>
-				<spec>Princes</spec>
-				<spec>Reality Hackers</spec>
-				<spec>Red Hot Nukes</spec>
-				<spec>Red Rovers</spec>
-				<spec>Rusted Stilettos</spec>
-				<spec>Scatterbrains</spec>
-				<spec>Spiders</spec>
-				<spec>Spikes</spec>
-				<spec>The Ragers</spec>
-				<spec>Troll Killers</spec>
-			</specs>
-		</skill>
-		<skill>
-			<id>ca63887a-1cee-4364-8fb9-126aa3526908</id>
-			<name>Triads: Hong Kong</name>
-			<attribute>INT</attribute>
-			<category>Street</category>
-			<default>No</default>
-			<skillgroup />
-			<specs>
-				<spec>Black Chrysanthemums</spec>
-				<spec>Red Dragons</spec>
-				<spec>Yellow Lotus</spec>
-			</specs>
-		</skill>
-		<skill>
-			<id>4e62ab4f-4877-4a7f-bcb9-3023fc443078</id>
-			<name>Vehicles</name>
-			<attribute>INT</attribute>
-			<category>Interest</category>
-			<default>No</default>
-			<skillgroup />
-			<specs>
-				<spec>Aircraft</spec>
-				<spec>Bikes</spec>
-				<spec>Boats</spec>
-				<spec>Cars</spec>
-				<spec>Drones</spec>
-				<spec>Spacecraft</spec>
-				<spec>Trains</spec>
-				<spec>Trucks</spec>
-				<spec>Vintage Cars</spec>
-			</specs>
-		</skill>
-	</knowledgeskills>
->>>>>>> 821f7854
+<?xml version="1.0" encoding="utf-8"?>
+<!--This file is part of Chummer5a.
+
+    Chummer5a is free software: you can redistribute it and/or modify
+    it under the terms of the GNU General Public License as published by
+    the Free Software Foundation, either version 3 of the License, or
+    (at your option) any later version.
+
+    Chummer5a is distributed in the hope that it will be useful,
+    but WITHOUT ANY WARRANTY; without even the implied warranty of
+    MERCHANTABILITY or FITNESS FOR A PARTICULAR PURPOSE.  See the
+    GNU General Public License for more details.
+
+    You should have received a copy of the GNU General Public License
+    along with Chummer5a.  If not, see <http://www.gnu.org/licenses/>.
+
+    You can obtain the full source code for Chummer5a at
+    https://github.com/chummer5a/chummer5a
+-->
+<chummer>
+	<version>0</version>
+	<skillgroups>
+		<name>Acting</name>
+		<name>Athletics</name>
+		<name>Biotech</name>
+		<name>Close Combat</name>
+		<name>Conjuring</name>
+		<name>Cracking</name>
+		<name>Electronics</name>
+		<name>Enchanting</name>
+		<name>Firearms</name>
+		<name>Influence</name>
+		<name>Engineering</name>
+		<name>Outdoors</name>
+		<name>Sorcery</name>
+		<name>Stealth</name>
+		<name>Tasking</name>
+	</skillgroups>
+	<categories>
+		<category type="active">Combat Active</category>
+		<category type="active">Physical Active</category>
+		<category type="active">Social Active</category>
+		<category type="active">Magical Active</category>
+		<category type="active">Pseudo-Magical Active</category>
+		<category type="active">Resonance Active</category>
+		<category type="active">Technical Active</category>
+		<category type="active">Vehicle Active</category>
+		<category type="knowledge">Academic</category>
+		<category type="knowledge">Interest</category>
+		<category type="knowledge">Language</category>
+		<category type="knowledge">Professional</category>
+		<category type="knowledge">Street</category>
+	</categories>
+	<skills>
+		<skill>
+			<id>b52f7575-eebf-41c4-938d-df3397b5ee68</id>
+			<name>Aeronautics Mechanic</name>
+			<attribute>LOG</attribute>
+			<category>Technical Active</category>
+			<default>No</default>
+			<skillgroup>Engineering</skillgroup>
+			<specs>
+				<spec>Aerospace</spec>
+				<spec>Fixed Wing</spec>
+				<spec>LTA (blimp)</spec>
+				<spec>Rotary Wing</spec>
+				<spec>Tilt Wing</spec>
+				<spec>Vector Thrust</spec>
+			</specs>
+			<source>SR5</source>
+			<page>143</page>
+		</skill>
+		<skill>
+			<id>fc89344f-daa6-438e-b61d-23f10dd13e44</id>
+			<name>Alchemy</name>
+			<attribute>MAG</attribute>
+			<category>Magical Active</category>
+			<default>No</default>
+			<skillgroup>Enchanting</skillgroup>
+			<specs>
+				<spec>Combat</spec>
+				<spec>Command</spec>
+				<spec>Contact</spec>
+				<spec>Detection</spec>
+				<spec>Health</spec>
+				<spec>Illusion</spec>
+				<spec>Manipulation</spec>
+				<spec>Time</spec>
+				<spec>[Trigger]</spec>
+			</specs>
+			<source>SR5</source>
+			<page>142</page>
+		</skill>
+		<skill>
+			<id>e09e5aa7-e496-41a2-97ce-17f577361888</id>
+			<name>Animal Handling</name>
+			<attribute>CHA</attribute>
+			<category>Physical Active</category>
+			<default>Yes</default>
+			<skillgroup />
+			<specs>
+				<spec>Herding</spec>
+				<spec>Riding</spec>
+				<spec>Training</spec>
+				<spec>[Animal Type]</spec>
+			</specs>
+			<source>SR5</source>
+			<page>143</page>
+		</skill>
+		<skill>
+			<id>74a68a9e-8c5b-4998-8dbb-08c1e768afc3</id>
+			<name>Arcana</name>
+			<attribute>LOG</attribute>
+			<category>Pseudo-Magical Active</category>
+			<default>No</default>
+			<skillgroup />
+			<specs>
+				<spec>Focus Design</spec>
+				<spec>Magical Artifacts</spec>
+				<spec>Spell Design</spec>
+				<spec>Spirit Formula</spec>
+				<spec>Spirit Theory</spec>
+			</specs>
+			<source>SR5</source>
+			<page>142</page>
+		</skill>
+		<skill>
+			<id>1537ca5c-fa93-4c05-b073-a2a0eed91b8e</id>
+			<name>Archery</name>
+			<attribute>AGI</attribute>
+			<category>Combat Active</category>
+			<default>Yes</default>
+			<skillgroup />
+			<specs>
+				<spec>Bow</spec>
+				<spec>Crossbow</spec>
+				<spec>Non-Standard Ammunition</spec>
+				<spec>Slingshot</spec>
+			</specs>
+			<source>SR5</source>
+			<page>130</page>
+		</skill>
+		<skill>
+			<id>ada6d9b2-e451-4289-be45-7085fa34a51a</id>
+			<name>Armorer</name>
+			<attribute>LOG</attribute>
+			<category>Technical Active</category>
+			<default>Yes</default>
+			<skillgroup />
+			<specs>
+				<spec>Armor</spec>
+				<spec>Artillery</spec>
+				<spec>Explosives</spec>
+				<spec>Firearms</spec>
+				<spec>Melee Weapons</spec>
+				<spec>Heavy Weapons</spec>
+				<spec>Weapon Accessories</spec>
+			</specs>
+			<source>SR5</source>
+			<page>143</page>
+		</skill>
+		<skill>
+			<id>955d9376-3066-469d-8670-5170c1d59020</id>
+			<name>Artificing</name>
+			<attribute>MAG</attribute>
+			<category>Magical Active</category>
+			<default>No</default>
+			<skillgroup>Enchanting</skillgroup>
+			<specs>
+				<spec>Focus Analysis</spec>
+				<spec>[Focus Type]</spec>
+			</specs>
+			<source>SR5</source>
+			<page>142</page>
+		</skill>
+		<skill>
+			<id>2f4c706f-5ac5-4774-8a45-3b4667989a20</id>
+			<name>Artisan</name>
+			<attribute>INT</attribute>
+			<category>Technical Active</category>
+			<default>No</default>
+			<skillgroup />
+			<specs>
+				<spec>Carpentry</spec>
+				<spec>Cooking</spec>
+				<spec>Drawing</spec>
+				<spec>Sculpting</spec>
+				<spec>[Discipline]</spec>
+			</specs>
+			<source>SR5</source>
+			<page>143</page>
+		</skill>
+		<skill>
+			<id>59318078-e071-411b-9194-7222560e9f4a</id>
+			<name>Assensing</name>
+			<attribute>INT</attribute>
+			<category>Magical Active</category>
+			<default>No</default>
+			<skillgroup />
+			<specs>
+				<spec>Aura Reading</spec>
+				<spec>Astral Signatures</spec>
+				<spec>[Aura Type]</spec>
+			</specs>
+			<source>SR5</source>
+			<page>142</page>
+		</skill>
+		<skill>
+			<id>b7599a42-ceed-4558-b357-865aa3e317f5</id>
+			<name>Astral Combat</name>
+			<attribute>WIL</attribute>
+			<category>Magical Active</category>
+			<default>No</default>
+			<skillgroup />
+			<specs>
+				<spec>Magicians</spec>
+				<spec>Mana Barriers</spec>
+				<spec>Spirits</spec>
+				<spec>[Weapon Focus Type]</spec>
+				<spec>[Other Opponent Type]</spec>
+			</specs>
+			<source>SR5</source>
+			<page>142</page>
+		</skill>
+		<skill>
+			<id>788b387b-ee41-4e6a-bf22-481a8cc4cf9f</id>
+			<name>Automatics</name>
+			<attribute>AGI</attribute>
+			<category>Combat Active</category>
+			<default>Yes</default>
+			<skillgroup>Firearms</skillgroup>
+			<specs>
+				<spec>Assault Rifles</spec>
+				<spec>Cyber-Implant</spec>
+				<spec>Machine Pistols</spec>
+				<spec>Submachine Guns</spec>
+			</specs>
+			<source>SR5</source>
+			<page>130</page>
+		</skill>
+		<skill>
+			<id>5e5f2f7f-f63b-4f65-a65d-91b3d4523c6f</id>
+			<name>Automotive Mechanic</name>
+			<attribute>LOG</attribute>
+			<category>Technical Active</category>
+			<default>No</default>
+			<skillgroup>Engineering</skillgroup>
+			<specs>
+				<spec>Hover</spec>
+				<spec>Tracked</spec>
+				<spec>Walker</spec>
+				<spec>Wheeled</spec>
+			</specs>
+			<source>SR5</source>
+			<page>143</page>
+		</skill>
+		<skill>
+			<id>9a2d9175-d445-45ca-842d-90223ad13f05</id>
+			<name>Banishing</name>
+			<attribute>MAG</attribute>
+			<category>Magical Active</category>
+			<default>No</default>
+			<skillgroup>Conjuring</skillgroup>
+			<specs>
+				<spec>Spirits of Air</spec>
+				<spec>Spirits of Beasts</spec>
+				<spec>Spirits of Earth</spec>
+				<spec>Spirits of Fire</spec>
+				<spec>Spirits of Man</spec>
+				<spec>Spirits of Water</spec>
+				<spec>Guardian Spirit</spec>
+				<spec>Guidance Spirit</spec>
+				<spec>Plant Spirit</spec>
+				<spec>Task Spirit</spec>
+			</specs>
+			<source>SR5</source>
+			<page>142</page>
+		</skill>
+		<skill>
+			<id>dfba7c09-3d95-43fd-be75-39b3e8b22cd3</id>
+			<name>Binding</name>
+			<attribute>MAG</attribute>
+			<category>Magical Active</category>
+			<default>No</default>
+			<skillgroup>Conjuring</skillgroup>
+			<specs>
+				<spec>Spirits of Air</spec>
+				<spec>Spirits of Beasts</spec>
+				<spec>Spirits of Earth</spec>
+				<spec>Spirits of Fire</spec>
+				<spec>Spirits of Man</spec>
+				<spec>Spirits of Water</spec>
+				<spec>Guardian Spirit</spec>
+				<spec>Guidance Spirit</spec>
+				<spec>Plant Spirit</spec>
+				<spec>Task Spirit</spec>
+			</specs>
+			<source>SR5</source>
+			<page>142</page>
+		</skill>
+		<skill>
+			<id>ba624682-a5c0-4cf5-b47b-1021e6a1800d</id>
+			<name>Biotechnology</name>
+			<attribute>LOG</attribute>
+			<category>Technical Active</category>
+			<default>No</default>
+			<skillgroup>Biotech</skillgroup>
+			<specs>
+				<spec>Bioinformatics</spec>
+				<spec>Bioware</spec>
+				<spec>Cloning</spec>
+				<spec>Gene Therapy</spec>
+				<spec>Vat Maintenance</spec>
+			</specs>
+			<source>SR5</source>
+			<page>144</page>
+		</skill>
+		<skill>
+			<id>48763fa5-4b89-48c7-80ff-d0a2761de4c0</id>
+			<name>Blades</name>
+			<attribute>AGI</attribute>
+			<category>Combat Active</category>
+			<default>Yes</default>
+			<skillgroup>Close Combat</skillgroup>
+			<specs>
+				<spec>Axes</spec>
+				<spec>Knives</spec>
+				<spec>Swords</spec>
+				<spec>Parrying</spec>
+			</specs>
+			<source>SR5</source>
+			<page>130</page>
+		</skill>
+		<skill>
+			<id>bd4d977a-cbd4-4289-99bb-896caed6786a</id>
+			<name>Chemistry</name>
+			<attribute>LOG</attribute>
+			<category>Technical Active</category>
+			<default>No</default>
+			<skillgroup />
+			<specs>
+				<spec>Analytical</spec>
+				<spec>Biochemistry</spec>
+				<spec>Inorganic</spec>
+				<spec>Organic</spec>
+				<spec>Physical</spec>
+			</specs>
+			<source>SR5</source>
+			<page>144</page>
+		</skill>
+		<skill>
+			<id>cd9f6bf7-fa48-464b-9a8f-c7ce26713a72</id>
+			<name>Clubs</name>
+			<attribute>AGI</attribute>
+			<category>Combat Active</category>
+			<default>Yes</default>
+			<skillgroup>Close Combat</skillgroup>
+			<specs>
+				<spec>Batons</spec>
+				<spec>Hammers</spec>
+				<spec>Saps</spec>
+				<spec>Staves</spec>
+				<spec>Parrying</spec>
+			</specs>
+			<source>SR5</source>
+			<page>131</page>
+		</skill>
+		<skill>
+			<id>f338d383-ffd8-4ff8-b99b-cf4c2ed1b159</id>
+			<name>Compiling</name>
+			<attribute>RES</attribute>
+			<category>Resonance Active</category>
+			<default>No</default>
+			<skillgroup>Tasking</skillgroup>
+			<specs>
+				<spec>[Sprite Type]</spec>
+			</specs>
+			<source>SR5</source>
+			<page>143</page>
+		</skill>
+		<skill>
+			<id>1c14bf0d-cc69-4126-9a95-1f2429c11aa5</id>
+			<name>Computer</name>
+			<attribute>LOG</attribute>
+			<category>Technical Active</category>
+			<default>Yes</default>
+			<skillgroup>Electronics</skillgroup>
+			<specs>
+				<spec>Edit File</spec>
+				<spec>Matrix Perception</spec>
+				<spec>Matrix Search</spec>
+				<spec>[Action]</spec>
+			</specs>
+			<source>SR5</source>
+			<page>144</page>
+		</skill>
+		<skill>
+			<id>6d7f48d3-84a1-4fce-90d3-58d566f70fa6</id>
+			<name>Con</name>
+			<attribute>CHA</attribute>
+			<category>Social Active</category>
+			<default>Yes</default>
+			<skillgroup>Acting</skillgroup>
+			<specs>
+				<spec>Fast Talk</spec>
+				<spec>Seduction</spec>
+			</specs>
+			<source>SR5</source>
+			<page>138</page>
+		</skill>
+		<skill>
+			<id>3db81bcc-264b-47e1-847c-06bdacd88973</id>
+			<name>Counterspelling</name>
+			<attribute>MAG</attribute>
+			<category>Magical Active</category>
+			<default>No</default>
+			<skillgroup>Sorcery</skillgroup>
+			<specs>
+				<spec>Combat</spec>
+				<spec>Detection</spec>
+				<spec>Health</spec>
+				<spec>Illusion</spec>
+				<spec>Manipulation</spec>
+			</specs>
+			<source>SR5</source>
+			<page>142</page>
+		</skill>
+		<skill>
+			<id>7143f979-aa48-4cc8-a29c-e010400e6e11</id>
+			<name>Cybercombat</name>
+			<attribute>LOG</attribute>
+			<category>Technical Active</category>
+			<default>Yes</default>
+			<skillgroup>Cracking</skillgroup>
+			<specs>
+				<spec>Devices</spec>
+				<spec>Grids</spec>
+				<spec>IC</spec>
+				<spec>Personas</spec>
+				<spec>Sprites</spec>
+				<spec>[Target Type]</spec>
+			</specs>
+			<source>SR5</source>
+			<page>144</page>
+		</skill>
+		<skill>
+			<id>9b386fe5-83b3-436f-9035-efd1c0f7a680</id>
+			<name>Cybertechnology</name>
+			<attribute>LOG</attribute>
+			<category>Technical Active</category>
+			<default>No</default>
+			<skillgroup>Biotech</skillgroup>
+			<specs>
+				<spec>Bodyware</spec>
+				<spec>Cyberlimbs</spec>
+				<spec>Headware</spec>
+				<spec>Repair</spec>
+			</specs>
+			<source>SR5</source>
+			<page>144</page>
+		</skill>
+		<skill>
+			<id>64eed2e9-e61c-4cba-81d4-18a612cf2df6</id>
+			<name>Decompiling</name>
+			<attribute>RES</attribute>
+			<category>Resonance Active</category>
+			<default>No</default>
+			<skillgroup>Tasking</skillgroup>
+			<specs>
+				<spec>[Sprite Type]</spec>
+			</specs>
+			<source>SR5</source>
+			<page>143</page>
+		</skill>
+		<skill>
+			<id>276877e1-5cdf-4e95-befd-13c1abb5ae02</id>
+			<name>Demolitions</name>
+			<attribute>LOG</attribute>
+			<category>Technical Active</category>
+			<default>Yes</default>
+			<skillgroup />
+			<specs>
+				<spec>Commercial Explosives</spec>
+				<spec>Defusing</spec>
+				<spec>Improvised Explosives</spec>
+				<spec>Plastic Explosives</spec>
+			</specs>
+			<source>SR5</source>
+			<page>144</page>
+		</skill>
+		<skill>
+			<id>a9d9b686-bc4a-4347-b011-ff8f41455965</id>
+			<name>Disenchanting</name>
+			<attribute>MAG</attribute>
+			<category>Magical Active</category>
+			<default>No</default>
+			<skillgroup>Enchanting</skillgroup>
+			<specs>
+				<spec>[Type]</spec>
+			</specs>
+			<source>SR5</source>
+			<page>142</page>
+		</skill>
+		<skill>
+			<id>9b2416b2-3e2b-4dd6-ab9d-530f493c1c22</id>
+			<name>Disguise</name>
+			<attribute>INT</attribute>
+			<category>Physical Active</category>
+			<default>Yes</default>
+			<skillgroup>Stealth</skillgroup>
+			<specs>
+				<spec>Camouflage</spec>
+				<spec>Cosmetic</spec>
+				<spec>Theatrical</spec>
+				<spec>Trideo &amp; Video</spec>
+			</specs>
+			<source>SR5</source>
+			<page>133</page>
+		</skill>
+		<skill>
+			<id>23c3320c-5010-4b2e-ac46-76f0a86af0b9</id>
+			<name>Diving</name>
+			<attribute>BOD</attribute>
+			<category>Physical Active</category>
+			<default>Yes</default>
+			<skillgroup />
+			<specs>
+				<spec>Arctic</spec>
+				<spec>Cave</spec>
+				<spec>Commercial</spec>
+				<spec>Controlled Hyperventilation</spec>
+				<spec>Liquid Breathing Apparatus</spec>
+				<spec>Military</spec>
+				<spec>Mixed Gas</spec>
+				<spec>Oxygen Extraction</spec>
+				<spec>SCUBA</spec>
+				<spec>[Other Breathing Apparatus]</spec>
+				<spec>[Other Condition]</spec>
+			</specs>
+			<source>SR5</source>
+			<page>133</page>
+		</skill>
+		<skill>
+			<id>2c8e5f20-e52d-4844-89e9-51b92dba47df</id>
+			<name>Electronic Warfare</name>
+			<attribute>LOG</attribute>
+			<category>Technical Active</category>
+			<default>No</default>
+			<skillgroup>Cracking</skillgroup>
+			<specs>
+				<spec>Communications</spec>
+				<spec>Encryption</spec>
+				<spec>Jamming</spec>
+				<spec>Sensor Operations</spec>
+			</specs>
+			<source>SR5</source>
+			<page>144</page>
+		</skill>
+		<skill>
+			<id>3f93335c-49d6-4904-a97e-4c942ab05b59</id>
+			<name>Escape Artist</name>
+			<attribute>AGI</attribute>
+			<category>Physical Active</category>
+			<default>Yes</default>
+			<skillgroup />
+			<specs>
+				<spec>Contortionism</spec>
+				<spec>Cuffs</spec>
+				<spec>Ropes</spec>
+				<spec>Zip Ties</spec>
+				<spec>[Other Restraint]</spec>
+			</specs>
+			<source>SR5</source>
+			<page>133</page>
+		</skill>
+		<skill>
+			<id>b20acd11-f102-40f3-a641-e3c420fbdb91</id>
+			<name>Etiquette</name>
+			<attribute>CHA</attribute>
+			<category>Social Active</category>
+			<default>Yes</default>
+			<skillgroup>Influence</skillgroup>
+			<specs>
+				<spec>Corporate</spec>
+				<spec>High Society</spec>
+				<spec>Media</spec>
+				<spec>Mercenary</spec>
+				<spec>Street</spec>
+				<spec>Yakuza</spec>
+			</specs>
+			<source>SR5</source>
+			<page>138</page>
+		</skill>
+		<skill>
+			<id>a1366ec2-772d-4f08-8c65-5f79464d975b</id>
+			<name>Exotic Melee Weapon</name>
+			<attribute>AGI</attribute>
+			<category>Combat Active</category>
+			<default>No</default>
+			<exotic>Yes</exotic>
+			<skillgroup />
+			<specs />
+			<source>SR5</source>
+			<page>131</page>
+		</skill>
+		<skill>
+			<id>88ee65ba-c797-4f9c-91fe-39bc43b0f9c8</id>
+			<name>Exotic Ranged Weapon</name>
+			<attribute>AGI</attribute>
+			<category>Combat Active</category>
+			<default>No</default>
+			<exotic>Yes</exotic>
+			<skillgroup />
+			<specs>
+				<spec>Blowguns</spec>
+				<spec>Gyrojet Pistols</spec>
+				<spec>Flamethrowers</spec>
+				<spec>Lasers</spec>
+			</specs>
+			<source>SR5</source>
+			<page>131</page>
+		</skill>
+		<skill>
+			<id>b5f95b50-e630-4162-a6a4-7dd6ab8d0256</id>
+			<name>Pilot Exotic Vehicle</name>
+			<attribute>REA</attribute>
+			<category>Vehicle Active</category>
+			<default>No</default>
+			<exotic>Yes</exotic>
+			<skillgroup />
+			<specs>
+				<spec>Festo Pigeon 2.0</spec>
+			</specs>
+			<source>SR5</source>
+			<page>131</page>
+		</skill>
+		<skill>
+			<id>47cb1e8b-c285-4c54-9aaa-75305ad6dd4f</id>
+			<name>First Aid</name>
+			<attribute>LOG</attribute>
+			<category>Technical Active</category>
+			<default>Yes</default>
+			<skillgroup>Biotech</skillgroup>
+			<specs>
+				<spec>Broken Bones</spec>
+				<spec>Burns</spec>
+				<spec>Gunshot Wounds</spec>
+				<spec>Resuscitation</spec>
+				<spec>[Type of Treatment]</spec>
+			</specs>
+			<source>SR5</source>
+			<page>144</page>
+		</skill>
+		<skill>
+			<id>27db6e2a-a49f-4232-b150-e676b8dacb52</id>
+			<name>Flight</name>
+			<attribute>STR</attribute>
+			<category>Physical Active</category>
+			<default>No</default>
+			<skillgroup>Athletics</skillgroup>
+			<specs>
+				<spec>Desert</spec>
+				<spec>Distance</spec>
+				<spec>Sprinting</spec>
+				<spec>Urban</spec>
+				<spec>Wilderness</spec>
+				<spec>[Terrain]</spec>
+			</specs>
+			<source>HS</source>
+			<page>164</page>
+		</skill>
+		<skill>
+			<id>c9f52f97-a284-44a7-8af6-802dd3ed554f</id>
+			<name>Forgery</name>
+			<attribute>LOG</attribute>
+			<category>Technical Active</category>
+			<default>Yes</default>
+			<skillgroup />
+			<specs>
+				<spec>Counterfeiting</spec>
+				<spec>Credstick Forgery</spec>
+				<spec>False ID</spec>
+				<spec>Image Doctoring</spec>
+				<spec>Paper Forgery</spec>
+			</specs>
+			<source>SR5</source>
+			<page>144</page>
+		</skill>
+		<skill>
+			<id>f510ccc3-cf95-4461-b2f7-e966daaa5a91</id>
+			<name>Free-Fall</name>
+			<attribute>BOD</attribute>
+			<category>Physical Active</category>
+			<default>Yes</default>
+			<skillgroup />
+			<specs>
+				<spec>BASE Jumping</spec>
+				<spec>Break-Fall</spec>
+				<spec>Bungee</spec>
+				<spec>HALO</spec>
+				<spec>Low Altitude</spec>
+				<spec>Parachute</spec>
+				<spec>Static Line</spec>
+				<spec>Wingsuit</spec>
+				<spec>Zipline</spec>
+			</specs>
+			<source>SR5</source>
+			<page>133</page>
+		</skill>
+		<skill>
+			<id>58452cff-44ea-41c6-a554-28a869149b27</id>
+			<name>Gunnery</name>
+			<attribute>AGI</attribute>
+			<category>Vehicle Active</category>
+			<default>Yes</default>
+			<skillgroup />
+			<specs>
+				<spec>Artillery</spec>
+				<spec>Ballistic</spec>
+				<spec>Energy</spec>
+				<spec>Guided Missile</spec>
+				<spec>Rocket</spec>
+			</specs>
+			<source>SR5</source>
+			<page>146</page>
+		</skill>
+		<skill>
+			<id>a9fa961d-07e5-46da-8edc-403ae3e6cc75</id>
+			<name>Gymnastics</name>
+			<attribute>AGI</attribute>
+			<category>Physical Active</category>
+			<default>Yes</default>
+			<skillgroup>Athletics</skillgroup>
+			<specs>
+				<spec>Balance</spec>
+				<spec>Climbing</spec>
+				<spec>Dance</spec>
+				<spec>Leaping</spec>
+				<spec>Parkour</spec>
+				<spec>Rolling</spec>
+			</specs>
+			<source>SR5</source>
+			<page>133</page>
+		</skill>
+		<skill>
+			<id>c2bb65f5-4a6b-49bf-9925-ef6434cb6929</id>
+			<name>Hacking</name>
+			<attribute>LOG</attribute>
+			<category>Technical Active</category>
+			<default>Yes</default>
+			<skillgroup>Cracking</skillgroup>
+			<specs>
+				<spec>Devices</spec>
+				<spec>Files</spec>
+				<spec>Hosts</spec>
+				<spec>Personas</spec>
+			</specs>
+			<source>SR5</source>
+			<page>145</page>
+		</skill>
+		<skill>
+			<id>41e184e0-7273-403a-9300-fa29a1707bf0</id>
+			<name>Hardware</name>
+			<attribute>LOG</attribute>
+			<category>Technical Active</category>
+			<default>No</default>
+			<skillgroup>Electronics</skillgroup>
+			<specs>
+				<spec>Commlinks</spec>
+				<spec>Cyberdecks</spec>
+				<spec>Smartguns</spec>
+				<spec>[Hardware Type]</spec>
+			</specs>
+			<source>SR5</source>
+			<page>145</page>
+		</skill>
+		<skill>
+			<id>64841e6e-9487-4b63-80a1-dcad6eb78179</id>
+			<name>Heavy Weapons</name>
+			<attribute>AGI</attribute>
+			<category>Combat Active</category>
+			<default>Yes</default>
+			<skillgroup />
+			<specs>
+				<spec>Assault Cannons</spec>
+				<spec>Grenade Launchers</spec>
+				<spec>Guided Missiles</spec>
+				<spec>Machine Guns</spec>
+				<spec>Rocket Launchers</spec>
+			</specs>
+			<source>SR5</source>
+			<page>132</page>
+		</skill>
+		<skill>
+			<id>e7e5a43f-9762-4863-86dc-3fd7799e53a2</id>
+			<name>Impersonation</name>
+			<attribute>CHA</attribute>
+			<category>Social Active</category>
+			<default>Yes</default>
+			<skillgroup>Acting</skillgroup>
+			<specs>
+				<spec>Dwarf</spec>
+				<spec>Elf</spec>
+				<spec>Human</spec>
+				<spec>Ork</spec>
+				<spec>Troll</spec>
+			</specs>
+			<source>SR5</source>
+			<page>138</page>
+		</skill>
+		<skill>
+			<id>935621c5-d384-42f2-a740-1fa349fa85a1</id>
+			<name>Industrial Mechanic</name>
+			<attribute>LOG</attribute>
+			<category>Technical Active</category>
+			<default>No</default>
+			<skillgroup>Engineering</skillgroup>
+			<specs>
+				<spec>Electrical Power Systems</spec>
+				<spec>Hydraulics</spec>
+				<spec>HVAC</spec>
+				<spec>Industrial Robotics</spec>
+				<spec>Structural</spec>
+				<spec>Welding</spec>
+			</specs>
+			<source>SR5</source>
+			<page>145</page>
+		</skill>
+		<skill>
+			<id>3b34b209-00be-42b8-b4ac-cc7dea08af8a</id>
+			<name>Instruction</name>
+			<attribute>CHA</attribute>
+			<category>Social Active</category>
+			<default>Yes</default>
+			<skillgroup />
+			<specs>
+				<spec>[Active or Knowledge Skill Category]</spec>
+			</specs>
+			<source>SR5</source>
+			<page>138</page>
+		</skill>
+		<skill>
+			<id>9de43fad-b365-4e73-bc06-91dd571b858a</id>
+			<name>Intimidation</name>
+			<attribute>CHA</attribute>
+			<category>Social Active</category>
+			<default>Yes</default>
+			<skillgroup />
+			<specs>
+				<spec>Interrogation</spec>
+				<spec>Mental</spec>
+				<spec>Physical</spec>
+				<spec>Torture</spec>
+			</specs>
+			<source>SR5</source>
+			<page>139</page>
+		</skill>
+		<skill>
+			<id>963a548d-c629-4a13-a3e3-31b085a42e20</id>
+			<name>Leadership</name>
+			<attribute>CHA</attribute>
+			<category>Social Active</category>
+			<default>Yes</default>
+			<skillgroup>Influence</skillgroup>
+			<specs>
+				<spec>Command</spec>
+				<spec>Direct</spec>
+				<spec>Inspire</spec>
+				<spec>Rally</spec>
+			</specs>
+			<source>SR5</source>
+			<page>139</page>
+		</skill>
+		<skill>
+			<id>09fbc992-9fad-4f2d-ab56-725bac943dc6</id>
+			<name>Locksmith</name>
+			<attribute>AGI</attribute>
+			<category>Technical Active</category>
+			<default>No</default>
+			<skillgroup />
+			<specs>
+				<spec>Combination</spec>
+				<spec>Keypad</spec>
+				<spec>Maglock</spec>
+				<spec>Tumbler</spec>
+				<spec>Voice Recognition</spec>
+				<spec>[Lock Type]</spec>
+			</specs>
+			<source>SR5</source>
+			<page>145</page>
+		</skill>
+		<skill>
+			<id>64088b25-de37-4d71-8800-4a430fde08af</id>
+			<name>Longarms</name>
+			<attribute>AGI</attribute>
+			<category>Combat Active</category>
+			<default>Yes</default>
+			<skillgroup>Firearms</skillgroup>
+			<specs>
+				<spec>Extended-Range Shots</spec>
+				<spec>Long-Range Shots</spec>
+				<spec>Shotguns</spec>
+				<spec>Sniper Rifles</spec>
+			</specs>
+			<source>SR5</source>
+			<page>132</page>
+		</skill>
+		<skill>
+			<id>938be691-4b3d-49a2-a673-bbf9924ce8f0</id>
+			<name>Medicine</name>
+			<attribute>LOG</attribute>
+			<category>Technical Active</category>
+			<default>No</default>
+			<skillgroup>Biotech</skillgroup>
+			<specs>
+				<spec>Cosmetic Surgery</spec>
+				<spec>Extended Care</spec>
+				<spec>Implant Surgery</spec>
+				<spec>Magical Health</spec>
+				<spec>Organ Culture</spec>
+				<spec>Trauma Surgery</spec>
+			</specs>
+			<source>SR5</source>
+			<page>145</page>
+		</skill>
+		<skill>
+			<id>48cc79be-f75e-4fe6-8721-7864c9f231f6</id>
+			<name>Nautical Mechanic</name>
+			<attribute>LOG</attribute>
+			<category>Technical Active</category>
+			<default>No</default>
+			<skillgroup>Engineering</skillgroup>
+			<specs>
+				<spec>Motorboat</spec>
+				<spec>Sailboat</spec>
+				<spec>Ship</spec>
+				<spec>Submarine</spec>
+			</specs>
+			<source>SR5</source>
+			<page>145</page>
+		</skill>
+		<skill>
+			<id>f8037e7f-d48b-452b-8f66-2e0c36677fea</id>
+			<name>Navigation</name>
+			<attribute>INT</attribute>
+			<category>Technical Active</category>
+			<default>Yes</default>
+			<skillgroup>Outdoors</skillgroup>
+			<specs>
+				<spec>Augmented Reality Markers</spec>
+				<spec>Celestial</spec>
+				<spec>Compass</spec>
+				<spec>Maps</spec>
+				<spec>GPS</spec>
+			</specs>
+			<source>SR5</source>
+			<page>145</page>
+		</skill>
+		<skill>
+			<id>729c9cee-ef8f-492d-aa7f-17ec1bc3816e</id>
+			<name>Negotiation</name>
+			<attribute>CHA</attribute>
+			<category>Social Active</category>
+			<default>Yes</default>
+			<skillgroup>Influence</skillgroup>
+			<specs>
+				<spec>Bargaining</spec>
+				<spec>Contracts</spec>
+				<spec>Diplomacy</spec>
+			</specs>
+			<source>SR5</source>
+			<page>139</page>
+		</skill>
+		<skill>
+			<id>17fbaafa-8dbb-4f29-9244-5ae1cd4ac42f</id>
+			<name>Palming</name>
+			<attribute>AGI</attribute>
+			<category>Physical Active</category>
+			<default>No</default>
+			<skillgroup>Stealth</skillgroup>
+			<specs>
+				<spec>Legerdemain</spec>
+				<spec>Pickpocket</spec>
+				<spec>Pilfering</spec>
+			</specs>
+			<source>SR5</source>
+			<page>133</page>
+		</skill>
+		<skill>
+			<id>04e1eb3e-e82d-485b-a7fd-1e677df2a070</id>
+			<name>Perception</name>
+			<attribute>INT</attribute>
+			<category>Physical Active</category>
+			<default>Yes</default>
+			<skillgroup />
+			<specs>
+				<spec>Hearing</spec>
+				<spec>Scent</spec>
+				<spec>Searching</spec>
+				<spec>Taste</spec>
+				<spec>Touch</spec>
+				<spec>Visual</spec>
+			</specs>
+			<source>SR5</source>
+			<page>133</page>
+		</skill>
+		<skill>
+			<id>53f96d6a-363b-4c14-be1d-68e74930c67b</id>
+			<name>Performance</name>
+			<attribute>CHA</attribute>
+			<category>Social Active</category>
+			<default>Yes</default>
+			<skillgroup>Acting</skillgroup>
+			<specs>
+				<spec>Acting</spec>
+				<spec>Comedy</spec>
+				<spec>Presentation</spec>
+				<spec>[Musical Instrument]</spec>
+			</specs>
+			<source>SR5</source>
+			<page>139</page>
+		</skill>
+		<skill>
+			<id>3ba9397e-f790-44ca-ae40-15a2356e348d</id>
+			<name>Pilot Aerospace</name>
+			<attribute>REA</attribute>
+			<category>Vehicle Active</category>
+			<default>No</default>
+			<skillgroup />
+			<specs>
+				<spec>Deep Space</spec>
+				<spec>Launch Craft</spec>
+				<spec>Remote Operation</spec>
+				<spec>Semiballistic</spec>
+				<spec>Suborbital</spec>
+			</specs>
+			<source>SR5</source>
+			<page>146</page>
+		</skill>
+		<skill>
+			<id>10d5c887-a1e5-4cca-8613-3a28f1aab810</id>
+			<name>Pilot Aircraft</name>
+			<attribute>REA</attribute>
+			<category>Vehicle Active</category>
+			<default>No</default>
+			<skillgroup />
+			<specs>
+				<spec>Fixed-Wing</spec>
+				<spec>Lighter-Than-Air</spec>
+				<spec>Remote Operation</spec>
+				<spec>Rotary Wing</spec>
+				<spec>Tilt Wing</spec>
+				<spec>Vectored Thrust</spec>
+			</specs>
+			<source>SR5</source>
+			<page>147</page>
+		</skill>
+		<skill>
+			<id>ae91a8a6-80e7-4f52-b9eb-21725a5528a4</id>
+			<name>Pilot Ground Craft</name>
+			<attribute>REA</attribute>
+			<category>Vehicle Active</category>
+			<default>Yes</default>
+			<skillgroup />
+			<specs>
+				<spec>Bike</spec>
+				<spec>Hovercraft</spec>
+				<spec>Remote Operation</spec>
+				<spec>Tracked</spec>
+				<spec>Wheeled</spec>
+			</specs>
+			<source>SR5</source>
+			<page>147</page>
+		</skill>
+		<skill>
+			<id>b8a24d87-465a-4365-9948-038fe1ac62c4</id>
+			<name>Pilot Walker</name>
+			<attribute>REA</attribute>
+			<category>Vehicle Active</category>
+			<default>No</default>
+			<skillgroup />
+			<specs>
+				<spec>Biped</spec>
+				<spec>Multiped</spec>
+				<spec>Quadruped</spec>
+				<spec>Remote Operation</spec>
+			</specs>
+			<source>SR5</source>
+			<page>147</page>
+		</skill>
+		<skill>
+			<id>1579818e-af85-47cd-8c9f-2e86e9dc19da</id>
+			<name>Pilot Watercraft</name>
+			<attribute>REA</attribute>
+			<category>Vehicle Active</category>
+			<default>Yes</default>
+			<skillgroup />
+			<specs>
+				<spec>Hydrofoil</spec>
+				<spec>Motorboat</spec>
+				<spec>Remote Operation</spec>
+				<spec>Sail</spec>
+				<spec>Ship</spec>
+				<spec>Submarine</spec>
+			</specs>
+			<source>SR5</source>
+			<page>147</page>
+		</skill>
+		<skill>
+			<id>adf31a50-b228-4e09-a09c-46ab9f5e59a1</id>
+			<name>Pistols</name>
+			<attribute>AGI</attribute>
+			<category>Combat Active</category>
+			<default>Yes</default>
+			<skillgroup>Firearms</skillgroup>
+			<specs>
+				<spec>Holdouts</spec>
+				<spec>Revolvers</spec>
+				<spec>Semi-Automatics</spec>
+				<spec>Tasers</spec>
+			</specs>
+			<source>SR5</source>
+			<page>132</page>
+		</skill>
+		<skill>
+			<id>3a38bbcf-38b0-435b-98f2-4ce8c50e8490</id>
+			<name>Registering</name>
+			<attribute>RES</attribute>
+			<category>Resonance Active</category>
+			<default>No</default>
+			<skillgroup>Tasking</skillgroup>
+			<specs>
+				<spec>[Sprite Type]</spec>
+			</specs>
+			<source>SR5</source>
+			<page>143</page>
+		</skill>
+		<skill>
+			<id>a6287e62-6a3b-43ce-b6e0-20f3655910e2</id>
+			<name>Ritual Spellcasting</name>
+			<attribute>MAG</attribute>
+			<category>Magical Active</category>
+			<default>No</default>
+			<skillgroup>Sorcery</skillgroup>
+			<specs>
+				<spec>[Keyword]</spec>
+			</specs>
+			<source>SR5</source>
+			<page>142</page>
+		</skill>
+		<skill>
+			<id>1531b2d8-6116-4be4-87b0-232dba1fc447</id>
+			<name>Running</name>
+			<attribute>STR</attribute>
+			<category>Physical Active</category>
+			<default>Yes</default>
+			<skillgroup>Athletics</skillgroup>
+			<specs>
+				<spec>Desert</spec>
+				<spec>Distance</spec>
+				<spec>Sprinting</spec>
+				<spec>Urban</spec>
+				<spec>Wilderness</spec>
+				<spec>[Terrain]</spec>
+			</specs>
+			<source>SR5</source>
+			<page>133</page>
+		</skill>
+		<skill>
+			<id>9cff9aa7-d092-4f89-8b7b-3ab835818874</id>
+			<name>Sneaking</name>
+			<attribute>AGI</attribute>
+			<category>Physical Active</category>
+			<default>Yes</default>
+			<skillgroup>Stealth</skillgroup>
+			<specs>
+				<spec>Desert</spec>
+				<spec>Jungle</spec>
+				<spec>Urban</spec>
+				<spec>Wilderness</spec>
+				<spec>[Terrain]</spec>
+			</specs>
+			<source>SR5</source>
+			<page>133</page>
+		</skill>
+		<skill>
+			<id>b693f3bf-48dc-4570-9743-d94d14ee698b</id>
+			<name>Software</name>
+			<attribute>LOG</attribute>
+			<category>Technical Active</category>
+			<default>No</default>
+			<skillgroup>Electronics</skillgroup>
+			<specs>
+				<spec>Data Bombs</spec>
+				<spec>[Complex Form]</spec>
+			</specs>
+			<source>SR5</source>
+			<page>145</page>
+		</skill>
+		<skill>
+			<id>c4367a39-4065-4b1d-aa62-e9dce377e452</id>
+			<name>Spellcasting</name>
+			<attribute>MAG</attribute>
+			<category>Magical Active</category>
+			<default>No</default>
+			<skillgroup>Sorcery</skillgroup>
+			<specs>
+				<spec>Combat</spec>
+				<spec>Detection</spec>
+				<spec>Health</spec>
+				<spec>Illusion</spec>
+				<spec>Manipulation</spec>
+			</specs>
+			<source>SR5</source>
+			<page>143</page>
+		</skill>
+		<skill>
+			<id>51e34c6c-b07f-45f4-8a5e-8f2b617ed32f</id>
+			<name>Summoning</name>
+			<attribute>MAG</attribute>
+			<category>Magical Active</category>
+			<default>No</default>
+			<skillgroup>Conjuring</skillgroup>
+			<specs>
+				<spec>Spirits of Air</spec>
+				<spec>Spirits of Beasts</spec>
+				<spec>Spirits of Earth</spec>
+				<spec>Spirits of Fire</spec>
+				<spec>Spirits of Man</spec>
+				<spec>Spirits of Water</spec>
+				<spec>Guardian Spirit</spec>
+				<spec>Guidance Spirit</spec>
+				<spec>Plant Spirit</spec>
+				<spec>Task Spirit</spec>
+			</specs>
+			<source>SR5</source>
+			<page>143</page>
+		</skill>
+		<skill>
+			<id>89ee1730-053a-400f-a13a-4fbadae015f0</id>
+			<name>Survival</name>
+			<attribute>WIL</attribute>
+			<category>Physical Active</category>
+			<default>Yes</default>
+			<skillgroup>Outdoors</skillgroup>
+			<specs>
+				<spec>Desert</spec>
+				<spec>Forest</spec>
+				<spec>Jungle</spec>
+				<spec>Mountain</spec>
+				<spec>Polar</spec>
+				<spec>Urban</spec>
+				<spec>[Terrain]</spec>
+			</specs>
+			<source>SR5</source>
+			<page>133</page>
+		</skill>
+		<skill>
+			<id>0dbcb9cd-f824-4b5d-a387-90d33318b04c</id>
+			<name>Swimming</name>
+			<attribute>STR</attribute>
+			<category>Physical Active</category>
+			<default>Yes</default>
+			<skillgroup>Athletics</skillgroup>
+			<specs>
+				<spec>Dash</spec>
+				<spec>Long Distance</spec>
+			</specs>
+			<source>SR5</source>
+			<page>134</page>
+		</skill>
+		<skill>
+			<id>867a6fa0-7d98-4cde-83a4-b33dd39de08e</id>
+			<name>Throwing Weapons</name>
+			<attribute>AGI</attribute>
+			<category>Combat Active</category>
+			<default>Yes</default>
+			<skillgroup />
+			<specs>
+				<spec>Aerodynamic</spec>
+				<spec>Blades</spec>
+				<spec>Non-Aerodynamic</spec>
+			</specs>
+			<source>SR5</source>
+			<page>132</page>
+		</skill>
+		<skill>
+			<id>7ed2f3e0-a791-4cb7-ba3e-ac785fdc3d7e</id>
+			<name>Tracking</name>
+			<attribute>INT</attribute>
+			<category>Physical Active</category>
+			<default>Yes</default>
+			<skillgroup>Outdoors</skillgroup>
+			<specs>
+				<spec>Desert</spec>
+				<spec>Forest</spec>
+				<spec>Jungle</spec>
+				<spec>Mountain</spec>
+				<spec>Polar</spec>
+				<spec>Urban</spec>
+				<spec>[Terrain]</spec>
+			</specs>
+			<source>SR5</source>
+			<page>134</page>
+		</skill>
+		<skill>
+			<id>4fcd40cb-4b02-4b7e-afcb-f44d46cd5706</id>
+			<name>Unarmed Combat</name>
+			<attribute>AGI</attribute>
+			<category>Combat Active</category>
+			<default>Yes</default>
+			<skillgroup>Close Combat</skillgroup>
+			<specs>
+				<spec>Blocking</spec>
+				<spec>Cyber Implants</spec>
+				<spec>Subduing Combat</spec>
+				<spec>[Martial Art]</spec>
+			</specs>
+			<source>SR5</source>
+			<page>132</page>
+		</skill>
+	</skills>
+	<knowledgeskills>
+		<skill>
+			<id>40d28f1b-2171-4a3b-a640-6b097a4dea95</id>
+			<name>Alcohol</name>
+			<attribute>INT</attribute>
+			<category>Interest</category>
+			<default>No</default>
+			<skillgroup />
+			<specs>
+				<spec>Beers</spec>
+				<spec>Coolers</spec>
+				<spec>Hard Liquor</spec>
+				<spec>Wines</spec>
+				<spec>Atlanta</spec>
+				<spec>Cheyenne</spec>
+				<spec>Chicago</spec>
+				<spec>Denver</spec>
+				<spec>Hong-Kong</spec>
+				<spec>LA</spec>
+				<spec>Manhattan</spec>
+				<spec>FDC</spec>
+				<spec>Portland</spec>
+				<spec>Seattle</spec>
+				<spec>Saskatoon</spec>
+				<spec>Sacramento</spec>
+				<spec>Quebec City</spec>
+				<spec>Algonkian-Manitou Council</spec>
+				<spec>Athabaskan Council</spec>
+				<spec>Amazonia</spec>
+				<spec>Aztlan</spec>
+				<spec>Carribean League</spec>
+				<spec>California Free State</spec>
+				<spec>Pueblo Corporate Council</spec>
+				<spec>CAS</spec>
+				<spec>UCAS</spec>
+				<spec>Quebec</spec>
+				<spec>Salish-Shidhe Council</spec>
+				<spec>Sioux</spec>
+				<spec>Tir Tairngire</spec>
+				<spec>Tsimshian Protectorate</spec>
+				<spec>Yukutan</spec>
+				<spec>N. America</spec>
+				<spec>S. America</spec>
+				<spec>Central America</spec>
+				<spec>Antarctica</spec>
+				<spec>Africa</spec>
+				<spec>Western Europe</spec>
+				<spec>Eastern Europe</spec>
+				<spec>Northern Europe</spec>
+				<spec>Asia - Pacific</spec>
+				<spec>Asia - Minor</spec>
+				<spec>Middle East</spec>
+				<spec>Australia</spec>
+			</specs>
+		</skill>
+		<skill>
+			<id>05eb2251-81aa-4dfb-8619-75102fc7b895</id>
+			<name>Arabic</name>
+			<attribute>INT</attribute>
+			<category>Language</category>
+			<default>No</default>
+			<skillgroup />
+			<specs>
+				<spec>Read/Write</spec>
+				<spec>Speak</spec>
+				<spec>Dialect</spec>
+				<spec>Lingo</spec>
+			</specs>
+		</skill>
+		<skill>
+			<id>6cc80a0b-a9e2-46fe-8951-af4f34bfe3b3</id>
+			<name>Architecture</name>
+			<attribute>LOG</attribute>
+			<category>Professional</category>
+			<default>No</default>
+			<skillgroup />
+			<specs>
+				<spec>Art Nouveau</spec>
+				<spec>Brutalist</spec>
+				<spec>Commercial</spec>
+				<spec>Residential</spec>
+				<spec>Elven</spec>
+				<spec>Orkish</spec>
+				<spec>Medieval</spec>
+				<spec>Gothic</spec>
+				<spec>Renaissance</spec>
+				<spec>Baroque</spec>
+				<spec>Victorian</spec>
+				<spec>Neo-Classical</spec>
+				<spec>Modern</spec>
+				<spec>High-Tech</spec>
+			</specs>
+		</skill>
+		<skill>
+			<id>3ea2eb75-69d3-4ecd-9f63-6dfc690cadf8</id>
+			<name>Area Knowledge: Atlanta</name>
+			<attribute>INT</attribute>
+			<category>Street</category>
+			<default>No</default>
+			<skillgroup />
+			<specs />
+		</skill>
+		<skill>
+			<id>ad99dbbc-e1b3-46a2-82cc-8f5ec4bfbed2</id>
+			<name>Area Knowledge: Cheyenne</name>
+			<attribute>INT</attribute>
+			<category>Street</category>
+			<default>No</default>
+			<skillgroup />
+			<specs />
+		</skill>
+		<skill>
+			<id>c8b1f29f-38d7-4364-b160-7b163f6bf715</id>
+			<name>Area Knowledge: Chicago</name>
+			<attribute>INT</attribute>
+			<category>Street</category>
+			<default>No</default>
+			<skillgroup />
+			<specs>
+				<spec>Chicago Matrix</spec>
+				<spec>Containment Zone</spec>
+				<spec>Matrix Hot Spots</spec>
+				<spec>Safe Houses</spec>
+			</specs>
+		</skill>
+		<skill>
+			<id>4952de53-b333-45cd-bceb-cffe57b1e5a6</id>
+			<name>Area Knowledge: Denver</name>
+			<attribute>INT</attribute>
+			<category>Street</category>
+			<default>No</default>
+			<skillgroup />
+			<specs />
+		</skill>
+		<skill>
+			<id>67885d5a-4e26-40d9-8196-eebc7a2e49ec</id>
+			<name>Area Knowledge: FDC</name>
+			<attribute>INT</attribute>
+			<category>Street</category>
+			<default>No</default>
+			<skillgroup />
+			<specs />
+		</skill>
+		<skill>
+			<id>8337e83f-af9a-4396-9cbe-0e6679e15b4e</id>
+			<name>Area Knowledge: Hong-Kong</name>
+			<attribute>INT</attribute>
+			<category>Street</category>
+			<default>No</default>
+			<skillgroup />
+			<specs />
+		</skill>
+		<skill>
+			<id>7041437e-b98b-4605-a95a-c93ed45f1de5</id>
+			<name>Area Knowledge: LA</name>
+			<attribute>INT</attribute>
+			<category>Street</category>
+			<default>No</default>
+			<skillgroup />
+			<specs />
+		</skill>
+		<skill>
+			<id>eec57f7e-0e91-4a58-8b0e-5d3de98b7b44</id>
+			<name>Area Knowledge: Manhattan</name>
+			<attribute>INT</attribute>
+			<category>Street</category>
+			<default>No</default>
+			<skillgroup />
+			<specs />
+		</skill>
+		<skill>
+			<id>f9f9badb-0f5e-4662-8b34-fdd8e2994caa</id>
+			<name>Area Knowledge: Portland</name>
+			<attribute>INT</attribute>
+			<category>Street</category>
+			<default>No</default>
+			<skillgroup />
+			<specs />
+		</skill>
+		<skill>
+			<id>822b059f-c132-45ee-8c0b-df6912d5c862</id>
+			<name>Area Knowledge: Seattle</name>
+			<attribute>INT</attribute>
+			<category>Street</category>
+			<default>No</default>
+			<skillgroup />
+			<specs>
+				<spec>Auburn</spec>
+				<spec>Bellevue</spec>
+				<spec>Council Island</spec>
+				<spec>Downtown</spec>
+				<spec>Everett</spec>
+				<spec>Fort Lewis</spec>
+				<spec>Matrix Hot Spots</spec>
+				<spec>Puyallup</spec>
+				<spec>Redmond</spec>
+				<spec>Renton</spec>
+				<spec>Safe Houses</spec>
+				<spec>Snohomish</spec>
+				<spec>Outremer</spec>
+				<spec>Seattle Matrix</spec>
+				<spec>Salish-Shide</spec>
+				<spec>Tacoma</spec>
+			</specs>
+		</skill>
+		<skill>
+			<id>3f7935ef-dc5d-4b53-88ef-cb7db7cbe1a9</id>
+			<name>Art</name>
+			<attribute>LOG</attribute>
+			<category>Academic</category>
+			<default>No</default>
+			<skillgroup />
+			<specs>
+				<spec>Da Vinci</spec>
+				<spec>Monet</spec>
+				<spec>Matisse</spec>
+				<spec>Michelangelo</spec>
+				<spec>Picasso</spec>
+				<spec>Rembrandt</spec>
+				<spec>Van Gogh</spec>
+				<spec>N. America</spec>
+				<spec>S. America</spec>
+				<spec>Central America</spec>
+				<spec>Antarctica</spec>
+				<spec>Africa</spec>
+				<spec>Western Europe</spec>
+				<spec>Eastern Europe</spec>
+				<spec>Northern Europe</spec>
+				<spec>Asia - Pacific</spec>
+				<spec>Asia - Minor</spec>
+				<spec>Middle East</spec>
+				<spec>Australia</spec>
+			</specs>
+		</skill>
+		<skill>
+			<id>bee29957-affb-4593-a4fe-002f6dd5be9c</id>
+			<name>Bars and Clubs</name>
+			<attribute>INT</attribute>
+			<category>Street</category>
+			<default>No</default>
+			<skillgroup />
+			<specs>
+				<spec>Atlanta</spec>
+				<spec>Awakened</spec>
+				<spec>Biker</spec>
+				<spec>Cheyenne</spec>
+				<spec>Chicago</spec>
+				<spec>Corporate</spec>
+				<spec>Denver</spec>
+				<spec>Dwarf</spec>
+				<spec>Elf</spec>
+				<spec>FDC</spec>
+				<spec>Gay</spec>
+				<spec>High-Class</spec>
+				<spec>Hotel</spec>
+				<spec>Jazz</spec>
+				<spec>Hong-Kong</spec>
+				<spec>LA</spec>
+				<spec>Low-Class</spec>
+				<spec>Mafia</spec>
+				<spec>Matrix</spec>
+				<spec>Manhattan</spec>
+				<spec>Ork</spec>
+				<spec>Portland</spec>
+				<spec>Piano</spec>
+				<spec>Pubs</spec>
+				<spec>Quebec City</spec>
+				<spec>Rock</spec>
+				<spec>Sacramento</spec>
+				<spec>Saskatoon</spec>
+				<spec>Seattle</spec>
+				<spec>Sports</spec>
+				<spec>Surge</spec>
+				<spec>Triad</spec>
+				<spec>Troll</spec>
+				<spec>Vory</spec>
+				<spec>Yakuza</spec>
+			</specs>
+		</skill>
+		<skill>
+			<id>d6e4efdd-d0a2-4727-8425-b43e480b3256</id>
+			<name>Bengali</name>
+			<attribute>INT</attribute>
+			<category>Language</category>
+			<default>No</default>
+			<skillgroup />
+			<specs>
+				<spec>Read/Write</spec>
+				<spec>Speak</spec>
+				<spec>Dialect</spec>
+				<spec>Lingo</spec>
+			</specs>
+		</skill>
+		<skill>
+			<id>2d757c45-14af-43fb-98d4-0db9380ab073</id>
+			<name>Biology</name>
+			<attribute>LOG</attribute>
+			<category>Academic</category>
+			<default>No</default>
+			<skillgroup />
+			<specs>
+				<spec>Anatomy</spec>
+				<spec>Microbiology</spec>
+				<spec>Physiology</spec>
+				<spec>Parazoology</spec>
+			</specs>
+		</skill>
+		<skill>
+			<id>a621ba8f-92e9-4032-b506-c1b2408dfa4e</id>
+			<name>Bulgarian</name>
+			<attribute>INT</attribute>
+			<category>Language</category>
+			<default>No</default>
+			<skillgroup />
+			<specs>
+				<spec>Read/Write</spec>
+				<spec>Speak</spec>
+				<spec>Dialect</spec>
+				<spec>Lingo</spec>
+			</specs>
+		</skill>
+		<skill>
+			<id>0a1dfc0e-dcb9-448d-a2d3-718670d79df1</id>
+			<name>Business</name>
+			<attribute>LOG</attribute>
+			<category>Professional</category>
+			<default>No</default>
+			<skillgroup />
+			<specs>
+				<spec>Budgeting</spec>
+				<spec>Compliance</spec>
+				<spec>Digital Accountancy</spec>
+				<spec>Distribution</spec>
+				<spec>Finance</spec>
+				<spec>Manufacturing</spec>
+				<spec>Megacorp</spec>
+				<spec>People Management</spec>
+				<spec>Project Management</spec>
+				<spec>Reporting</spec>
+				<spec>Retail</spec>
+				<spec>Supply and Demand</spec>
+				<spec>Small Business</spec>
+				<spec>Time Management</spec>
+			</specs>
+		</skill>
+		<skill>
+			<id>dcf38896-6054-4ece-90e1-901352eb0201</id>
+			<name>Cantonese</name>
+			<attribute>INT</attribute>
+			<category>Language</category>
+			<default>No</default>
+			<skillgroup />
+			<specs>
+				<spec>Read/Write</spec>
+				<spec>Speak</spec>
+				<spec>Dialect</spec>
+				<spec>Lingo</spec>
+			</specs>
+		</skill>
+		<skill>
+			<id>aa6199a5-717e-42b8-984b-0dd2ccd5369f</id>
+			<name>Chemistry</name>
+			<attribute>LOG</attribute>
+			<category>Academic</category>
+			<default>No</default>
+			<skillgroup />
+			<specs>
+				<spec>Industrial</spec>
+				<spec>Inorganic</spec>
+				<spec>Organic</spec>
+				<spec>Pharmaceuticals</spec>
+			</specs>
+		</skill>
+		<skill>
+			<id>ac86aba3-a7d6-4938-b5f1-186955912643</id>
+			<name>Combat Tactics</name>
+			<attribute>LOG</attribute>
+			<category>Professional</category>
+			<default>No</default>
+			<skillgroup />
+			<specs>
+				<spec>Ambush</spec>
+				<spec>Guerilla</spec>
+				<spec>Hostage Rescue</spec>
+				<spec>Magic</spec>
+				<spec>Anti-Magic</spec>
+				<spec>Open Field</spec>
+				<spec>Outer Space</spec>
+				<spec>Terror</spec>
+				<spec>Underwater</spec>
+				<spec>Urban</spec>
+				<spec>Wilderness</spec>
+			</specs>
+		</skill>
+		<skill>
+			<id>17c50e74-f009-4794-9dda-19062abb1d90</id>
+			<name>Croatian</name>
+			<attribute>INT</attribute>
+			<category>Language</category>
+			<default>No</default>
+			<skillgroup />
+			<specs>
+				<spec>Read/Write</spec>
+				<spec>Speak</spec>
+				<spec>Dialect</spec>
+				<spec>Lingo</spec>
+			</specs>
+		</skill>
+		<skill>
+			<id>878181d4-2f54-4993-ae30-06c9bf1ee11b</id>
+			<name>Danish</name>
+			<attribute>INT</attribute>
+			<category>Language</category>
+			<default>No</default>
+			<skillgroup />
+			<specs>
+				<spec>Read/Write</spec>
+				<spec>Speak</spec>
+				<spec>Dialect</spec>
+				<spec>Lingo</spec>
+			</specs>
+		</skill>
+		<skill>
+			<id>4fa93586-b5b4-4bf7-ad18-aacecc3a6894</id>
+			<name>Data Havens</name>
+			<attribute>INT</attribute>
+			<category>Street</category>
+			<default>No</default>
+			<skillgroup />
+			<specs>
+				<spec>Hacking</spec>
+				<spec>Magic</spec>
+				<spec>Matrix</spec>
+				<spec>Shadows</spec>
+				<spec>N. America</spec>
+				<spec>S. America</spec>
+				<spec>Central America</spec>
+				<spec>Antarctica</spec>
+				<spec>Africa</spec>
+				<spec>Western Europe</spec>
+				<spec>Eastern Europe</spec>
+				<spec>Northern Europe</spec>
+				<spec>Asia - Pacific</spec>
+				<spec>Asia - Minor</spec>
+				<spec>Middle East</spec>
+				<spec>Australia</spec>
+			</specs>
+		</skill>
+		<skill>
+			<id>b1d33738-a93a-46f3-a64a-0fc329ab1740</id>
+			<name>Economics</name>
+			<attribute>LOG</attribute>
+			<category>Academic</category>
+			<default>No</default>
+			<skillgroup />
+			<specs>
+				<spec>Micro-economics</spec>
+				<spec>Macro-economics</spec>
+				<spec>Corporate</spec>
+				<spec>Tribal</spec>
+				<spec>Underworld</spec>
+				<spec>Atlanta</spec>
+				<spec>Cheyenne</spec>
+				<spec>Chicago</spec>
+				<spec>Denver</spec>
+				<spec>Hong-Kong</spec>
+				<spec>LA</spec>
+				<spec>Manhattan</spec>
+				<spec>FDC</spec>
+				<spec>Portland</spec>
+				<spec>Seattle</spec>
+				<spec>Saskatoon</spec>
+				<spec>Sacramento</spec>
+				<spec>Quebec City</spec>
+				<spec>Algonkian-Manitou Council</spec>
+				<spec>Athabaskan Council</spec>
+				<spec>Amazonia</spec>
+				<spec>Aztlan</spec>
+				<spec>Carribean League</spec>
+				<spec>California Free State</spec>
+				<spec>Pueblo Corporate Council</spec>
+				<spec>CAS</spec>
+				<spec>UCAS</spec>
+				<spec>Quebec</spec>
+				<spec>Salish-Shidhe Council</spec>
+				<spec>Sioux</spec>
+				<spec>Tir Tairngire</spec>
+				<spec>Tsimshian Protectorate</spec>
+				<spec>Yukutan</spec>
+				<spec>N. America</spec>
+				<spec>S. America</spec>
+				<spec>Central America</spec>
+				<spec>Antarctica</spec>
+				<spec>Africa</spec>
+				<spec>Western Europe</spec>
+				<spec>Eastern Europe</spec>
+				<spec>Northern Europe</spec>
+				<spec>Asia - Pacific</spec>
+				<spec>Asia - Minor</spec>
+				<spec>Middle East</spec>
+				<spec>Australia</spec>
+			</specs>
+		</skill>
+		<skill>
+			<id>cbb44acf-10cd-4b67-afc6-bf28efe74ea4</id>
+			<name>Engineering</name>
+			<attribute>LOG</attribute>
+			<category>Academic</category>
+			<default>No</default>
+			<skillgroup />
+			<specs>
+				<spec>Chemical</spec>
+				<spec>Civil</spec>
+				<spec>Electrical</spec>
+				<spec>Mechanical</spec>
+				<spec>Nuclear</spec>
+			</specs>
+		</skill>
+		<skill>
+			<id>907a3a8f-2c40-4543-a5a9-891bcde41f6b</id>
+			<name>English</name>
+			<attribute>INT</attribute>
+			<category>Language</category>
+			<default>No</default>
+			<skillgroup />
+			<specs>
+				<spec>Read/Write</spec>
+				<spec>Speak</spec>
+				<spec>Dialect</spec>
+				<spec>Lingo</spec>
+			</specs>
+		</skill>
+		<skill>
+			<id>b21c9f0f-9db0-4de1-b901-2a911d9abd62</id>
+			<name>Fashion</name>
+			<attribute>INT</attribute>
+			<category>Interest</category>
+			<default>No</default>
+			<skillgroup />
+			<specs>
+				<spec>Harajuku Scene</spec>
+				<spec>London Scene</spec>
+				<spec>New York Scene</spec>
+				<spec>Paris Scene</spec>
+			</specs>
+		</skill>
+		<skill>
+			<id>6d9880ee-c017-4e7f-a7ee-502eb542709b</id>
+			<name>Firearms</name>
+			<attribute>LOG</attribute>
+			<category>Professional</category>
+			<default>No</default>
+			<skillgroup />
+			<specs>
+				<spec>Accessories</spec>
+				<spec>Ammunition</spec>
+				<spec>Automatics</spec>
+				<spec>Design</spec>
+				<spec>Heavy Weapons</spec>
+				<spec>History</spec>
+				<spec>Longarms</spec>
+				<spec>Modification</spec>
+				<spec>Pistols</spec>
+			</specs>
+		</skill>
+		<skill>
+			<id>026062e0-9bdd-4a06-9cca-c3640c634cfd</id>
+			<name>French</name>
+			<attribute>INT</attribute>
+			<category>Language</category>
+			<default>No</default>
+			<skillgroup />
+			<specs>
+				<spec>Read/Write</spec>
+				<spec>Speak</spec>
+				<spec>Dialect</spec>
+				<spec>Lingo</spec>
+			</specs>
+		</skill>
+		<skill>
+			<id>7e1204ab-fc99-4453-9ec2-cc3f60ec2349</id>
+			<name>Gaming</name>
+			<attribute>INT</attribute>
+			<category>Interest</category>
+			<default>No</default>
+			<skillgroup />
+			<specs>
+				<spec>Dawn of Atlantis</spec>
+				<spec>Dark Eye</spec>
+				<spec>Grand Larceny</spec>
+				<spec>Killing Floor</spec>
+				<spec>Paranormal Crisis</spec>
+				<spec>Miracle Shooter</spec>
+				<spec>Spectrum Delta</spec>
+				<spec>SC IV: Protoss Gate</spec>
+				<spec>World of Shadows</spec>
+				<spec>Urban Brawl League 70</spec>
+				<spec>Guild Ages</spec>
+			</specs>
+		</skill>
+		<skill>
+			<id>a1c95207-1864-4723-b26f-b0a8c5b6290d</id>
+			<name>Gangs</name>
+			<attribute>INT</attribute>
+			<category>Street</category>
+			<default>No</default>
+			<skillgroup />
+			<specs>
+				<spec>Ancients</spec>
+				<spec>Area Boys</spec>
+				<spec>Cirque du Sorciere</spec>
+				<spec>Chaos Engine</spec>
+				<spec>Cocotona</spec>
+				<spec>Comando Verdge</spec>
+				<spec>Cutters</spec>
+				<spec>Desolation Angels</spec>
+				<spec>First Nations</spec>
+				<spec>Ghost Cartels</spec>
+				<spec>Halloweeners</spec>
+				<spec>Hell's Angels</spec>
+				<spec>Iron Crosses</spec>
+				<spec>Los Verdugos</spec>
+				<spec>Los Angeles Ardientes</spec>
+				<spec>Lynch Mob</spec>
+				<spec>Merlyns</spec>
+				<spec>Numbers Gang</spec>
+				<spec>Spikes</spec>
+				<spec>Steppin Wulfs</spec>
+				<spec>Thunder Boys</spec>
+				<spec>Yardies</spec>
+				<spec>Vikings</spec>
+				<spec>Atlanta</spec>
+				<spec>Cheyenne</spec>
+				<spec>Chicago</spec>
+				<spec>Denver</spec>
+				<spec>Hong-Kong</spec>
+				<spec>LA</spec>
+				<spec>Manhattan</spec>
+				<spec>FDC</spec>
+				<spec>Portland</spec>
+				<spec>Seattle</spec>
+				<spec>Saskatoon</spec>
+				<spec>Sacramento</spec>
+				<spec>Quebec City</spec>
+				<spec>Algonkian-Manitou Council</spec>
+				<spec>Athabaskan Council</spec>
+				<spec>Amazonia</spec>
+				<spec>Aztlan</spec>
+				<spec>Carribean League</spec>
+				<spec>California Free State</spec>
+				<spec>Pueblo Corporate Council</spec>
+				<spec>CAS</spec>
+				<spec>UCAS</spec>
+				<spec>Quebec</spec>
+				<spec>Salish-Shidhe Council</spec>
+				<spec>Sioux</spec>
+				<spec>Tir Tairngire</spec>
+				<spec>Tsimshian Protectorate</spec>
+				<spec>Yukutan</spec>
+			</specs>
+		</skill>
+		<skill>
+			<id>a72084f6-3a4c-4c23-82aa-4697e543ee0b</id>
+			<name>German</name>
+			<attribute>INT</attribute>
+			<category>Language</category>
+			<default>No</default>
+			<skillgroup />
+			<specs>
+				<spec>Read/Write</spec>
+				<spec>Speak</spec>
+				<spec>Dialect</spec>
+				<spec>Lingo</spec>
+			</specs>
+		</skill>
+		<skill>
+			<id>85dc4a4c-57e2-4066-9de4-171f367a74ab</id>
+			<name>Ghost Cartels</name>
+			<attribute>INT</attribute>
+			<category>Street</category>
+			<default>No</default>
+			<skillgroup />
+			<specs>
+				<spec>Turf</spec>
+				<spec>Politics</spec>
+				<spec>Signs</spec>
+				<spec>History</spec>
+				<spec>Organizations</spec>
+				<spec>Safe Houses</spec>
+			</specs>
+		</skill>
+		<skill>
+			<id>b4d3d48a-bff1-4303-ac69-4dd9269d1b2c</id>
+			<name>Hebrew</name>
+			<attribute>INT</attribute>
+			<category>Language</category>
+			<default>No</default>
+			<skillgroup />
+			<specs>
+				<spec>Read/Write</spec>
+				<spec>Speak</spec>
+				<spec>Dialect</spec>
+				<spec>Lingo</spec>
+			</specs>
+		</skill>
+		<skill>
+			<id>406ddc53-6635-4cd7-8ad0-90024b683492</id>
+			<name>Hindi-Urdu</name>
+			<attribute>INT</attribute>
+			<category>Language</category>
+			<default>No</default>
+			<skillgroup />
+			<specs>
+				<spec>Read/Write</spec>
+				<spec>Speak</spec>
+				<spec>Dialect</spec>
+				<spec>Lingo</spec>
+			</specs>
+		</skill>
+		<skill>
+			<id>a68b4d38-9e7b-4f0d-be04-d28d2bec3803</id>
+			<name>History</name>
+			<attribute>LOG</attribute>
+			<category>Academic</category>
+			<default>No</default>
+			<skillgroup />
+			<specs>
+				<spec>Ancient</spec>
+				<spec>Medieval</spec>
+				<spec>Modern</spec>
+				<spec>Art</spec>
+				<spec>Corporate</spec>
+				<spec>Military</spec>
+				<spec>Political</spec>
+				<spec>Religion</spec>
+				<spec>Social</spec>
+				<spec>Tribal</spec>
+				<spec>Underworld</spec>
+				<spec>Atlanta</spec>
+				<spec>Cheyenne</spec>
+				<spec>Chicago</spec>
+				<spec>Denver</spec>
+				<spec>Hong-Kong</spec>
+				<spec>LA</spec>
+				<spec>Manhattan</spec>
+				<spec>FDC</spec>
+				<spec>Portland</spec>
+				<spec>Seattle</spec>
+				<spec>Saskatoon</spec>
+				<spec>Sacramento</spec>
+				<spec>Quebec City</spec>
+				<spec>Algonkian-Manitou Council</spec>
+				<spec>Athabaskan Council</spec>
+				<spec>Amazonia</spec>
+				<spec>Aztlan</spec>
+				<spec>Carribean League</spec>
+				<spec>California Free State</spec>
+				<spec>Pueblo Corporate Council</spec>
+				<spec>CAS</spec>
+				<spec>UCAS</spec>
+				<spec>Quebec</spec>
+				<spec>Salish-Shidhe Council</spec>
+				<spec>Sioux</spec>
+				<spec>Tir Tairngire</spec>
+				<spec>Tsimshian Protectorate</spec>
+				<spec>Yukutan</spec>
+				<spec>N. America</spec>
+				<spec>S. America</spec>
+				<spec>Central America</spec>
+				<spec>Antarctica</spec>
+				<spec>Africa</spec>
+				<spec>Western Europe</spec>
+				<spec>Eastern Europe</spec>
+				<spec>Northern Europe</spec>
+				<spec>Asia - Pacific</spec>
+				<spec>Asia - Minor</spec>
+				<spec>Middle East</spec>
+				<spec>Australia</spec>
+			</specs>
+		</skill>
+		<skill>
+			<id>a03b153c-1f16-484c-b229-1090e61c1f92</id>
+			<name>Indonesian</name>
+			<attribute>INT</attribute>
+			<category>Language</category>
+			<default>No</default>
+			<skillgroup />
+			<specs>
+				<spec>Read/Write</spec>
+				<spec>Speak</spec>
+				<spec>Dialect</spec>
+				<spec>Lingo</spec>
+			</specs>
+		</skill>
+		<skill>
+			<id>87627536-a185-427a-bb14-54a4ff89901c</id>
+			<name>Italian</name>
+			<attribute>INT</attribute>
+			<category>Language</category>
+			<default>No</default>
+			<skillgroup />
+			<specs>
+				<spec>Read/Write</spec>
+				<spec>Speak</spec>
+				<spec>Dialect</spec>
+				<spec>Lingo</spec>
+			</specs>
+		</skill>
+		<skill>
+			<id>f876953e-a14e-4ca5-b454-b0090907da28</id>
+			<name>Japanese</name>
+			<attribute>INT</attribute>
+			<category>Language</category>
+			<default>No</default>
+			<skillgroup />
+			<specs>
+				<spec>Read/Write</spec>
+				<spec>Speak</spec>
+				<spec>Dialect</spec>
+				<spec>Lingo</spec>
+			</specs>
+		</skill>
+		<skill>
+			<id>0ecbddff-4e99-485b-b54a-6c087c03f07b</id>
+			<name>Korean</name>
+			<attribute>INT</attribute>
+			<category>Language</category>
+			<default>No</default>
+			<skillgroup />
+			<specs>
+				<spec>Read/Write</spec>
+				<spec>Speak</spec>
+				<spec>Dialect</spec>
+				<spec>Lingo</spec>
+			</specs>
+		</skill>
+		<skill>
+			<id>bcf6bfe5-a454-43b3-9de0-bbdc7e18b5a5</id>
+			<name>Latin</name>
+			<attribute>INT</attribute>
+			<category>Language</category>
+			<default>No</default>
+			<skillgroup />
+			<specs>
+				<spec>Read/Write</spec>
+				<spec>Speak</spec>
+				<spec>Dialect</spec>
+				<spec>Lingo</spec>
+			</specs>
+		</skill>
+		<skill>
+			<id>cca8e4dc-4c67-45d2-bee6-57366d277206</id>
+			<name>Literature</name>
+			<attribute>LOG</attribute>
+			<category>Academic</category>
+			<default>No</default>
+			<skillgroup />
+			<specs>
+				<spec>Japanese</spec>
+				<spec>Early Twentieth Century</spec>
+				<spec>Science Fiction</spec>
+				<spec>Poetry</spec>
+				<spec>Fiction</spec>
+				<spec>Romance</spec>
+				<spec>N. America</spec>
+				<spec>S. America</spec>
+				<spec>Central America</spec>
+				<spec>Antarctica</spec>
+				<spec>Africa</spec>
+				<spec>Western Europe</spec>
+				<spec>Eastern Europe</spec>
+				<spec>Northern Europe</spec>
+				<spec>Asia - Pacific</spec>
+				<spec>Asia - Minor</spec>
+				<spec>Middle East</spec>
+				<spec>Australia</spec>
+			</specs>
+		</skill>
+		<skill>
+			<id>7e942ac9-8c2c-4f7c-91d5-cfaf5d0e9262</id>
+			<name>Mafia</name>
+			<attribute>INT</attribute>
+			<category>Street</category>
+			<default>No</default>
+			<skillgroup />
+			<specs>
+				<spec>Turf</spec>
+				<spec>Politics</spec>
+				<spec>Signs</spec>
+				<spec>History</spec>
+				<spec>Organizations</spec>
+				<spec>Safe Houses</spec>
+			</specs>
+		</skill>
+		<skill>
+			<id>f8a3a8da-e177-49c7-9b3d-2749fd3704cd</id>
+			<name>Magic Traditions</name>
+			<attribute>LOG</attribute>
+			<category>Academic</category>
+			<default>No</default>
+			<skillgroup />
+			<specs>
+				<spec>Adepts</spec>
+				<spec>Shamans</spec>
+				<spec>Mages</spec>
+				<spec>Mystic Adepts</spec>
+			</specs>
+		</skill>
+		<skill>
+			<id>0bbb3078-a940-4003-b4f3-fa23937cf227</id>
+			<name>Magical Theory</name>
+			<attribute>LOG</attribute>
+			<category>Academic</category>
+			<default>No</default>
+			<skillgroup />
+			<specs>
+				<spec>Sorcery</spec>
+				<spec>Conjuring</spec>
+				<spec>Enchanting</spec>
+				<spec>Foci</spec>
+				<spec>Astral World</spec>
+				<spec>Metaplanes</spec>
+				<spec>Initiation</spec>
+				<spec>Mentor Spirits</spec>
+			</specs>
+		</skill>
+		<skill>
+			<id>9843709f-803a-4424-88a2-d972d3405955</id>
+			<name>Magical Threats</name>
+			<attribute>LOG</attribute>
+			<category>Academic</category>
+			<default>No</default>
+			<skillgroup />
+			<specs>
+				<spec>Blood Magic</spec>
+				<spec>Toxic Magic</spec>
+				<spec>Insect Spirits</spec>
+				<spec>Shadow Spirits</spec>
+			</specs>
+		</skill>
+		<skill>
+			<id>7f7fea00-e656-4c7c-afd3-03f34aafa9f4</id>
+			<name>Mandarin</name>
+			<attribute>INT</attribute>
+			<category>Language</category>
+			<default>No</default>
+			<skillgroup />
+			<specs>
+				<spec>Read/Write</spec>
+				<spec>Speak</spec>
+				<spec>Dialect</spec>
+				<spec>Lingo</spec>
+			</specs>
+		</skill>
+		<skill>
+			<id>9843709f-803a-4424-88a2-d972d3405955</id>
+			<name>Mathematics</name>
+			<attribute>LOG</attribute>
+			<category>Academic</category>
+			<default>No</default>
+			<skillgroup />
+			<specs>
+				<spec>Arithmetic</spec>
+				<spec>Calculus</spec>
+				<spec>Geometry</spec>
+				<spec>Algebra</spec>
+				<spec>Number Theory</spec>
+				<spec>Game Theory</spec>
+				<spec>Graph Theory</spec>
+				<spec>Group Theory</spec>
+				<spec>Combinatorics</spec>
+				<spec>Statistics</spec>
+			</specs>
+		</skill>
+		<skill>
+			<id>95730d81-d189-4cbe-8ee7-23b62f6efdb6</id>
+			<name>Matrix Games</name>
+			<attribute>INT</attribute>
+			<category>Interest</category>
+			<default>No</default>
+			<skillgroup />
+			<specs>
+				<spec>Dawn of Atlantis III</spec>
+				<spec>Dragon Storm</spec>
+				<spec>Grand Larceny</spec>
+				<spec>Killing Floor</spec>
+				<spec>Shadowrun Online</spec>
+			</specs>
+		</skill>
+		<skill>
+			<id>58a3da0b-86da-48ec-953b-11ffcf6d283f</id>
+			<name>Military</name>
+			<attribute>INT</attribute>
+			<category>Interest</category>
+			<default>No</default>
+			<skillgroup />
+			<specs>
+				<spec>Air Force</spec>
+				<spec>Army</spec>
+				<spec>Coast Guard</spec>
+				<spec>Marines</spec>
+				<spec>Military Magic</spec>
+				<spec>Navy</spec>
+				<spec>Special Forces</spec>
+			</specs>
+		</skill>
+		<skill>
+			<id>ee36423c-21c7-4af3-81da-93778da83a45</id>
+			<name>Club Music</name>
+			<attribute>INT</attribute>
+			<category>Interest</category>
+			<default>No</default>
+			<skillgroup />
+			<specs>
+				<spec>Astral Rock</spec>
+				<spec>Electron Wave</spec>
+				<spec>Goblin Rock</spec>
+				<spec>Powernoize</spec>
+				<spec>Rockabilly</spec>
+				<spec>Sinthcore</spec>
+				<spec>Wizpunk</spec>
+				<spec>Trash Metal Troll</spec>
+				<spec>Retro Gothic</spec>
+				<spec>Elven Rap</spec>
+				<spec>Neo-J Pop</spec>
+				<spec>Nova K Rock</spec>
+			</specs>
+		</skill>
+		<skill>
+			<id>5ea73805-1e96-4770-afef-647322f1eeff</id>
+			<name>News</name>
+			<attribute>INT</attribute>
+			<category>Interest</category>
+			<default>No</default>
+			<skillgroup />
+			<specs>
+				<spec>Business</spec>
+				<spec>Entertainment</spec>
+				<spec>Health</spec>
+				<spec>Science/Environment</spec>
+				<spec>Sports</spec>
+				<spec>Technology</spec>
+				<spec>Underworld</spec>
+				<spec>Atlanta</spec>
+				<spec>Cheyenne</spec>
+				<spec>Chicago</spec>
+				<spec>Denver</spec>
+				<spec>Hong-Kong</spec>
+				<spec>LA</spec>
+				<spec>Manhattan</spec>
+				<spec>FDC</spec>
+				<spec>Portland</spec>
+				<spec>Seattle</spec>
+				<spec>Saskatoon</spec>
+				<spec>Sacramento</spec>
+				<spec>Quebec City</spec>
+				<spec>Algonkian-Manitou Council</spec>
+				<spec>Athabaskan Council</spec>
+				<spec>Amazonia</spec>
+				<spec>Aztlan</spec>
+				<spec>Carribean League</spec>
+				<spec>California Free State</spec>
+				<spec>Pueblo Corporate Council</spec>
+				<spec>CAS</spec>
+				<spec>UCAS</spec>
+				<spec>Quebec</spec>
+				<spec>Salish-Shidhe Council</spec>
+				<spec>Sioux</spec>
+				<spec>Tir Tairngire</spec>
+				<spec>Tsimshian Protectorate</spec>
+				<spec>Yukutan</spec>
+				<spec>N. America</spec>
+				<spec>S. America</spec>
+				<spec>Central America</spec>
+				<spec>Antarctica</spec>
+				<spec>Africa</spec>
+				<spec>Western Europe</spec>
+				<spec>Eastern Europe</spec>
+				<spec>Northern Europe</spec>
+				<spec>Asia - Pacific</spec>
+				<spec>Asia - Minor</spec>
+				<spec>Middle East</spec>
+				<spec>Australia</spec>
+			</specs>
+		</skill>
+		<skill>
+			<id>3057f850-d7d8-4c5d-9315-556ebb12f0e1</id>
+			<name>Or'zet</name>
+			<attribute>INT</attribute>
+			<category>Language</category>
+			<default>No</default>
+			<skillgroup />
+			<specs>
+				<spec>Read/Write</spec>
+				<spec>Speak</spec>
+				<spec>Dialect</spec>
+				<spec>Lingo</spec>
+			</specs>
+		</skill>
+		<skill>
+			<id>0b90b4b9-2290-45ad-9827-82fd0c6454be</id>
+			<name>Parazoology</name>
+			<attribute>LOG</attribute>
+			<category>Academic</category>
+			<default>No</default>
+			<skillgroup />
+			<specs>
+				<spec>Spirits</spec>
+				<spec>N. America</spec>
+				<spec>S. America</spec>
+				<spec>Central America</spec>
+				<spec>Antarctica</spec>
+				<spec>Africa</spec>
+				<spec>Western Europe</spec>
+				<spec>Eastern Europe</spec>
+				<spec>Northern Europe</spec>
+				<spec>Asia - Pacific</spec>
+				<spec>Asia - Minor</spec>
+				<spec>Middle East</spec>
+				<spec>Australia</spec>
+			</specs>
+		</skill>
+		<skill>
+			<id>004ef112-3f24-4ca1-bc9c-b0e4229fc3b6</id>
+			<name>Persian</name>
+			<attribute>INT</attribute>
+			<category>Language</category>
+			<default>No</default>
+			<skillgroup />
+			<specs>
+				<spec>Read/Write</spec>
+				<spec>Speak</spec>
+				<spec>Dialect</spec>
+				<spec>Lingo</spec>
+			</specs>
+		</skill>
+		<skill>
+			<id>5fc15c3f-7b1c-4b87-a469-ccefb7d60820</id>
+			<name>Polish</name>
+			<attribute>INT</attribute>
+			<category>Language</category>
+			<default>No</default>
+			<skillgroup />
+			<specs>
+				<spec>Read/Write</spec>
+				<spec>Speak</spec>
+				<spec>Dialect</spec>
+				<spec>Lingo</spec>
+			</specs>
+		</skill>
+		<skill>
+			<id>57090b04-5d4c-47ec-9cf3-9b414c40cb09</id>
+			<name>Politics</name>
+			<attribute>LOG</attribute>
+			<category>Academic</category>
+			<default>No</default>
+			<skillgroup />
+			<specs>
+				<spec>Corporate</spec>
+				<spec>Military</spec>
+				<spec>Social</spec>
+				<spec>Tribal</spec>
+				<spec>Underworld</spec>
+				<spec>Atlanta</spec>
+				<spec>Cheyenne</spec>
+				<spec>Chicago</spec>
+				<spec>Denver</spec>
+				<spec>Hong-Kong</spec>
+				<spec>LA</spec>
+				<spec>Manhattan</spec>
+				<spec>FDC</spec>
+				<spec>Portland</spec>
+				<spec>Seattle</spec>
+				<spec>Saskatoon</spec>
+				<spec>Sacramento</spec>
+				<spec>Quebec City</spec>
+				<spec>Algonkian-Manitou Council</spec>
+				<spec>Athabaskan Council</spec>
+				<spec>Amazonia</spec>
+				<spec>Aztlan</spec>
+				<spec>Carribean League</spec>
+				<spec>California Free State</spec>
+				<spec>Pueblo Corporate Council</spec>
+				<spec>CAS</spec>
+				<spec>UCAS</spec>
+				<spec>Quebec</spec>
+				<spec>Salish-Shidhe Council</spec>
+				<spec>Sioux</spec>
+				<spec>Tir Tairngire</spec>
+				<spec>Tsimshian Protectorate</spec>
+				<spec>Yukutan</spec>
+				<spec>N. America</spec>
+				<spec>S. America</spec>
+				<spec>Central America</spec>
+				<spec>Antarctica</spec>
+				<spec>Africa</spec>
+				<spec>Western Europe</spec>
+				<spec>Eastern Europe</spec>
+				<spec>Northern Europe</spec>
+				<spec>Asia - Pacific</spec>
+				<spec>Asia - Minor</spec>
+				<spec>Middle East</spec>
+				<spec>Australia</spec>
+			</specs>
+		</skill>
+		<skill>
+			<id>d11e8181-215e-41b3-8775-521b1d629123</id>
+			<name>Portuguese</name>
+			<attribute>INT</attribute>
+			<category>Language</category>
+			<default>No</default>
+			<skillgroup />
+			<specs>
+				<spec>Read/Write</spec>
+				<spec>Speak</spec>
+				<spec>Dialect</spec>
+				<spec>Lingo</spec>
+			</specs>
+		</skill>
+		<skill>
+			<id>a8187f25-74d6-43f5-9a43-8d03cef04a6e</id>
+			<name>Punjabi</name>
+			<attribute>INT</attribute>
+			<category>Language</category>
+			<default>No</default>
+			<skillgroup />
+			<specs>
+				<spec>Read/Write</spec>
+				<spec>Speak</spec>
+				<spec>Dialect</spec>
+				<spec>Lingo</spec>
+			</specs>
+		</skill>
+		<skill>
+			<id>bce7ec73-39ef-43bf-a74f-8fa7627753ab</id>
+			<name>Religion</name>
+			<attribute>LOG</attribute>
+			<category>Academic</category>
+			<default>No</default>
+			<skillgroup />
+			<specs>
+				<spec>Islam</spec>
+				<spec>Judaism</spec>
+				<spec>Buddhism</spec>
+				<spec>Christianity</spec>
+				<spec>Hinduism</spec>
+				<spec>Zoroastrianism</spec>
+				<spec>Shinto</spec>
+				<spec>Paganism</spec>
+				<spec>Taoism</spec>
+			</specs>
+		</skill>
+		<skill>
+			<id>7ba1f555-f6b5-4d3a-b0f6-38f9a030b661</id>
+			<name>Russian</name>
+			<attribute>INT</attribute>
+			<category>Language</category>
+			<default>No</default>
+			<skillgroup />
+			<specs>
+				<spec>Read/Write</spec>
+				<spec>Speak</spec>
+				<spec>Dialect</spec>
+				<spec>Lingo</spec>
+			</specs>
+		</skill>
+		<skill>
+			<id>09ae5c16-0b45-4ab9-9634-cab22ad781c4</id>
+			<name>Security Companies</name>
+			<attribute>LOG</attribute>
+			<category>Street</category>
+			<default>No</default>
+			<skillgroup />
+			<specs>
+				<spec>Lone Star</spec>
+				<spec>Knight Errant</spec>
+				<spec>Hard Corps</spec>
+				<spec>Minutemen Security</spec>
+				<spec>Seattle Sec Corps</spec>
+			</specs>
+		</skill>
+		<skill>
+			<id>3dc3854e-5d67-4ee8-8ffa-c637394859a6</id>
+			<name>Security Design</name>
+			<attribute>INT</attribute>
+			<category>Interest</category>
+			<default>No</default>
+			<skillgroup />
+			<specs>
+				<spec>Bank</spec>
+				<spec>Corporate</spec>
+				<spec>Government</spec>
+				<spec>Home</spec>
+				<spec>Public Event</spec>
+				<spec>Vehicle</spec>
+			</specs>
+		</skill>
+		<skill>
+			<id>86ac486a-6e5b-4c04-b575-f63beb10b809</id>
+			<name>Security Tactics</name>
+			<attribute>LOG</attribute>
+			<category>Academic</category>
+			<default>No</default>
+			<skillgroup />
+			<specs>
+				<spec>Corporate</spec>
+				<spec>Crimson Rush</spec>
+				<spec>Entertainment</spec>
+				<spec>Government</spec>
+				<spec>Security Company</spec>
+				<spec>Rapid Response</spec>
+				<spec>Border Patrol</spec>
+				<spec>Customs</spec>
+			</specs>
+		</skill>
+		<skill>
+			<id>bd978c37-7bff-4610-9c3a-1bab45c6e93f</id>
+			<name>Shadow Community</name>
+			<attribute>INT</attribute>
+			<category>Street</category>
+			<default>No</default>
+			<skillgroup />
+			<specs>
+				<spec>Turf</spec>
+				<spec>Politics</spec>
+				<spec>History</spec>
+				<spec>Organizations</spec>
+				<spec>Safe Houses</spec>
+				<spec>News</spec>
+				<spec>Personalities</spec>
+				<spec>Rumours</spec>
+			</specs>
+		</skill>
+		<skill>
+			<id>083e28e0-885a-4123-a8db-847c3509d14a</id>
+			<name>Sioux</name>
+			<attribute>INT</attribute>
+			<category>Language</category>
+			<default>No</default>
+			<skillgroup />
+			<specs>
+				<spec>Read/Write</spec>
+				<spec>Speak</spec>
+				<spec>Dialect</spec>
+				<spec>Lingo</spec>
+			</specs>
+		</skill>
+		<skill>
+			<id>d06dfd90-1df0-4f05-84d5-1fea9d146f87</id>
+			<name>Small Unit Tactics</name>
+			<attribute>INT</attribute>
+			<category>Interest</category>
+			<default>No</default>
+			<skillgroup />
+			<specs>
+				<spec>Desert</spec>
+				<spec>Distance</spec>
+				<spec>Sprinting</spec>
+				<spec>Urban</spec>
+				<spec>Wilderness</spec>
+				<spec>[Terrain]</spec>
+			</specs>
+		</skill>
+		<skill>
+			<id>b6aa3faa-64e0-4323-9617-49add784064a</id>
+			<name>Spanish</name>
+			<attribute>INT</attribute>
+			<category>Language</category>
+			<default>No</default>
+			<skillgroup />
+			<specs>
+				<spec>Read/Write</spec>
+				<spec>Speak</spec>
+				<spec>Dialect</spec>
+				<spec>Lingo</spec>
+			</specs>
+		</skill>
+		<skill>
+			<id>a364caab-f0bd-49b8-859e-1fa0d73c3c53</id>
+			<name>Sperethiel</name>
+			<attribute>INT</attribute>
+			<category>Language</category>
+			<default>No</default>
+			<skillgroup />
+			<specs>
+				<spec>Read/Write</spec>
+				<spec>Speak</spec>
+				<spec>Dialect</spec>
+				<spec>Lingo</spec>
+			</specs>
+		</skill>
+		<skill>
+			<id>67e74b72-7970-4243-ad68-4db92894a12d</id>
+			<name>Spirits</name>
+			<attribute>LOG</attribute>
+			<category>Professional</category>
+			<default>No</default>
+			<skillgroup />
+			<specs>
+				<spec>Beast</spec>
+				<spec>Earth</spec>
+				<spec>Fire</spec>
+				<spec>Guardian</spec>
+				<spec>Guidance</spec>
+				<spec>Man</spec>
+				<spec>Plant</spec>
+				<spec>Task</spec>
+				<spec>Water</spec>
+				<spec>Watcher</spec>
+			</specs>
+		</skill>
+		<skill>
+			<id>219d4e62-a378-480d-ba6a-9278490e4539</id>
+			<name>Sports</name>
+			<attribute>INT</attribute>
+			<category>Interest</category>
+			<default>No</default>
+			<skillgroup />
+			<specs>
+				<spec>Baseball</spec>
+				<spec>Basketball</spec>
+				<spec>Boxing</spec>
+				<spec>Combat Biking</spec>
+				<spec>Court Ball</spec>
+				<spec>Football</spec>
+				<spec>MMA</spec>
+				<spec>Hockey</spec>
+				<spec>Soccer</spec>
+				<spec>Stickball</spec>
+				<spec>UFC</spec>
+				<spec>Underground Fighting</spec>
+				<spec>Urban Brawl</spec>
+				<spec>Wrestling</spec>
+			</specs>
+		</skill>
+		<skill>
+			<id>0af06344-3637-4160-813b-a33dda2d16aa</id>
+			<name>Sprawl Life</name>
+			<attribute>INT</attribute>
+			<category>Street</category>
+			<default>No</default>
+			<skillgroup />
+			<specs>
+				<spec>Scavenging</spec>
+				<spec>Soup Kitchens</spec>
+				<spec>Squats</spec>
+				<spec>Street Docs</spec>
+				<spec>Street Rumors</spec>
+			</specs>
+		</skill>
+		<skill>
+			<id>51ea095a-2f1f-4090-afcb-d2cbb88c8f91</id>
+			<name>Street Drugs</name>
+			<attribute>INT</attribute>
+			<category>Interest</category>
+			<default>No</default>
+			<skillgroup />
+			<specs>
+				<spec>BTLs</spec>
+				<spec>Cram</spec>
+				<spec>Deepweed</spec>
+				<spec>Novacoke</spec>
+				<spec>Spike</spec>
+				<spec>Tempo</spec>
+			</specs>
+		</skill>
+		<skill>
+			<id>19a3925e-7ae7-4037-9d59-de63a7ab7a92</id>
+			<name>Syndicates</name>
+			<attribute>INT</attribute>
+			<category>Street</category>
+			<default>No</default>
+			<skillgroup />
+			<specs>
+				<spec>Ghost Cartels</spec>
+				<spec>Mafia</spec>
+				<spec>Triad</spec>
+				<spec>Yakuza</spec>
+				<spec>Vory</spec>
+				<spec>Atlanta</spec>
+				<spec>Cheyenne</spec>
+				<spec>Chicago</spec>
+				<spec>Denver</spec>
+				<spec>Hong-Kong</spec>
+				<spec>LA</spec>
+				<spec>Manhattan</spec>
+				<spec>FDC</spec>
+				<spec>Portland</spec>
+				<spec>Seattle</spec>
+				<spec>Saskatoon</spec>
+				<spec>Sacramento</spec>
+				<spec>Quebec City</spec>
+				<spec>Algonkian-Manitou Council</spec>
+				<spec>Athabaskan Council</spec>
+				<spec>Amazonia</spec>
+				<spec>Aztlan</spec>
+				<spec>Carribean League</spec>
+				<spec>California Free State</spec>
+				<spec>Pueblo Corporate Council</spec>
+				<spec>CAS</spec>
+				<spec>UCAS</spec>
+				<spec>Quebec</spec>
+				<spec>Salish-Shidhe Council</spec>
+				<spec>Sioux</spec>
+				<spec>Tir Tairngire</spec>
+				<spec>Tsimshian Protectorate</spec>
+				<spec>Yukutan</spec>
+			</specs>
+		</skill>
+		<skill>
+			<id>bb231493-bc95-4783-8ad9-e66078ee31ef</id>
+			<name>Thai</name>
+			<attribute>INT</attribute>
+			<category>Language</category>
+			<default>No</default>
+			<skillgroup />
+			<specs>
+				<spec>Read/Write</spec>
+				<spec>Speak</spec>
+				<spec>Dialect</spec>
+				<spec>Lingo</spec>
+			</specs>
+		</skill>
+		<skill>
+			<id>0e364dfa-7160-46a7-bd98-601afcc08dd5</id>
+			<name>Triads</name>
+			<attribute>INT</attribute>
+			<category>Street</category>
+			<default>No</default>
+			<skillgroup />
+			<specs>
+				<spec>Turf</spec>
+				<spec>Politics</spec>
+				<spec>Signs</spec>
+				<spec>History</spec>
+				<spec>Organizations</spec>
+				<spec>Safe Houses</spec>
+			</specs>
+		</skill>
+		<skill>
+			<id>8f81d25b-a1e3-4d3a-8eea-ea66711a3454</id>
+			<name>Trids</name>
+			<attribute>INT</attribute>
+			<category>Interest</category>
+			<default>No</default>
+			<skillgroup />
+			<specs>
+				<spec>Action</spec>
+				<spec>Cop</spec>
+				<spec>Documentary</spec>
+				<spec>Fantasy</spec>
+				<spec>Rom-Com</spec>
+				<spec>Sci-fi</spec>
+			</specs>
+		</skill>
+		<skill>
+			<id>dad44f50-efc1-4dc9-a1ac-ca7d89a18218</id>
+			<name>Turkish</name>
+			<attribute>INT</attribute>
+			<category>Language</category>
+			<default>No</default>
+			<skillgroup />
+			<specs>
+				<spec>Read/Write</spec>
+				<spec>Speak</spec>
+				<spec>Dialect</spec>
+				<spec>Lingo</spec>
+			</specs>
+		</skill>
+		<skill>
+			<id>5c3ebb6f-d075-4486-8900-d7a19bae958f</id>
+			<name>Underworld</name>
+			<attribute>INT</attribute>
+			<category>Street</category>
+			<default>No</default>
+			<skillgroup />
+			<specs>
+				<spec>Arson</spec>
+				<spec>Black Magic</spec>
+				<spec>Black Market Pipeline</spec>
+				<spec>Blackmail</spec>
+				<spec>BTL</spec>
+				<spec>Counterfitting</spec>
+				<spec>Drugs</spec>
+				<spec>Drug Dealers</spec>
+				<spec>Fencing</spec>
+				<spec>Financial Crime</spec>
+				<spec>Fixing</spec>
+				<spec>Forgery</spec>
+				<spec>Gambling</spec>
+				<spec>Grifting</spec>
+				<spec>Hijacking</spec>
+				<spec>Illegal Goods</spec>
+				<spec>Kidnapping</spec>
+				<spec>Loansharking</spec>
+				<spec>Local Runners</spec>
+				<spec>Medicine</spec>
+				<spec>Matrix Crime</spec>
+				<spec>Money Laundering</spec>
+				<spec>Organleggers</spec>
+				<spec>Pornography</spec>
+				<spec>Prostitution</spec>
+				<spec>Protection</spec>
+				<spec>Robbery</spec>
+				<spec>Smugglers</spec>
+				<spec>Smuggling</spec>
+				<spec>Talislegger</spec>
+				<spec>Taminous groups</spec>
+				<spec>White Collar</spec>
+			</specs>
+		</skill>
+		<skill>
+			<id>250f080a-9a79-4e8b-8980-d19bef402852</id>
+			<name>Vory</name>
+			<attribute>INT</attribute>
+			<category>Street</category>
+			<default>No</default>
+			<skillgroup />
+			<specs>
+				<spec>Turf</spec>
+				<spec>Politics</spec>
+				<spec>Signs</spec>
+				<spec>History</spec>
+				<spec>Organizations</spec>
+				<spec>Safe Houses</spec>
+			</specs>
+		</skill>
+		<skill>
+			<id>20041f7e-7725-403e-8771-0904090bdfd1</id>
+			<name>Wu</name>
+			<attribute>INT</attribute>
+			<category>Language</category>
+			<default>No</default>
+			<skillgroup />
+			<specs>
+				<spec>Read/Write</spec>
+				<spec>Speak</spec>
+				<spec>Dialect</spec>
+				<spec>Lingo</spec>
+			</specs>
+		</skill>
+		<skill>
+			<id>ea024ba4-dabf-4da5-be96-a1bccfead27e</id>
+			<name>Xiang</name>
+			<attribute>INT</attribute>
+			<category>Language</category>
+			<default>No</default>
+			<skillgroup />
+			<specs>
+				<spec>Read/Write</spec>
+				<spec>Speak</spec>
+				<spec>Dialect</spec>
+				<spec>Lingo</spec>
+			</specs>
+		</skill>
+		<skill>
+			<id>e216aad1-15fa-48c5-9d0e-0c6a92e819e0</id>
+			<name>Yakuza</name>
+			<attribute>INT</attribute>
+			<category>Street</category>
+			<default>No</default>
+			<skillgroup />
+			<specs>
+				<spec>Turf</spec>
+				<spec>Politics</spec>
+				<spec>Signs</spec>
+				<spec>History</spec>
+				<spec>Organizations</spec>
+				<spec>Safe Houses</spec>
+			</specs>
+		</skill>
+		<skill>
+			<id>99d3b5ed-7862-410f-b3d9-ca7427bc2791</id>
+			<name>Astronomy</name>
+			<attribute>LOG</attribute>
+			<category>Academic</category>
+			<default>No</default>
+			<skillgroup />
+			<specs>
+				<spec>Comets</spec>
+				<spec>Mars</spec>
+				<spec>Moon</spec>
+				<spec>Stars</spec>
+				<spec>[category]</spec>
+			</specs>
+		</skill>
+		<skill>
+			<id>37013018-70bd-4016-827c-c366949622f5</id>
+			<name>Awakened Hangouts</name>
+			<attribute>INT</attribute>
+			<category>Street</category>
+			<default>No</default>
+			<skillgroup />
+			<specs>
+				<spec>Atlanta</spec>
+				<spec>Cheyenne</spec>
+				<spec>Chicago</spec>
+				<spec>Denver</spec>
+				<spec>Hong-Kong</spec>
+				<spec>LA</spec>
+				<spec>Manhattan</spec>
+				<spec>FDC</spec>
+				<spec>Portland</spec>
+				<spec>Seattle</spec>
+				<spec>Saskatoon</spec>
+				<spec>Sacramento</spec>
+				<spec>Quebec City</spec>
+				<spec>Algonkian-Manitou Council</spec>
+				<spec>Athabaskan Council</spec>
+				<spec>Amazonia</spec>
+				<spec>Aztlan</spec>
+				<spec>Carribean League</spec>
+				<spec>California Free State</spec>
+				<spec>Pueblo Corporate Council</spec>
+				<spec>CAS</spec>
+				<spec>UCAS</spec>
+				<spec>Quebec</spec>
+				<spec>Salish-Shidhe Council</spec>
+				<spec>Sioux</spec>
+				<spec>Tir Tairngire</spec>
+				<spec>Tsimshian Protectorate</spec>
+				<spec>Yukutan</spec>
+			</specs>
+		</skill>
+		<skill>
+			<id>63bb99a1-457c-4ee6-ab63-05267b0b0e09</id>
+			<name>City Speak</name>
+			<attribute>INT</attribute>
+			<category>Language</category>
+			<default>No</default>
+			<skillgroup />
+			<specs>
+				<spec>Read/Write</spec>
+				<spec>Speak</spec>
+				<spec>Dialect</spec>
+				<spec>Lingo</spec>
+			</specs>
+		</skill>
+		<skill>
+			<id>a7d0c675-ca0d-4df0-9023-b03674d79d0e</id>
+			<name>Classical Music</name>
+			<attribute>INT</attribute>
+			<category>Interest</category>
+			<default>No</default>
+			<skillgroup />
+			<specs>
+				<spec>Ballet</spec>
+				<spec>Baroque</spec>
+				<spec>Chamber Music</spec>
+				<spec>Medieval</spec>
+				<spec>Opera</spec>
+				<spec>Orchestral</spec>
+				<spec>Renaissance</spec>
+				<spec>[music style]</spec>
+			</specs>
+		</skill>
+		<skill>
+			<id>678da16f-6446-4e0c-8bef-cc1d619e1d1a</id>
+			<name>Connoisseur</name>
+			<attribute>INT</attribute>
+			<category>Interest</category>
+			<default>No</default>
+			<skillgroup />
+			<specs>
+				<spec>Fine Arts</spec>
+				<spec>Beers</spec>
+				<spec>Cuisines</spec>
+				<spec>Cuisine (Aztlaner)</spec>
+				<spec>Cuisine (French)</spec>
+				<spec>Cuisine (Italian)</spec>
+				<spec>Teas</spec>
+				<spec>Wines</spec>
+				<spec>Wine (Elven)</spec>
+				<spec>[Cuisine, Wine]</spec>
+			</specs>
+		</skill>
+		<skill>
+			<id>d9c2e7c4-b9c6-4904-b4a4-56ecca7c9530</id>
+			<name>Corporation: Ares Macrotechnology</name>
+			<attribute>INT</attribute>
+			<category>Street</category>
+			<default>No</default>
+			<skillgroup />
+			<specs>
+				<spec>Damien Knight</spec>
+				<spec>Ares Arms</spec>
+				<spec>AresSpace</spec>
+				<spec>Seattle Operations</spec>
+				<spec>Corporate Finances</spec>
+				<spec>Corporate Politics</spec>
+				<spec>Corporate Rumors</spec>
+				<spec>Corporate Security</spec>
+			</specs>
+		</skill>
+		<skill>
+			<id>50a4cbd7-a0f7-474a-97ae-a781320d6780</id>
+			<name>Corporation: Aztechnology</name>
+			<attribute>INT</attribute>
+			<category>Street</category>
+			<default>No</default>
+			<skillgroup />
+			<specs>
+				<spec>Seattle Operations</spec>
+				<spec>Corporate Finances</spec>
+				<spec>Corporate Politics</spec>
+				<spec>Corporate Rumors</spec>
+				<spec>Corporate Security</spec>
+			</specs>
+		</skill>
+		<skill>
+			<id>987d7063-73ec-4170-beb2-1851c0dd7cee</id>
+			<name>Corporation: Evo</name>
+			<attribute>INT</attribute>
+			<category>Street</category>
+			<default>No</default>
+			<skillgroup />
+			<specs>
+				<spec>CrashCart Medical Services</spec>
+				<spec>Red Star Clinics</spec>
+				<spec>Seattle Operations</spec>
+				<spec>Corporate Finances</spec>
+				<spec>Corporate Politics</spec>
+				<spec>Corporate Rumors</spec>
+				<spec>Corporate Security</spec>
+			</specs>
+		</skill>
+		<skill>
+			<id>6a3bd597-09e5-45ba-8719-d4eda627e780</id>
+			<name>Corporation: Horizon Group</name>
+			<attribute>INT</attribute>
+			<category>Street</category>
+			<default>No</default>
+			<skillgroup />
+			<specs>
+				<spec>Seattle Operations</spec>
+				<spec>Corporate Finances</spec>
+				<spec>Corporate Politics</spec>
+				<spec>Corporate Rumors</spec>
+				<spec>Corporate Security</spec>
+			</specs>
+		</skill>
+		<skill>
+			<id>dd4779db-4c54-4fa3-b56c-7caf0ba6926b</id>
+			<name>Corporation: Mitsuhama Computer Technologies</name>
+			<attribute>INT</attribute>
+			<category>Street</category>
+			<default>No</default>
+			<skillgroup />
+			<specs>
+				<spec>Seattle Operations</spec>
+				<spec>Magical Goods and Services</spec>
+				<spec>Corporate Finances</spec>
+				<spec>Corporate Politics</spec>
+				<spec>Corporate Rumors</spec>
+				<spec>Corporate Security</spec>
+			</specs>
+		</skill>
+		<skill>
+			<id>ee28a346-d0a8-476e-93a9-6db56ae4b298</id>
+			<name>Corporation: NeoNET</name>
+			<attribute>INT</attribute>
+			<category>Street</category>
+			<default>No</default>
+			<skillgroup />
+			<specs>
+				<spec>Seattle Operations</spec>
+				<spec>Corporate Finances</spec>
+				<spec>Corporate Politics</spec>
+				<spec>Corporate Rumors</spec>
+				<spec>Corporate Security</spec>
+			</specs>
+		</skill>
+		<skill>
+			<id>603f7245-62ef-477e-923e-f8a4681dec35</id>
+			<name>Corporation: Renraku Computer Systems</name>
+			<attribute>INT</attribute>
+			<category>Street</category>
+			<default>No</default>
+			<skillgroup />
+			<specs>
+				<spec>Haruhiko Nakada</spec>
+				<spec>Seattle Operations</spec>
+				<spec>Corporate Finances</spec>
+				<spec>Corporate Politics</spec>
+				<spec>Corporate Rumors</spec>
+				<spec>Corporate Security</spec>
+			</specs>
+		</skill>
+		<skill>
+			<id>8db5cc64-5dc4-4ae9-a56b-e0c54a6e2413</id>
+			<name>Corporation: Saeder-Krupp</name>
+			<attribute>INT</attribute>
+			<category>Street</category>
+			<default>No</default>
+			<skillgroup />
+			<specs>
+				<spec>Saeder-Krupp Heavy Industries</spec>
+				<spec>Saeder-Krupp Prime </spec>
+				<spec>Seattle Operations</spec>
+				<spec>Corporate Finances</spec>
+				<spec>Corporate Politics</spec>
+				<spec>Corporate Rumors</spec>
+				<spec>Corporate Security</spec>
+			</specs>
+		</skill>
+		<skill>
+			<id>03707f22-bebe-469a-817b-f6dfd4d7d6a1</id>
+			<name>Corporation: Shiawase</name>
+			<attribute>INT</attribute>
+			<category>Street</category>
+			<default>No</default>
+			<skillgroup />
+			<specs>
+				<spec>Seattle Operations</spec>
+				<spec>Corporate Finances</spec>
+				<spec>Corporate Politics</spec>
+				<spec>Corporate Rumors</spec>
+				<spec>Corporate Security</spec>
+			</specs>
+		</skill>
+		<skill>
+			<id>c9826bde-bb0b-4e45-9348-aa77546dfc7c</id>
+			<name>Corporation: Wuxing, Inc.</name>
+			<attribute>INT</attribute>
+			<category>Street</category>
+			<default>No</default>
+			<skillgroup />
+			<specs>
+				<spec>Seattle Operations</spec>
+				<spec>Magical Goods and Services</spec>
+				<spec>Corporate Finances</spec>
+				<spec>Corporate Politics</spec>
+				<spec>Corporate Rumors</spec>
+				<spec>Corporate Security</spec>
+			</specs>
+		</skill>
+		<skill>
+			<id>44181f85-9472-4ab6-8da7-d4d2aeb38a96</id>
+			<name>Corporation: Brackhaven Investments</name>
+			<attribute>INT</attribute>
+			<category>Street</category>
+			<default>No</default>
+			<skillgroup />
+			<specs>
+				<spec>Kenneth Brackhaven</spec>
+				<spec>Seattle Operations</spec>
+				<spec>Corporate Finances</spec>
+				<spec>Corporate Politics</spec>
+				<spec>Corporate Rumors</spec>
+				<spec>Corporate Security</spec>
+			</specs>
+		</skill>
+		<skill>
+			<id>7592dc37-0d4f-4790-a1a8-188601b0d137</id>
+			<name>Corporation: DocWagon</name>
+			<attribute>INT</attribute>
+			<category>Street</category>
+			<default>No</default>
+			<skillgroup />
+			<specs>
+				<spec>Denny Coleman</spec>
+				<spec>Seattle Operations</spec>
+				<spec>Corporate Finances</spec>
+				<spec>Corporate Politics</spec>
+				<spec>Corporate Rumors</spec>
+				<spec>Corporate Security</spec>
+			</specs>
+		</skill>
+		<skill>
+			<id>0346bd5b-4a87-47b9-86de-9b322ef0a2c7</id>
+			<name>Corporation: Federated-Boeing</name>
+			<attribute>INT</attribute>
+			<category>Street</category>
+			<default>No</default>
+			<skillgroup />
+			<specs>
+
+
+
+
+
+
+
+
+
+
+
+
+
+
+
+
+
+
+
+
+
+				<spec>Seattle Operations</spec>
+
+
+
+				<spec>Corporate Finances</spec>
+				<spec>Corporate Politics</spec>
+				<spec>Corporate Rumors</spec>
+
+				<spec>Corporate Security</spec>
+			</specs>
+		</skill>
+		<skill>
+			<id>7d76f579-eec5-4521-a7bb-c4dedfd85af4</id>
+			<name>Corporation: Gaeatronics</name>
+			<attribute>INT</attribute>
+			<category>Street</category>
+			<default>No</default>
+			<skillgroup />
+			<specs>
+
+
+
+
+
+
+
+
+
+
+
+
+
+
+
+
+
+
+
+
+
+				<spec>Seattle Operations</spec>
+
+
+
+				<spec>Corporate Finances</spec>
+				<spec>Corporate Politics</spec>
+				<spec>Corporate Rumors</spec>
+
+				<spec>Corporate Security</spec>
+			</specs>
+		</skill>
+		<skill>
+			<id>dc767e9a-796a-494a-b200-d018efd4fa49</id>
+			<name>Corporation: Global Technologies</name>
+			<attribute>INT</attribute>
+			<category>Street</category>
+			<default>No</default>
+			<skillgroup />
+			<specs>
+
+
+
+
+
+
+
+
+
+
+
+
+
+
+
+
+
+
+
+
+
+				<spec>Seattle Operations</spec>
+
+
+
+				<spec>Corporate Finances</spec>
+				<spec>Corporate Politics</spec>
+				<spec>Corporate Rumors</spec>
+
+				<spec>Corporate Security</spec>
+			</specs>
+		</skill>
+		<skill>
+			<id>23efe0de-0830-40f4-ab54-ee5e324b31e9</id>
+			<name>Corporation: Knight Errant</name>
+			<attribute>INT</attribute>
+			<category>Street</category>
+			<default>No</default>
+			<skillgroup />
+			<specs>
+				<spec>Damien Knight</spec>
+				<spec>Seattle Operations</spec>
+				<spec>Corporate Finances</spec>
+				<spec>Corporate Politics</spec>
+				<spec>Corporate Rumors</spec>
+				<spec>Corporate Security</spec>
+			</specs>
+		</skill>
+		<skill>
+			<id>d62f9a9e-9614-4421-a70c-b20b0f60641e</id>
+			<name>Corporation: Kong-Walmart</name>
+			<attribute>INT</attribute>
+			<category>Street</category>
+			<default>No</default>
+			<skillgroup />
+			<specs>
+				<spec>Seattle Operations</spec>
+				<spec>Corporate Finances</spec>
+				<spec>Corporate Politics</spec>
+				<spec>Corporate Rumors</spec>
+				<spec>Corporate Security</spec>
+			</specs>
+		</skill>
+		<skill>
+			<id>43378bcc-7ca9-4f26-9ee5-8bbc69953628</id>
+			<name>Corporation: Lone Star Security Services</name>
+			<attribute>INT</attribute>
+			<category>Street</category>
+			<default>No</default>
+			<skillgroup />
+			<specs>
+				<spec>Chicago Operations</spec>
+				<spec>Corporate Finances</spec>
+				<spec>Corporate Politics</spec>
+				<spec>Corporate Rumors</spec>
+				<spec>Corporate Security</spec>
+			</specs>
+		</skill>
+		<skill>
+			<id>183d5e40-4c27-4068-a30d-e75176f4da67</id>
+			<name>Corporation: Regency MegaMedia</name>
+			<attribute>INT</attribute>
+			<category>Street</category>
+			<default>No</default>
+			<skillgroup />
+			<specs>
+				<spec>Seattle Operations</spec>
+				<spec>Corporate Finances</spec>
+				<spec>Corporate Politics</spec>
+				<spec>Corporate Rumors</spec>
+				<spec>Corporate Security</spec>
+			</specs>
+		</skill>
+		<skill>
+			<id>a142e6ff-b97c-4cf6-9fbc-caebe1c3ba9f</id>
+			<name>Corporation: Stuffer Shack</name>
+			<attribute>INT</attribute>
+			<category>Street</category>
+			<default>No</default>
+			<skillgroup />
+			<specs>
+				<spec>Seattle Operations</spec>
+				<spec>Corporate Finances</spec>
+				<spec>Corporate Politics</spec>
+				<spec>Corporate Rumors</spec>
+				<spec>Corporate Security</spec>
+			</specs>
+		</skill>
+		<skill>
+			<id>eb92764d-5dff-4454-88a0-f7c8233c9016</id>
+			<name>Corporation: Telestrian Industries Corporation</name>
+			<attribute>INT</attribute>
+			<category>Street</category>
+			<default>No</default>
+			<skillgroup />
+			<specs>
+				<spec>Seattle Operations</spec>
+				<spec>Corporate Finances</spec>
+				<spec>Corporate Politics</spec>
+				<spec>Corporate Rumors</spec>
+				<spec>Corporate Security</spec>
+			</specs>
+		</skill>
+		<skill>
+			<id>0b1dfbba-c787-4455-95e0-0b87b885011b</id>
+			<name>Corporation: Universal Omnitech</name>
+			<attribute>INT</attribute>
+			<category>Street</category>
+			<default>No</default>
+			<skillgroup />
+			<specs>
+				<spec>Ingersoll and Berkley</spec>
+				<spec>Seattle Operations</spec>
+				<spec>Corporate Finances</spec>
+				<spec>Corporate Politics</spec>
+				<spec>Corporate Rumors</spec>
+				<spec>Corporate Security</spec>
+			</specs>
+		</skill>
+		<skill>
+			<id>cb35837e-09bd-4c53-96de-6fbd92b3d99f</id>
+			<name>Corporation: Zurich-Orbit Gemeinschaft Bank (ZOG)</name>
+			<attribute>INT</attribute>
+			<category>Street</category>
+			<default>No</default>
+			<skillgroup />
+			<specs>
+				<spec>Corporate Finances</spec>
+				<spec>Corporate Politics</spec>
+				<spec>Corporate Rumors</spec>
+				<spec>Corporate Security</spec>
+			</specs>
+		</skill>
+		<skill>
+			<id>d9c2e7c4-b9c6-4904-b4a4-56ecca7c9530</id>
+			<name>Corporation: Ares Macrotechnology</name>
+			<attribute>INT</attribute>
+			<category>Street</category>
+			<default>No</default>
+			<skillgroup />
+			<specs>
+				<spec>Damien Knight</spec>
+				<spec>Ares Arms</spec>
+				<spec>AresSpace</spec>
+				<spec>Seattle Operations</spec>
+				<spec>Corporate Finances</spec>
+				<spec>Corporate Politics</spec>
+				<spec>Corporate Rumors</spec>
+				<spec>Corporate Security</spec>
+			</specs>
+		</skill>
+		<skill>
+			<id>94f7ee6d-e79d-4236-9787-c7bc45727e9f</id>
+			<name>Cybertechnology</name>
+			<attribute>LOG</attribute>
+			<category>Academic</category>
+			<default>No</default>
+			<skillgroup />
+			<specs>
+				<spec>Cyberware</spec>
+				<spec>Cyberware Design</spec>
+				<spec>SOTA</spec>
+			</specs>
+		</skill>
+		<skill>
+			<id>d768f35f-9c1f-4792-a609-9f7c61aea557</id>
+			<name>Entertainment</name>
+			<attribute>INT</attribute>
+			<category>Interest</category>
+			<default>No</default>
+			<skillgroup />
+			<specs>
+				<spec>Classical Music</spec> 
+				<spec>Kaiju Monster Movies</spec>
+				<spec>Music</spec>
+				<spec>Neo-Classical Music</spec>
+				<spec>Sports</spec>
+				<spec>[Gambling]</spec>
+				<spec>[Pornography]</spec>
+			</specs>
+		</skill>
+		<skill>
+			<id>2d74b337-f0c4-465c-a03a-23af8d93082b</id>
+			<name>Fight Clubs</name>
+			<attribute>INT</attribute>
+			<category>Street</category>
+			<default>No</default>
+			<skillgroup />
+			<specs>
+				<spec>Atlanta</spec>
+				<spec>Cheyenne</spec>
+				<spec>Chicago</spec>
+				<spec>Denver</spec>
+				<spec>Hong-Kong</spec>
+				<spec>LA</spec>
+				<spec>Manhattan</spec>
+				<spec>FDC</spec>
+				<spec>Portland</spec>
+				<spec>Seattle</spec>
+				<spec>Saskatoon</spec>
+				<spec>Sacramento</spec>
+				<spec>Quebec City</spec>
+				<spec>Algonkian-Manitou Council</spec>
+				<spec>Athabaskan Council</spec>
+				<spec>Amazonia</spec>
+				<spec>Aztlan</spec>
+				<spec>Carribean League</spec>
+				<spec>California Free State</spec>
+				<spec>Pueblo Corporate Council</spec>
+				<spec>CAS</spec>
+				<spec>UCAS</spec>
+				<spec>Quebec</spec>
+				<spec>Salish-Shidhe Council</spec>
+				<spec>Sioux</spec>
+				<spec>Tir Tairngire</spec>
+				<spec>Tsimshian Protectorate</spec>
+				<spec>Yukutan</spec>
+			</specs>
+		</skill>
+		<skill>
+			<id>487f0a4f-584d-484f-8778-942c5ecda065</id>
+			<name>Forensics</name>
+			<attribute>LOG</attribute>
+			<category>Professional</category>
+			<default>No</default>
+			<skillgroup />
+			<specs>
+				<spec>Thaumaturgic</spec>
+			</specs>
+		</skill>
+		<skill>
+			<id>227bcaa5-0cc0-4f85-99e6-345a5d7e696d</id>
+			<name>Law</name>
+			<attribute>LOG</attribute>
+			<category>Professional</category>
+			<default>No</default>
+			<skillgroup />
+			<specs>
+				<spec>Contracts</spec>
+			</specs>
+		</skill>
+		<skill>
+			<id>d6304862-cfa6-4916-aee1-40789798b590</id>
+			<name>Matrix</name>
+			<attribute>LOG</attribute>
+			<category>Professional</category>
+			<default>No</default>
+			<skillgroup />
+			<specs>
+				<spec>Host Design</spec>
+				<spec>Host Networking</spec>
+			</specs>
+		</skill>
+		<skill>
+			<id>e93e443e-7b21-41f7-9f8e-ba316b1e385a</id>
+			<name>Metahumans</name>
+			<attribute>LOG</attribute>
+			<category>Academic</category>
+			<default>No</default>
+			<skillgroup />
+			<specs>
+				<spec>Dwarves</spec>
+				<spec>Elves</spec>
+				<spec>Humans</spec>
+				<spec>Orks</spec>
+				<spec>Trolls</spec>
+			</specs>
+		</skill>
+		<skill>
+			<id>a2a68932-b602-4387-931b-03b2408a416d</id>
+			<name>Medicine</name>
+			<attribute>LOG</attribute>
+			<category>Academic</category>
+			<default>No</default>
+			<skillgroup />
+			<specs>
+				<spec>Medical Advances</spec>
+				<spec>Technology</spec>
+			</specs>
+		</skill>
+		<skill>
+			<id>4df60d90-2b0a-414c-955e-f52a57ff9760</id>
+			<name>Neo-Classical Music</name>
+			<attribute>INT</attribute>
+			<category>Interest</category>
+			<default>No</default>
+			<skillgroup />
+			<specs>
+				<spec>Rock n Roll</spec>
+				<spec>The (19)60's</spec>
+				<spec>The (19)70's</spec>
+				<spec>Early millenial</spec>
+				<spec>Mid-century</spec>
+				<spec>[musical era]</spec>
+			</specs>
+		</skill>
+		<skill>
+			<id>d232a676-7550-4e5a-8b5a-57417bb8038d</id>
+			<name>Organized Crime: Chicago</name>
+			<attribute>INT</attribute>
+			<category>Street</category>
+			<default>No</default>
+			<skillgroup />
+			<specs>
+				<spec>Turf</spec>
+				<spec>Politics</spec>
+				<spec>Signs</spec>
+				<spec>History</spec>
+				<spec>Organizations</spec>
+				<spec>Safe Houses</spec>
+			</specs>
+		</skill>
+		<skill>
+			<id>8ba59909-186d-4629-97ee-62880189b5c3</id>
+			<name>Police Procedures</name>
+			<attribute>LOG</attribute>
+			<category>Professional</category>
+			<default>No</default>
+			<skillgroup />
+			<specs>
+				<spec>Government</spec>
+				<spec>Military Security Design</spec>
+				<spec>Magical</spec>
+				<spec>Matrix</spec>
+				<spec>Military</spec>
+				<spec>Physical</spec>
+				<spec>Private</spec>
+				<spec>Home</spec>
+				<spec>[Corporation]</spec>
+			</specs>
+		</skill>
+		<skill>
+			<id>c345b536-1406-4d32-9ae1-0fc5002cd9c5</id>
+			<name>Politics: UCAS</name>
+			<attribute>INT</attribute>
+			<category>Street</category>
+			<default>No</default>
+			<skillgroup />
+			<specs>
+				<spec>Presidential</spec>
+				<spec>Congressional</spec>
+				<spec>[state, party, lobby group]</spec>
+			</specs>
+		</skill>
+		<skill>
+			<id>519e73c7-d1d4-4c53-9654-e4974f9e531b</id>
+			<name>Popular Culture</name>
+			<attribute>INT</attribute>
+			<category>Interest</category>
+			<default>No</default>
+			<skillgroup />
+			<specs />
+		</skill>
+		<skill>
+			<id>9176d81a-ac8b-4168-afe6-affd4bb9514e</id>
+			<name>Popular Music</name>
+			<attribute>INT</attribute>
+			<category>Interest</category>
+			<default>No</default>
+			<skillgroup />
+			<specs>
+				<spec>Dwarven Punkbilly</spec>
+				<spec>Modern Punk</spec>
+				<spec>[genre]</spec>
+			</specs>
+		</skill>
+		<skill>
+			<id>06c125c8-01cc-40ba-9a11-2fdad092398f</id>
+			<name>Radical Groups</name>
+			<attribute>INT</attribute>
+			<category>Street</category>
+			<default>No</default>
+			<skillgroup />
+			<specs>
+				<spec>Alamos 20K</spec>
+				<spec>Ex Pacis</spec>
+				<spec>GreenWar</spec>
+				<spec>Logos</spec>
+				<spec>Neo-Anarchist Movement</spec>
+				<spec>Seed</spec>
+				<spec>TerraFirst!</spec>
+				<spec>[group]</spec>
+			</specs>
+		</skill>
+		<skill>
+			<id>85a3fe58-b638-4272-949e-bd7549e32e00</id>
+			<name>Runner Hangouts</name>
+			<attribute>INT</attribute>
+			<category>Street</category>
+			<default>No</default>
+			<skillgroup />
+			<specs>
+				<spec>Atlanta</spec>
+				<spec>Cheyenne</spec>
+				<spec>Chicago</spec>
+				<spec>Denver</spec>
+				<spec>FDC</spec>
+				<spec>High-Class</spec>
+				<spec>Hong-Kong</spec>
+				<spec>LA</spec>
+				<spec>Low-Class</spec>
+				<spec>Manhattan</spec>
+				<spec>Portland</spec>
+				<spec>Quebec City</spec>
+				<spec>Sacramento</spec>
+				<spec>Seattle</spec>
+			</specs>
+		</skill>
+		<skill>
+			<id>fe3ccfd5-9e14-4e0a-962d-f9601fc24950</id>
+			<name>Shadow Community</name>
+			<attribute>INT</attribute>
+			<category>Street</category>
+			<default>No</default>
+			<skillgroup />
+			<specs>
+				<spec>Turf</spec>
+				<spec>Politics</spec>
+				<spec>History</spec>
+				<spec>Organizations</spec>
+				<spec>Safe Houses</spec>
+				<spec>News</spec>
+				<spec>Personalities</spec>
+				<spec>Rumors</spec>
+				<spec>Famous Shadowrunners</spec>
+			</specs>
+		</skill>
+		<skill>
+			<id>4c0b7b81-5dd4-4247-82da-88161992a374</id>
+			<name>Spanish: Aztlaner</name>
+			<attribute>INT</attribute>
+			<category>Language</category>
+			<default>No</default>
+			<skillgroup />
+			<specs>
+				<spec>Read/Write</spec>
+				<spec>Speak</spec>
+				<spec>Dialect</spec>
+				<spec>Lingo</spec>
+			</specs>
+		</skill>
+		<skill>
+			<id>39f7b0cb-dd7c-4196-808b-8910119ea884</id>
+			<name>Street Gangs: Seattle</name>
+			<attribute>INT</attribute>
+			<category>Street</category>
+			<default>No</default>
+			<skillgroup />
+			<specs>
+				<spec>405 Hellhounds</spec>
+				<spec>Ancients</spec>
+				<spec>Black Rains</spec>
+				<spec>Blood Mountains Boys</spec>
+				<spec>Bloody Screamers</spec>
+				<spec>Brain Eaters</spec>
+				<spec>Crimson Crush</spec>
+				<spec>Disassemblers</spec>
+				<spec>First Nations</spec>
+				<spec>Forever Tacoma</spec>
+				<spec>Halloweeners</spec>
+				<spec>Kabuki Ronin</spec>
+				<spec>Lake Acids</spec>
+				<spec>Leather Devils</spec>
+				<spec>Night Hunters</spec>
+				<spec>Nova Rich</spec>
+				<spec>Princes</spec>
+				<spec>Reality Hackers</spec>
+				<spec>Red Hot Nukes</spec>
+				<spec>Red Rovers</spec>
+				<spec>Rusted Stilettos</spec>
+				<spec>Scatterbrains</spec>
+				<spec>Spiders</spec>
+				<spec>Spikes</spec>
+				<spec>The Ragers</spec>
+				<spec>Troll Killers</spec>
+			</specs>
+		</skill>
+		<skill>
+			<id>ca63887a-1cee-4364-8fb9-126aa3526908</id>
+			<name>Triads: Hong Kong</name>
+			<attribute>INT</attribute>
+			<category>Street</category>
+			<default>No</default>
+			<skillgroup />
+			<specs>
+				<spec>Black Chrysanthemums</spec>
+				<spec>Red Dragons</spec>
+				<spec>Yellow Lotus</spec>
+			</specs>
+		</skill>
+		<skill>
+			<id>4e62ab4f-4877-4a7f-bcb9-3023fc443078</id>
+			<name>Vehicles</name>
+			<attribute>INT</attribute>
+			<category>Interest</category>
+			<default>No</default>
+			<skillgroup />
+			<specs>
+				<spec>Aircraft</spec>
+				<spec>Bikes</spec>
+				<spec>Boats</spec>
+				<spec>Cars</spec>
+				<spec>Drones</spec>
+				<spec>Spacecraft</spec>
+				<spec>Trains</spec>
+				<spec>Trucks</spec>
+				<spec>Vintage Cars</spec>
+			</specs>
+		</skill>
+	</knowledgeskills>
 </chummer>