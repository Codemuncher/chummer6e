/*  This file is part of Chummer5a.
 *
 *  Chummer5a is free software: you can redistribute it and/or modify
 *  it under the terms of the GNU General Public License as published by
 *  the Free Software Foundation, either version 3 of the License, or
 *  (at your option) any later version.
 *
 *  Chummer5a is distributed in the hope that it will be useful,
 *  but WITHOUT ANY WARRANTY; without even the implied warranty of
 *  MERCHANTABILITY or FITNESS FOR A PARTICULAR PURPOSE.  See the
 *  GNU General Public License for more details.
 *
 *  You should have received a copy of the GNU General Public License
 *  along with Chummer5a.  If not, see <http://www.gnu.org/licenses/>.
 *
 *  You can obtain the full source code for Chummer5a at
 *  https://github.com/chummer5a/chummer5a
 */
 using System;
using System.ComponentModel;
 using System.IO;
 using System.IO.Compression;
 using System.Net;
using System.Text;
using System.Windows.Forms;
using System.Reflection;
 using Application = System.Windows.Forms.Application;
using System.Collections.Generic;
 using System.Linq;
 using System.Threading;
 using NLog;

namespace Chummer
{
    public partial class frmUpdate : Form
    {
        private static readonly Logger Log = LogManager.GetCurrentClassLogger();
        private bool _blnSilentMode;
        private string _strDownloadFile = string.Empty;
        private string _strLatestVersion = string.Empty;
        private readonly Version _objCurrentVersion = Assembly.GetExecutingAssembly().GetName().Version;
        private string _strTempPath = string.Empty;
        private readonly string _strTempUpdatePath;
        private readonly string _strAppPath = Utils.GetStartupPath;
        private readonly bool _blnPreferNightly;
        private bool _blnIsConnected = true;
        private readonly bool _blnChangelogDownloaded = false;
        private readonly BackgroundWorker _workerConnectionLoader = new BackgroundWorker();
        private readonly WebClient _clientDownloader = new WebClient();
        private readonly WebClient _clientChangelogDownloader = new WebClient();
        private string _strExceptionString;

        public frmUpdate()
        {
            Log.Info("frmUpdate");
            InitializeComponent();
            this.TranslateWinForm();
            CurrentVersion = string.Format(GlobalOptions.InvariantCultureInfo, "{0}.{1}.{2}",
                _objCurrentVersion.Major, _objCurrentVersion.Minor, _objCurrentVersion.Build);
            _blnPreferNightly = GlobalOptions.PreferNightlyBuilds;
            _strTempUpdatePath = Path.Combine(Path.GetTempPath(), "changelog.txt");

            _workerConnectionLoader.WorkerReportsProgress = false;
            _workerConnectionLoader.WorkerSupportsCancellation = true;
            _workerConnectionLoader.DoWork += LoadConnection;
            _workerConnectionLoader.RunWorkerCompleted += PopulateChangelog;

            _clientDownloader.DownloadFileCompleted += wc_DownloadCompleted;
            _clientDownloader.DownloadProgressChanged += wc_DownloadProgressChanged;

            IWebProxy wp = WebRequest.DefaultWebProxy;
            wp.Credentials = CredentialCache.DefaultCredentials;
            _clientChangelogDownloader.Proxy = WebRequest.DefaultWebProxy;
            _clientChangelogDownloader.Encoding = Encoding.UTF8;
        }

        private void frmUpdate_Load(object sender, EventArgs e)
        {
            if (!_blnIsConnected)
            {
                Close();
                return;
            }
            Log.Info("frmUpdate_Load enter");
            Log.Info("Check Global Mutex for duplicate");
            bool blnHasDuplicate;
            try
            {
                blnHasDuplicate = !Program.GlobalChummerMutex.WaitOne(0, false);
            }
            catch (AbandonedMutexException ex)
            {
                Log.Error(ex);
                Utils.BreakIfDebug();
                blnHasDuplicate = true;
            }
            Log.Info("blnHasDuplicate = " + blnHasDuplicate.ToString(GlobalOptions.InvariantCultureInfo));
            // If there is more than 1 instance running, do not let the application be updated.
            if (blnHasDuplicate)
            {
                Log.Info("More than one instance, exiting");
                if (!SilentMode)
                    Program.MainForm.ShowMessageBox(this, LanguageManager.GetString("Message_Update_MultipleInstances"), LanguageManager.GetString("Title_Update"), MessageBoxButtons.OK, MessageBoxIcon.Exclamation);
                Log.Info("frmUpdate_Load exit");
                Close();
            }
            if (!_blnChangelogDownloaded && !_workerConnectionLoader.IsBusy)
            {
                _workerConnectionLoader.RunWorkerAsync();
            }
            Log.Info("frmUpdate_Load exit");
        }

        private bool _blnIsClosing;
        private void frmUpdate_FormClosing(object sender, FormClosingEventArgs e)
        {
            _blnIsClosing = true;
            _workerConnectionLoader.CancelAsync();
            _clientDownloader.CancelAsync();
            _clientChangelogDownloader.CancelAsync();
        }

        private void PopulateChangelog(object sender, RunWorkerCompletedEventArgs e)
        {
            if (e.Cancelled)
            {
                if (!_blnIsClosing)
                    Close();
                return;
            }
            if (!_clientDownloader.IsBusy)
                cmdUpdate.Enabled = true;
            if (SilentMode)
            {
                cmdDownload_Click(sender, e);
            }
            if (File.Exists(_strTempUpdatePath))
            {
                string strUpdateLog = File.ReadAllText(_strTempUpdatePath);
                webNotes.DocumentText = "<font size=\"-1\" face=\"Courier New,Serif\">" +
                                                strUpdateLog
                                                    .Replace("&", "&amp;")
                                                    .Replace("<", "&lt;")
                                                    .Replace(">", "&gt;")
                                                    .Replace(Environment.NewLine, "<br />")
                                                    .Replace("\n", "<br />").Replace("\r", string.Empty) + "</font>";
            }
            DoVersionTextUpdate();
        }

        private void LoadConnection(object sender, DoWorkEventArgs e)
        {
            if (_clientChangelogDownloader.IsBusy)
                return;
            bool blnChummerVersionGotten = true;
            string strError = LanguageManager.GetString("String_Error").Trim();
            _strExceptionString = string.Empty;
            LatestVersion = strError;
            Uri uriUpdateLocation = new Uri(_blnPreferNightly
                ? "https://api.github.com/repos/chummer5a/chummer5a/releases"
                : "https://api.github.com/repos/chummer5a/chummer5a/releases/latest");

            HttpWebRequest request = null;
            try
            {
                WebRequest objTemp = WebRequest.Create(uriUpdateLocation);
                request = objTemp as HttpWebRequest;
            }
            catch (System.Security.SecurityException)
            {
                blnChummerVersionGotten = false;
            }
            if (request == null)
                blnChummerVersionGotten = false;
            if (blnChummerVersionGotten)
            {
                ServicePointManager.SecurityProtocol = SecurityProtocolType.Tls12;
                request.UserAgent = "Mozilla/5.0 (compatible; MSIE 10.0; Windows NT 6.1; Trident/6.0)";
                request.Accept = "application/json";
                request.Timeout = 5000;

                // Get the response.
                HttpWebResponse response = null;
                try
                {
                    response = request.GetResponse() as HttpWebResponse;

                    if (_workerConnectionLoader.CancellationPending)
                    {
                        e.Cancel = true;
                        return;
                    }

                    // Get the stream containing content returned by the server.
                    using (Stream dataStream = response?.GetResponseStream())
                    {
                        if (dataStream == null)
                            blnChummerVersionGotten = false;
                        if (blnChummerVersionGotten)
                        {
                            if (_workerConnectionLoader.CancellationPending)
                            {
                                e.Cancel = true;
                                return;
                            }

                            // Open the stream using a StreamReader for easy access.
                            string responseFromServer;
                            using (StreamReader reader = new StreamReader(dataStream, Encoding.UTF8, true))
                                responseFromServer = reader.ReadToEnd();

                            if (_workerConnectionLoader.CancellationPending)
                            {
                                e.Cancel = true;
                                return;
                            }

                            bool blnFoundTag = false;
                            bool blnFoundArchive = false;
                            foreach (string line in responseFromServer.SplitNoAlloc(',', StringSplitOptions.RemoveEmptyEntries))
                            {
                                if (_workerConnectionLoader.CancellationPending)
                                {
                                    e.Cancel = true;
                                    return;
                                }

                                if (!blnFoundTag && line.Contains("tag_name"))
                                {
                                    _strLatestVersion = line.SplitNoAlloc(':').ElementAtOrDefault(1);
                                    LatestVersion = _strLatestVersion.SplitNoAlloc('}').FirstOrDefault().FastEscape('\"').Trim();
                                    blnFoundTag = true;
                                    if (blnFoundArchive)
                                        break;
                                }

                                if (!blnFoundArchive && line.Contains("browser_download_url"))
                                {
                                    _strDownloadFile = line.SplitNoAlloc(':').ElementAtOrDefault(2) ?? string.Empty;
                                    _strDownloadFile = _strDownloadFile.Substring(2);
                                    _strDownloadFile = _strDownloadFile.SplitNoAlloc('}').FirstOrDefault().FastEscape('\"');
                                    _strDownloadFile = "https://" + _strDownloadFile;
                                    blnFoundArchive = true;
                                    if (blnFoundTag)
                                        break;
                                }
                            }

                            if (!blnFoundArchive || !blnFoundTag)
                                blnChummerVersionGotten = false;
                        }
                    }
                }
                catch (WebException ex)
                {
                    blnChummerVersionGotten = false;
                    string strException = ex.ToString();
                    int intNewLineLocation = strException.IndexOf(Environment.NewLine, StringComparison.Ordinal);
                    if (intNewLineLocation == -1)
                        intNewLineLocation = strException.IndexOf('\n');
                    if (intNewLineLocation != -1)
                        strException = strException.Substring(0, intNewLineLocation);
                    _strExceptionString = strException;
                }
                finally
                {
                    response?.Close();
                }
            }
            if (!blnChummerVersionGotten || LatestVersion == strError)
            {
                Program.MainForm.ShowMessageBox(this,
                    string.IsNullOrEmpty(_strExceptionString)
                        ? LanguageManager.GetString("Warning_Update_CouldNotConnect")
                        : string.Format(GlobalOptions.CultureInfo,
                            LanguageManager.GetString("Warning_Update_CouldNotConnectException"), _strExceptionString),
                    Application.ProductName, MessageBoxButtons.OK, MessageBoxIcon.Error);
                _blnIsConnected = false;
                e.Cancel = true;
            }
            else
            {
                if (File.Exists(_strTempUpdatePath))
                {
                    if (File.Exists(_strTempUpdatePath + ".old"))
                        File.Delete(_strTempUpdatePath + ".old");
                    File.Move(_strTempUpdatePath, _strTempUpdatePath + ".old");
                }
                string strURL = "https://raw.githubusercontent.com/chummer5a/chummer5a/" + LatestVersion + "/Chummer/changelog.txt";
                try
                {
                    Uri uriConnectionAddress = new Uri(strURL);
                    if (File.Exists(_strTempUpdatePath + ".tmp"))
                        File.Delete(_strTempUpdatePath + ".tmp");
                    _clientChangelogDownloader.DownloadFileAsync(uriConnectionAddress, _strTempUpdatePath + ".tmp");
                    while (_clientChangelogDownloader.IsBusy)
                    {
                        if (_workerConnectionLoader.CancellationPending)
                        {
                            _clientChangelogDownloader.CancelAsync();
                            e.Cancel = true;
                            return;
                        }
                    }
                    File.Move(_strTempUpdatePath + ".tmp", _strTempUpdatePath);
                }
                catch (WebException ex)
                {
                    string strException = ex.ToString();
                    int intNewLineLocation = strException.IndexOf(Environment.NewLine, StringComparison.Ordinal);
                    if (intNewLineLocation == -1)
                        intNewLineLocation = strException.IndexOf('\n');
                    if (intNewLineLocation != -1)
                        strException = strException.Substring(0, intNewLineLocation);
                    _strExceptionString = strException;
                    Program.MainForm.ShowMessageBox(this, string.Format(GlobalOptions.CultureInfo, LanguageManager.GetString("Warning_Update_CouldNotConnectException"), strException), Application.ProductName, MessageBoxButtons.OK, MessageBoxIcon.Error);
                    _blnIsConnected = false;
                    e.Cancel = true;
                }
                catch (UriFormatException ex)
                {
                    string strException = ex.ToString();
                    int intNewLineLocation = strException.IndexOf(Environment.NewLine, StringComparison.Ordinal);
                    if (intNewLineLocation == -1)
                        intNewLineLocation = strException.IndexOf('\n');
                    if (intNewLineLocation != -1)
                        strException = strException.Substring(0, intNewLineLocation);
                    _strExceptionString = strException;
                    Program.MainForm.ShowMessageBox(this, string.Format(GlobalOptions.CultureInfo, LanguageManager.GetString("Warning_Update_CouldNotConnectException"), strException), Application.ProductName, MessageBoxButtons.OK, MessageBoxIcon.Error);
                    _blnIsConnected = false;
                    e.Cancel = true;
                }
            }
        }

        /// <summary>
        /// When running in silent mode, the update window will not be shown.
        /// </summary>
        public bool SilentMode
        {
            get => _blnSilentMode;
            set
            {
                _blnSilentMode = value;
                if (value && !_workerConnectionLoader.IsBusy)
                {
                    _workerConnectionLoader.RunWorkerAsync();
                }
            }
        }

        /// <summary>
        /// Latest release build number located on Github.
        /// </summary>
        public string LatestVersion
        {
            get => _strLatestVersion;
            set
            {
                _strLatestVersion = value;
                _strTempPath = Path.Combine(Path.GetTempPath(), "chummer" + _strLatestVersion + ".zip");
            }
        }

        /// <summary>
        /// Latest release build number located on Github.
        /// </summary>
        public string CurrentVersion { get; }

        public void DoVersionTextUpdate()
        {
            string strLatestVersion = LatestVersion.TrimStartOnce("Nightly-v");
            lblUpdaterStatus.Left = lblUpdaterStatusLabel.Left + lblUpdaterStatusLabel.Width + 6;
            if (strLatestVersion == LanguageManager.GetString("String_Error").Trim())
            {
                lblUpdaterStatus.Text = string.IsNullOrEmpty(_strExceptionString)
                    ? LanguageManager.GetString("Warning_Update_CouldNotConnect")
                    : string.Format(GlobalOptions.CultureInfo, LanguageManager.GetString("Warning_Update_CouldNotConnectException").NormalizeWhiteSpace(), _strExceptionString);
                cmdUpdate.Enabled = false;
                return;
            }

            int intResult = 0;
            if (Version.TryParse(strLatestVersion, out Version objLatestVersion))
                intResult = objLatestVersion?.CompareTo(_objCurrentVersion) ?? 0;

            string strSpace = LanguageManager.GetString("String_Space");
            if (intResult > 0)
            {
                lblUpdaterStatus.Text = string.Format(GlobalOptions.CultureInfo, LanguageManager.GetString("String_Update_Available"), strLatestVersion) + strSpace +
                                        string.Format(GlobalOptions.CultureInfo, LanguageManager.GetString("String_Currently_Installed_Version"), CurrentVersion);
            }
            else
            {
                lblUpdaterStatus.Text = LanguageManager.GetString("String_Up_To_Date")
                                        + strSpace + string.Format(GlobalOptions.CultureInfo, LanguageManager.GetString("String_Currently_Installed_Version"),
                                            CurrentVersion)
                                        + strSpace + string.Format(GlobalOptions.CultureInfo, LanguageManager.GetString("String_Latest_Version"),
                                            LanguageManager.GetString(_blnPreferNightly ? "String_Nightly" : "String_Stable"), strLatestVersion);
                if (intResult < 0)
                {
                    cmdRestart.Text = LanguageManager.GetString("Button_Up_To_Date");
                    cmdRestart.Enabled = false;
                }
                cmdUpdate.Text = LanguageManager.GetString("Button_Redownload");
            }
            if (_blnPreferNightly)
                lblUpdaterStatus.Text += strSpace + LanguageManager.GetString("String_Nightly_Changelog_Warning");
        }

        private void cmdDownload_Click(object sender, EventArgs e)
        {
            Log.Info("cmdUpdate_Click");
            Log.Info("Download updates");
            DownloadUpdates();
        }

        private void cmdRestart_Click(object sender, EventArgs e)
        {
            Log.Info("cmdRestart_Click");
            if (Directory.Exists(_strAppPath) && File.Exists(_strTempPath))
            {
                Cursor = Cursors.WaitCursor;
                cmdUpdate.Enabled = false;
                cmdRestart.Enabled = false;
                cmdCleanReinstall.Enabled = false;
                if (!CreateBackupZip())
                {
                    Cursor = Cursors.Default;
                    return;
                }

                HashSet<string> lstFilesToDelete = new HashSet<string>(Directory.GetFiles(_strAppPath, "*", SearchOption.AllDirectories));
                HashSet<string> lstFilesToNotDelete = new HashSet<string>();
                foreach (string strFileToDelete in lstFilesToDelete)
                {
                    string strFileName = Path.GetFileName(strFileToDelete);
                    string strFilePath = Path.GetDirectoryName(strFileToDelete).TrimStartOnce(_strAppPath);
                    int intSeparatorIndex = strFilePath.LastIndexOf(Path.DirectorySeparatorChar);
                    string strTopLevelFolder = intSeparatorIndex != -1 ? strFilePath.Substring(intSeparatorIndex + 1) : string.Empty;
                    if ((!strFilePath.StartsWith("data", StringComparison.OrdinalIgnoreCase)
                         && !strFilePath.StartsWith("export", StringComparison.OrdinalIgnoreCase)
                         && !strFilePath.StartsWith("lang", StringComparison.OrdinalIgnoreCase)
                         && !strFilePath.StartsWith("sheets", StringComparison.OrdinalIgnoreCase)
                         && !strFilePath.StartsWith("saves", StringComparison.OrdinalIgnoreCase)
                         && !strFilePath.StartsWith("Utils", StringComparison.OrdinalIgnoreCase)
                         && !string.IsNullOrEmpty(strFilePath.TrimEndOnce(strFileName)))
                        || strFileName?.EndsWith(".old", StringComparison.OrdinalIgnoreCase) != false
                        || strFileName.EndsWith(".chum5", StringComparison.OrdinalIgnoreCase)
                        || strFileName.StartsWith("custom_", StringComparison.OrdinalIgnoreCase)
                        || strFileName.StartsWith("override_", StringComparison.OrdinalIgnoreCase)
                        || strFileName.StartsWith("amend_", StringComparison.OrdinalIgnoreCase)
                        || (strFilePath.Contains("sheets")
                            && strTopLevelFolder != "de-de"
                            && strTopLevelFolder != "fr-fr"
                            && strTopLevelFolder != "ja-jp"
                            && strTopLevelFolder != "pt-br"
                            && strTopLevelFolder != "zh-cn")
                        || (strTopLevelFolder == "lang"
                            && strFileName != "de-de.xml"
                            && strFileName != "fr-fr.xml"
                            && strFileName != "ja-jp.xml"
                            && strFileName != "pt-br.xml"
<<<<<<< HEAD
                            && strFileName != "zh-cn.xml"
=======
                            && strFileName != "zh-cm.xml"
>>>>>>> 55d02049
                            && strFileName != "de-de_data.xml"
                            && strFileName != "fr-fr_data.xml"
                            && strFileName != "ja-jp_data.xml"
                            && strFileName != "pt-br_data.xml"
                            && strFileName != "zh-cn_data.xml"))
                        lstFilesToNotDelete.Add(strFileToDelete);
                }
                lstFilesToDelete.RemoveWhere(x => lstFilesToNotDelete.Contains(x));

                InstallUpdateFromZip(_strTempPath, lstFilesToDelete);
            }
        }

        private void cmdCleanReinstall_Click(object sender, EventArgs e)
        {
            Log.Info("cmdCleanReinstall_Click");
            if (Program.MainForm.ShowMessageBox(this, LanguageManager.GetString("Message_Updater_CleanReinstallPrompt"),
                LanguageManager.GetString("MessageTitle_Updater_CleanReinstallPrompt"), MessageBoxButtons.YesNo, MessageBoxIcon.Question) != DialogResult.Yes)
                return;
            if (Directory.Exists(_strAppPath) && File.Exists(_strTempPath))
            {
                Cursor = Cursors.WaitCursor;
                cmdUpdate.Enabled = false;
                cmdRestart.Enabled = false;
                cmdCleanReinstall.Enabled = false;
                if (!CreateBackupZip())
                {
                    Cursor = Cursors.Default;
                    return;
                }

                HashSet<string> lstFilesToDelete = new HashSet<string>(Directory.GetFiles(_strAppPath, "*", SearchOption.AllDirectories));
                HashSet<string> lstFilesToNotDelete = new HashSet<string>();
                foreach (string strFileToDelete in lstFilesToDelete)
                {
                    string strFileName = Path.GetFileName(strFileToDelete);
                    string strFilePath = Path.GetDirectoryName(strFileToDelete).TrimStartOnce(_strAppPath);
                    if (!strFilePath.StartsWith("customdata", StringComparison.OrdinalIgnoreCase)
                        && !strFilePath.StartsWith("data", StringComparison.OrdinalIgnoreCase)
                        && !strFilePath.StartsWith("export", StringComparison.OrdinalIgnoreCase)
                        && !strFilePath.StartsWith("lang", StringComparison.OrdinalIgnoreCase)
                        && !strFilePath.StartsWith("saves", StringComparison.OrdinalIgnoreCase)
                        && !strFilePath.StartsWith("settings", StringComparison.OrdinalIgnoreCase)
                        && !strFilePath.StartsWith("sheets", StringComparison.OrdinalIgnoreCase)
                        && !strFilePath.StartsWith("Utils", StringComparison.OrdinalIgnoreCase)
                        && !string.IsNullOrEmpty(strFilePath.TrimEndOnce(strFileName))
                        || strFileName?.EndsWith(".old", StringComparison.OrdinalIgnoreCase) != false
                        || strFileName.EndsWith(".chum5", StringComparison.OrdinalIgnoreCase))
                        lstFilesToNotDelete.Add(strFileToDelete);
                }
                lstFilesToDelete.RemoveWhere(x => lstFilesToNotDelete.Contains(x));

                InstallUpdateFromZip(_strTempPath, lstFilesToDelete);
            }
        }

        private bool CreateBackupZip()
        {
            //Create a backup file in the temp directory.
            string strBackupZipPath = Path.Combine(Path.GetTempPath(), "chummer" + CurrentVersion + ".zip");
            Log.Info("Creating archive from application path: " + _strAppPath);
            try
            {
                if (!File.Exists(strBackupZipPath))
                {
                    ZipFile.CreateFromDirectory(_strAppPath, strBackupZipPath, CompressionLevel.Fastest, true);
                }
            }
            catch (UnauthorizedAccessException)
            {
                Program.MainForm.ShowMessageBox(this, LanguageManager.GetString("Message_Insufficient_Permissions_Warning"));
                return false;
            }
            catch (IOException)
            {
                Program.MainForm.ShowMessageBox(this, LanguageManager.GetString("Message_File_Cannot_Be_Accessed") + Environment.NewLine + Environment.NewLine + Path.GetFileName(strBackupZipPath));
                return false;
            }
            catch (NotSupportedException)
            {
                Program.MainForm.ShowMessageBox(this, LanguageManager.GetString("Message_File_Cannot_Be_Accessed") + Environment.NewLine + Environment.NewLine + Path.GetFileName(strBackupZipPath));
                return false;
            }
            return true;
        }

        private void InstallUpdateFromZip(string strZipPath, HashSet<string> lstFilesToDelete)
        {
            bool blnDoRestart = true;
            // Copy over the archive from the temp directory.
            Log.Info("Extracting downloaded archive into application path: " + strZipPath);
            try
            {
                using (ZipArchive archive = ZipFile.Open(strZipPath, ZipArchiveMode.Read, Encoding.GetEncoding(850)))
                {
                    foreach (ZipArchiveEntry entry in archive.Entries)
                    {
                        // Skip directories because they already get handled with Directory.CreateDirectory
                        if (entry.FullName.Length > 0 && entry.FullName[entry.FullName.Length - 1] == '/')
                            continue;
                        string strLoopPath = Path.Combine(_strAppPath, entry.FullName);
                        try
                        {
                            string strLoopDirectory = Path.GetDirectoryName(strLoopPath);
                            if (!string.IsNullOrEmpty(strLoopDirectory))
                                Directory.CreateDirectory(strLoopDirectory);
                            if (File.Exists(strLoopPath))
                            {
                                if (File.Exists(strLoopPath + ".old"))
                                    File.Delete(strLoopPath + ".old");
                                File.Move(strLoopPath, strLoopPath + ".old");
                            }

                            entry.ExtractToFile(strLoopPath, false);
                        }
                        catch (IOException)
                        {
                            Program.MainForm.ShowMessageBox(this, LanguageManager.GetString("Message_File_Cannot_Be_Accessed") + Environment.NewLine + Environment.NewLine + Path.GetFileName(strLoopPath));
                            blnDoRestart = false;
                            break;
                        }
                        catch (NotSupportedException)
                        {
                            Program.MainForm.ShowMessageBox(this, LanguageManager.GetString("Message_File_Cannot_Be_Accessed") + Environment.NewLine + Environment.NewLine + Path.GetFileName(strLoopPath));
                            blnDoRestart = false;
                            break;
                        }
                        catch (UnauthorizedAccessException)
                        {
                            Program.MainForm.ShowMessageBox(this, LanguageManager.GetString("Message_Insufficient_Permissions_Warning"));
                            blnDoRestart = false;
                            break;
                        }

                        lstFilesToDelete.Remove(strLoopPath.Replace('/', Path.DirectorySeparatorChar));
                    }
                }
            }
            catch (IOException)
            {
                Program.MainForm.ShowMessageBox(this, LanguageManager.GetString("Message_File_Cannot_Be_Accessed") + Environment.NewLine + Environment.NewLine + strZipPath);
                blnDoRestart = false;
            }
            catch (NotSupportedException)
            {
                Program.MainForm.ShowMessageBox(this, LanguageManager.GetString("Message_File_Cannot_Be_Accessed") + Environment.NewLine + Environment.NewLine + strZipPath);
                blnDoRestart = false;
            }
            catch (UnauthorizedAccessException)
            {
                Program.MainForm.ShowMessageBox(this, LanguageManager.GetString("Message_Insufficient_Permissions_Warning"));
                blnDoRestart = false;
            }
            if (blnDoRestart)
            {
                List<string> lstBlocked = new List<string>(lstFilesToDelete.Count);
                foreach (var strFileToDelete in lstFilesToDelete)
                {
                    //TODO: This will quite likely leave some wreckage behind. Introduce a sleep and scream after x seconds.
                    if (!IsFileLocked(strFileToDelete))
                        try
                        {
                            File.Delete(strFileToDelete);
                        }
                        catch (IOException)
                        {
                            lstBlocked.Add(strFileToDelete);
                        }
                    else
                        Utils.BreakIfDebug();
                }

                /*TODO: It seems like the most likely cause here is that the ChummerHub plugin is holding onto the REST API dlls.
                //      Investigate a solution for this; possibly do something to shut down plugins while updating.
                //      Likely best option is a helper exe that caches opened characters and other relevant variables, relaunching after update is complete. 
                 if (lstBlocked.Count > 0)
                {
                    var output = LanguageManager.GetString("Message_Files_Cannot_Be_Removed",
                        GlobalOptions.Language);
                    output = lstBlocked.Aggregate(output, (current, s) => current + Environment.NewLine + s);

                    Program.MainForm.ShowMessageBox(this, output);
                }*/
                Utils.RestartApplication(GlobalOptions.Language, string.Empty);
            }
            else
            {
                foreach (string strBackupFileName in Directory.GetFiles(_strAppPath, "*.old", SearchOption.AllDirectories))
                {
                    try
                    {
                        File.Move(strBackupFileName, strBackupFileName.Substring(0, strBackupFileName.Length - 4));
                    }
                    catch (IOException)
                    {
                    }
                    catch (NotSupportedException)
                    {
                    }
                    catch (UnauthorizedAccessException)
                    {
                    }
                }
            }
        }

        private void DownloadUpdates()
        {
            if (!Uri.TryCreate(_strDownloadFile, UriKind.Absolute, out Uri uriDownloadFileAddress))
                return;
            Log.Debug("DownloadUpdates");
            cmdUpdate.Enabled = false;
            cmdRestart.Enabled = false;
            cmdCleanReinstall.Enabled = false;
            if (File.Exists(_strTempPath))
                File.Delete(_strTempPath);
            try
            {
                _clientDownloader.DownloadFileAsync(uriDownloadFileAddress, _strTempPath);
            }
            catch (WebException ex)
            {
                string strException = ex.ToString();
                int intNewLineLocation = strException.IndexOf(Environment.NewLine, StringComparison.Ordinal);
                if (intNewLineLocation == -1)
                    intNewLineLocation = strException.IndexOf('\n');
                if (intNewLineLocation != -1)
                    strException = strException.Substring(0, intNewLineLocation);
                // Show the warning even if we're in silent mode, because the user should still know that the update check could not be performed
                Program.MainForm.ShowMessageBox(this, string.Format(GlobalOptions.CultureInfo, LanguageManager.GetString("Warning_Update_CouldNotConnectException"), strException), Application.ProductName, MessageBoxButtons.OK, MessageBoxIcon.Error);
                cmdUpdate.Enabled = true;
            }
        }

        /// <summary>
        /// Test if the file at a given path is accessible to write operations.
        /// </summary>
        /// <param name="path"></param>
        /// <returns>File is locked if True.</returns>
        protected virtual bool IsFileLocked(string path)
        {
            try
            {
                using (File.Open(path, FileMode.Open))
                    return false;
            }
            catch (FileNotFoundException)
            {
                // File doesn't exist.
                return true;
            }
            catch (IOException)
            {
                //the file is unavailable because it is:
                //still being written to
                //or being processed by another thread
                //or does not exist (has already been processed)
                return true;
            }
            catch (Exception)
            {
                Utils.BreakIfDebug();
                return true;
            }
        }

        #region AsyncDownload Events
        /// <summary>
        /// Update the download progress for the file.
        /// </summary>
        private void wc_DownloadProgressChanged(object sender, DownloadProgressChangedEventArgs e)
        {
            if (int.TryParse((e.BytesReceived * 100 / e.TotalBytesToReceive).ToString(GlobalOptions.InvariantCultureInfo), out int intTmp))
                pgbOverallProgress.Value = intTmp;
        }


        /// <summary>
        /// The EXE file is down downloading, so replace the old file with the new one.
        /// </summary>
        private void wc_DownloadCompleted(object sender, AsyncCompletedEventArgs e)
        {
            Log.Info("wc_DownloadExeFileCompleted enter");
            cmdUpdate.Text = LanguageManager.GetString("Button_Redownload");
            cmdUpdate.Enabled = true;
            if (cmdRestart.Text != LanguageManager.GetString("Button_Up_To_Date"))
                cmdRestart.Enabled = true;
            cmdCleanReinstall.Enabled = true;
            Log.Info("wc_DownloadExeFileCompleted exit");
            if (SilentMode)
            {
                string text = LanguageManager.GetString("Message_Update_CloseForms");
                string caption = LanguageManager.GetString("Title_Update");

                if (Program.MainForm.ShowMessageBox(this, text, caption, MessageBoxButtons.YesNo, MessageBoxIcon.Question) == DialogResult.Yes)
                {
                    cmdRestart_Click(sender, e);
                }
                else
                {
                    _blnIsConnected = false;
                    this.DoThreadSafe(Close);
                }
            }
        }
        #endregion
    }
}<|MERGE_RESOLUTION|>--- conflicted
+++ resolved
@@ -461,11 +461,7 @@
                             && strFileName != "fr-fr.xml"
                             && strFileName != "ja-jp.xml"
                             && strFileName != "pt-br.xml"
-<<<<<<< HEAD
                             && strFileName != "zh-cn.xml"
-=======
-                            && strFileName != "zh-cm.xml"
->>>>>>> 55d02049
                             && strFileName != "de-de_data.xml"
                             && strFileName != "fr-fr_data.xml"
                             && strFileName != "ja-jp_data.xml"
