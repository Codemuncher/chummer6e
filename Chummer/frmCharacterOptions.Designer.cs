namespace Chummer
{
    partial class frmCharacterOptions
    {
        /// <summary>
        /// Required designer variable.
        /// </summary>
        private System.ComponentModel.IContainer components = null;

        /// <summary>
        /// Clean up any resources being used.
        /// </summary>
        /// <param name="disposing">true if managed resources should be disposed; otherwise, false.</param>
        protected override void Dispose(bool disposing)
        {
            if(disposing)
            {
                components?.Dispose();
            }
            base.Dispose(disposing);
        }

        #region Windows Form Designer generated code

        /// <summary>
        /// Required method for Designer support - do not modify
        /// the contents of this method with the code editor.
        /// </summary>
        private void InitializeComponent()
        {
            this.components = new System.ComponentModel.Container();
            System.ComponentModel.ComponentResourceManager resources = new System.ComponentModel.ComponentResourceManager(typeof(frmCharacterOptions));
            this.tlpOptions = new Chummer.BufferedTableLayoutPanel(this.components);
            this.cboSetting = new Chummer.ElasticComboBox();
            this.tabOptions = new System.Windows.Forms.TabControl();
            this.tabBasicOptions = new System.Windows.Forms.TabPage();
            this.tlpBasicOptions = new Chummer.BufferedTableLayoutPanel(this.components);
            this.cmdEnableSourcebooks = new System.Windows.Forms.Button();
            this.gpbSourcebook = new System.Windows.Forms.GroupBox();
            this.treSourcebook = new System.Windows.Forms.TreeView();
            this.flpBasicOptions = new System.Windows.Forms.FlowLayoutPanel();
            this.gpbBasicOptionsCreateSettings = new System.Windows.Forms.GroupBox();
            this.tlpBasicOptionsCreateSettings = new Chummer.BufferedTableLayoutPanel(this.components);
            this.lblAllowedCyberwareGrades = new System.Windows.Forms.Label();
            this.nudMaxAvail = new Chummer.NumericUpDownEx();
            this.cboPriorityTable = new Chummer.ElasticComboBox();
            this.lblPriorityTable = new System.Windows.Forms.Label();
            this.lblBuildMethod = new System.Windows.Forms.Label();
            this.cboBuildMethod = new Chummer.ElasticComboBox();
            this.lblMaxNuyenKarma = new System.Windows.Forms.Label();
            this.lblMaxAvail = new System.Windows.Forms.Label();
            this.nudMaxNuyenKarma = new Chummer.NumericUpDownEx();
            this.flpAllowedCyberwareGrades = new System.Windows.Forms.FlowLayoutPanel();
            this.lblKnowledgePoints = new Chummer.LabelWithToolTip();
            this.lblContactPoints = new Chummer.LabelWithToolTip();
            this.txtKnowledgePoints = new System.Windows.Forms.TextBox();
            this.lblQualityKarmaLimit = new System.Windows.Forms.Label();
            this.txtContactPoints = new System.Windows.Forms.TextBox();
            this.nudQualityKarmaLimit = new Chummer.NumericUpDownEx();
            this.lblStartingKarma = new System.Windows.Forms.Label();
            this.nudStartingKarma = new Chummer.NumericUpDownEx();
            this.lblPriorities = new Chummer.LabelWithToolTip();
            this.txtPriorities = new System.Windows.Forms.TextBox();
            this.nudSumToTen = new Chummer.NumericUpDownEx();
            this.lblSumToTen = new System.Windows.Forms.Label();
            this.gpbBasicOptionsOfficialRules = new System.Windows.Forms.GroupBox();
            this.tlpBasicOptionsOfficialRules = new Chummer.BufferedTableLayoutPanel(this.components);
            this.chkEnemyKarmaQualityLimit = new Chummer.ColorableCheckBox(this.components);
            this.chkAllowFreeGrids = new Chummer.ColorableCheckBox(this.components);
            this.chkAllowPointBuySpecializationsOnKarmaSkills = new Chummer.ColorableCheckBox(this.components);
            this.chkStrictSkillGroups = new Chummer.ColorableCheckBox(this.components);
            this.chkEnforceCapacity = new Chummer.ColorableCheckBox(this.components);
            this.chkLicenseEachRestrictedItem = new Chummer.ColorableCheckBox(this.components);
            this.chkRestrictRecoil = new Chummer.ColorableCheckBox(this.components);
            this.chkDronemodsMaximumPilot = new Chummer.ColorableCheckBox(this.components);
            this.chkDronemods = new Chummer.ColorableCheckBox(this.components);
            this.gpbBasicOptionsCyberlimbs = new System.Windows.Forms.GroupBox();
            this.tlpBasicOptionsCyberlimbs = new Chummer.BufferedTableLayoutPanel(this.components);
            this.lblRedlinerLimbs = new System.Windows.Forms.Label();
            this.chkCyberlegMovement = new Chummer.ColorableCheckBox(this.components);
            this.chkDontUseCyberlimbCalculation = new Chummer.ColorableCheckBox(this.components);
            this.lblLimbCount = new System.Windows.Forms.Label();
            this.cboLimbCount = new Chummer.ElasticComboBox();
            this.tlpCyberlimbAttributeBonusCap = new Chummer.BufferedTableLayoutPanel(this.components);
            this.nudCyberlimbAttributeBonusCap = new Chummer.NumericUpDownEx();
            this.flpCyberlimbAttributeBonusCap = new System.Windows.Forms.FlowLayoutPanel();
            this.chkCyberlimbAttributeBonusCap = new Chummer.ColorableCheckBox(this.components);
            this.lblCyberlimbAttributeBonusCapPlus = new System.Windows.Forms.Label();
            this.flpRedlinerLimbs = new System.Windows.Forms.FlowLayoutPanel();
            this.chkRedlinerLimbsSkull = new Chummer.ColorableCheckBox(this.components);
            this.chkRedlinerLimbsTorso = new Chummer.ColorableCheckBox(this.components);
            this.chkRedlinerLimbsArms = new Chummer.ColorableCheckBox(this.components);
            this.chkRedlinerLimbsLegs = new Chummer.ColorableCheckBox(this.components);
            this.gpbBasicOptionsRounding = new System.Windows.Forms.GroupBox();
            this.tlpBasicOptionsRounding = new Chummer.BufferedTableLayoutPanel(this.components);
            this.chkDontRoundEssenceInternally = new Chummer.ColorableCheckBox(this.components);
            this.lblNuyenDecimalsMinimumLabel = new System.Windows.Forms.Label();
            this.lblNuyenDecimalsMaximumLabel = new System.Windows.Forms.Label();
            this.lblEssenceDecimals = new System.Windows.Forms.Label();
            this.nudNuyenDecimalsMinimum = new Chummer.NumericUpDownEx();
            this.nudNuyenDecimalsMaximum = new Chummer.NumericUpDownEx();
            this.nudEssenceDecimals = new Chummer.NumericUpDownEx();
            this.tabKarmaCosts = new System.Windows.Forms.TabPage();
            this.tlpKarmaCosts = new Chummer.BufferedTableLayoutPanel(this.components);
            this.lblKarmaSpecialization = new System.Windows.Forms.Label();
            this.nudKarmaSpecialization = new Chummer.NumericUpDownEx();
            this.lblKarmaKnowledgeSpecialization = new System.Windows.Forms.Label();
            this.nudKarmaKnowledgeSpecialization = new Chummer.NumericUpDownEx();
            this.lblKarmaNewKnowledgeSkill = new System.Windows.Forms.Label();
            this.nudKarmaNewKnowledgeSkill = new Chummer.NumericUpDownEx();
            this.lblKarmaLeaveGroup = new System.Windows.Forms.Label();
            this.nudKarmaLeaveGroup = new Chummer.NumericUpDownEx();
            this.lblKarmaNewActiveSkill = new System.Windows.Forms.Label();
            this.nudKarmaNewActiveSkill = new Chummer.NumericUpDownEx();
            this.lblKarmaNewSkillGroup = new System.Windows.Forms.Label();
            this.nudKarmaNewSkillGroup = new Chummer.NumericUpDownEx();
            this.lblKarmaImproveKnowledgeSkill = new System.Windows.Forms.Label();
            this.nudKarmaImproveKnowledgeSkill = new Chummer.NumericUpDownEx();
            this.lblKarmaImproveKnowledgeSkillExtra = new System.Windows.Forms.Label();
            this.lblKarmaImproveActiveSkill = new System.Windows.Forms.Label();
            this.nudKarmaImproveActiveSkill = new Chummer.NumericUpDownEx();
            this.lblKarmaImproveActiveSkillExtra = new System.Windows.Forms.Label();
            this.lblKarmaImproveSkillGroup = new System.Windows.Forms.Label();
            this.nudKarmaImproveSkillGroup = new Chummer.NumericUpDownEx();
            this.lblKarmaImproveSkillGroupExtra = new System.Windows.Forms.Label();
            this.lblKarmaAttribute = new System.Windows.Forms.Label();
            this.nudKarmaAttribute = new Chummer.NumericUpDownEx();
            this.lblKarmaAttributeExtra = new System.Windows.Forms.Label();
            this.lblKarmaAlchemicalFocus = new System.Windows.Forms.Label();
            this.nudKarmaAlchemicalFocus = new Chummer.NumericUpDownEx();
            this.lblKarmaAlchemicalFocusExtra = new System.Windows.Forms.Label();
            this.lblKarmaBanishingFocus = new System.Windows.Forms.Label();
            this.nudKarmaBanishingFocus = new Chummer.NumericUpDownEx();
            this.lblKarmaBindingFocus = new System.Windows.Forms.Label();
            this.nudKarmaBindingFocus = new Chummer.NumericUpDownEx();
            this.lblKarmaBanishingFocusExtra = new System.Windows.Forms.Label();
            this.lblKarmaCenteringFocus = new System.Windows.Forms.Label();
            this.nudKarmaCenteringFocus = new Chummer.NumericUpDownEx();
            this.lblKarmaBindingFocusExtra = new System.Windows.Forms.Label();
            this.lblKarmaCenteringFocusExtra = new System.Windows.Forms.Label();
            this.lblKarmaCounterspellingFocus = new System.Windows.Forms.Label();
            this.nudKarmaCounterspellingFocus = new Chummer.NumericUpDownEx();
            this.lblKarmaCounterspellingFocusExtra = new System.Windows.Forms.Label();
            this.lblKarmaDisenchantingFocus = new System.Windows.Forms.Label();
            this.nudKarmaDisenchantingFocus = new Chummer.NumericUpDownEx();
            this.lblKarmaDisenchantingFocusExtra = new System.Windows.Forms.Label();
            this.lblKarmaFlexibleSignatureFocus = new System.Windows.Forms.Label();
            this.nudKarmaFlexibleSignatureFocus = new Chummer.NumericUpDownEx();
            this.lblFlexibleSignatureFocusExtra = new System.Windows.Forms.Label();
            this.lblKarmaMaskingFocus = new System.Windows.Forms.Label();
            this.nudKarmaMaskingFocus = new Chummer.NumericUpDownEx();
            this.lblKarmaMaskingFocusExtra = new System.Windows.Forms.Label();
            this.lblKarmaPowerFocus = new System.Windows.Forms.Label();
            this.nudKarmaPowerFocus = new Chummer.NumericUpDownEx();
            this.lblKarmaPowerFocusExtra = new System.Windows.Forms.Label();
            this.lblKarmaQiFocus = new System.Windows.Forms.Label();
            this.nudKarmaQiFocus = new Chummer.NumericUpDownEx();
            this.lblKarmaQiFocusExtra = new System.Windows.Forms.Label();
            this.lblKarmaRitualSpellcastingFocus = new System.Windows.Forms.Label();
            this.nudKarmaRitualSpellcastingFocus = new Chummer.NumericUpDownEx();
            this.lblKarmaRitualSpellcastingFocusExtra = new System.Windows.Forms.Label();
            this.lblKarmaSpellcastingFocus = new System.Windows.Forms.Label();
            this.nudKarmaSpellcastingFocus = new Chummer.NumericUpDownEx();
            this.lblKarmaSpellcastingFocusExtra = new System.Windows.Forms.Label();
            this.lblKarmaSpell = new System.Windows.Forms.Label();
            this.nudKarmaSpell = new Chummer.NumericUpDownEx();
            this.lblKarmaContact = new System.Windows.Forms.Label();
            this.nudKarmaContact = new Chummer.NumericUpDownEx();
            this.lblKarmaContactExtra = new System.Windows.Forms.Label();
            this.lblKarmaEnemyExtra = new System.Windows.Forms.Label();
            this.nudKarmaEnemy = new Chummer.NumericUpDownEx();
            this.lblKarmaEnemy = new System.Windows.Forms.Label();
            this.lblKarmaSpirit = new System.Windows.Forms.Label();
            this.nudKarmaSpirit = new Chummer.NumericUpDownEx();
            this.lblKarmaSpiritExtra = new System.Windows.Forms.Label();
            this.lblKarmaNewComplexForm = new System.Windows.Forms.Label();
            this.nudKarmaNewComplexForm = new Chummer.NumericUpDownEx();
            this.lblKarmaMysticAdeptPowerPoint = new System.Windows.Forms.Label();
            this.nudKarmaMysticAdeptPowerPoint = new Chummer.NumericUpDownEx();
            this.lblKarmaNuyenPer = new System.Windows.Forms.Label();
            this.nudKarmaNuyenPer = new Chummer.NumericUpDownEx();
            this.lblKarmaNuyenPerExtra = new System.Windows.Forms.Label();
            this.lblKarmaJoinGroup = new System.Windows.Forms.Label();
            this.nudKarmaJoinGroup = new Chummer.NumericUpDownEx();
            this.lblKarmaNewAIProgram = new System.Windows.Forms.Label();
            this.nudKarmaNewAIProgram = new Chummer.NumericUpDownEx();
            this.lblKarmaNewAIAdvancedProgram = new System.Windows.Forms.Label();
            this.nudKarmaNewAIAdvancedProgram = new Chummer.NumericUpDownEx();
            this.lblKarmaMetamagic = new System.Windows.Forms.Label();
            this.nudKarmaMetamagic = new Chummer.NumericUpDownEx();
            this.lblKarmaTechnique = new System.Windows.Forms.Label();
            this.nudKarmaTechnique = new Chummer.NumericUpDownEx();
            this.flpKarmaInitiation = new System.Windows.Forms.FlowLayoutPanel();
            this.lblKarmaInitiation = new System.Windows.Forms.Label();
            this.lblKarmaInitiationBracket = new System.Windows.Forms.Label();
            this.nudKarmaInitiation = new Chummer.NumericUpDownEx();
            this.lblKarmaInitiationExtra = new System.Windows.Forms.Label();
            this.nudKarmaInitiationFlat = new Chummer.NumericUpDownEx();
            this.lblKarmaCarryover = new System.Windows.Forms.Label();
            this.nudKarmaCarryover = new Chummer.NumericUpDownEx();
            this.lblKarmaCarryoverExtra = new System.Windows.Forms.Label();
            this.lblKarmaQuality = new System.Windows.Forms.Label();
            this.nudKarmaQuality = new Chummer.NumericUpDownEx();
            this.lblKarmaQualityExtra = new System.Windows.Forms.Label();
            this.lblKarmaSummoningFocus = new System.Windows.Forms.Label();
            this.nudKarmaSummoningFocus = new Chummer.NumericUpDownEx();
            this.lblKarmaSpellShapingFocus = new System.Windows.Forms.Label();
            this.lblKarmaSpellShapingFocusExtra = new System.Windows.Forms.Label();
            this.nudKarmaSpellShapingFocus = new Chummer.NumericUpDownEx();
            this.lblKarmaSummoningFocusExtra = new System.Windows.Forms.Label();
            this.lblKarmaSustainingFocus = new System.Windows.Forms.Label();
            this.lblKarmaWeaponFocus = new System.Windows.Forms.Label();
            this.lblKarmaSustainingFocusExtra = new System.Windows.Forms.Label();
            this.lblKarmaWeaponFocusExtra = new System.Windows.Forms.Label();
            this.nudKarmaSustainingFocus = new Chummer.NumericUpDownEx();
            this.nudKarmaWeaponFocus = new Chummer.NumericUpDownEx();
            this.lblMetatypeCostsKarmaMultiplierLabel = new System.Windows.Forms.Label();
            this.nudMetatypeCostsKarmaMultiplier = new Chummer.NumericUpDownEx();
            this.tabCustomData = new System.Windows.Forms.TabPage();
            this.tlpOptionalRules = new Chummer.BufferedTableLayoutPanel(this.components);
            this.lblCustomDataDirectoriesLabel = new System.Windows.Forms.Label();
            this.treCustomDataDirectories = new System.Windows.Forms.TreeView();
            this.cmdIncreaseCustomDirectoryLoadOrder = new System.Windows.Forms.Button();
            this.cmdDecreaseCustomDirectoryLoadOrder = new System.Windows.Forms.Button();
            this.cmdGlobalOptionsCustomData = new System.Windows.Forms.Button();
            this.gbpDirectoryInfo = new System.Windows.Forms.GroupBox();
            this.tlpDirectoryInfo = new Chummer.BufferedTableLayoutPanel(this.components);
            this.lblDirectoryAuthors = new System.Windows.Forms.Label();
            this.lblDirectoryVersion = new System.Windows.Forms.Label();
            this.lblDirectoryName = new System.Windows.Forms.Label();
            this.lblDirectoryNameLabel = new System.Windows.Forms.Label();
            this.lblDirectoryVersionLabel = new System.Windows.Forms.Label();
            this.lblDirectoryAuthorsLabel = new System.Windows.Forms.Label();
            this.gbpDirectoryInfoDependencies = new System.Windows.Forms.GroupBox();
            this.flpDirectoryDependencies = new System.Windows.Forms.FlowLayoutPanel();
            this.gbpDirectoryInfoExclusivities = new System.Windows.Forms.GroupBox();
            this.flpExclusivities = new System.Windows.Forms.FlowLayoutPanel();
            this.lblDirectoryDescriptionLabel = new System.Windows.Forms.Label();
            this.tboxDirectoryDescription = new System.Windows.Forms.TextBox();
            this.tabHouseRules = new System.Windows.Forms.TabPage();
            this.flpHouseRules = new System.Windows.Forms.FlowLayoutPanel();
            this.gpbHouseRulesQualities = new System.Windows.Forms.GroupBox();
            this.tlpHouseRulesQualities = new Chummer.BufferedTableLayoutPanel(this.components);
            this.chkExceedNegativeQualities = new Chummer.ColorableCheckBox(this.components);
            this.chkDontDoubleQualityPurchases = new Chummer.ColorableCheckBox(this.components);
            this.chkExceedPositiveQualities = new Chummer.ColorableCheckBox(this.components);
            this.chkDontDoubleQualityRefunds = new Chummer.ColorableCheckBox(this.components);
            this.chkExceedPositiveQualitiesCostDoubled = new Chummer.ColorableCheckBox(this.components);
            this.chkExceedNegativeQualitiesLimit = new Chummer.ColorableCheckBox(this.components);
            this.gpbHouseRulesAttributes = new System.Windows.Forms.GroupBox();
            this.bufferedTableLayoutPanel1 = new Chummer.BufferedTableLayoutPanel(this.components);
            this.chkESSLossReducesMaximumOnly = new Chummer.ColorableCheckBox(this.components);
            this.chkAllowCyberwareESSDiscounts = new Chummer.ColorableCheckBox(this.components);
            this.chkAlternateMetatypeAttributeKarma = new Chummer.ColorableCheckBox(this.components);
            this.chkReverseAttributePriorityOrder = new Chummer.ColorableCheckBox(this.components);
            this.flpDroneArmorMultiplier = new System.Windows.Forms.FlowLayoutPanel();
            this.chkDroneArmorMultiplier = new Chummer.ColorableCheckBox(this.components);
            this.lblDroneArmorMultiplierTimes = new System.Windows.Forms.Label();
            this.nudDroneArmorMultiplier = new Chummer.NumericUpDownEx();
            this.chkUseCalculatedPublicAwareness = new Chummer.ColorableCheckBox(this.components);
            this.chkUnclampAttributeMinimum = new Chummer.ColorableCheckBox(this.components);
            this.gpbHouseRulesSkills = new System.Windows.Forms.GroupBox();
            this.tlpHouseRulesSkills = new Chummer.BufferedTableLayoutPanel(this.components);
            this.chkCompensateSkillGroupKarmaDifference = new Chummer.ColorableCheckBox(this.components);
            this.chkAllowSkillRegrouping = new Chummer.ColorableCheckBox(this.components);
            this.chkFreeMartialArtSpecialization = new Chummer.ColorableCheckBox(this.components);
            this.chkUsePointsOnBrokenGroups = new Chummer.ColorableCheckBox(this.components);
            this.gpbHouseRulesCombat = new System.Windows.Forms.GroupBox();
            this.bufferedTableLayoutPanel2 = new Chummer.BufferedTableLayoutPanel(this.components);
            this.chkNoArmorEncumbrance = new Chummer.ColorableCheckBox(this.components);
            this.chkMoreLethalGameplay = new Chummer.ColorableCheckBox(this.components);
            this.chkUnarmedSkillImprovements = new Chummer.ColorableCheckBox(this.components);
            this.gpbHouseRulesMagicResonance = new System.Windows.Forms.GroupBox();
            this.tlpHouseRulesMagicResonance = new Chummer.BufferedTableLayoutPanel(this.components);
            this.chkMysAdPp = new Chummer.ColorableCheckBox(this.components);
            this.chkPrioritySpellsAsAdeptPowers = new Chummer.ColorableCheckBox(this.components);
            this.chkExtendAnyDetectionSpell = new Chummer.ColorableCheckBox(this.components);
            this.chkIncreasedImprovedAbilityModifier = new Chummer.ColorableCheckBox(this.components);
            this.chkIgnoreComplexFormLimit = new Chummer.ColorableCheckBox(this.components);
            this.chkSpecialKarmaCost = new Chummer.ColorableCheckBox(this.components);
            this.chkAllowTechnomancerSchooling = new Chummer.ColorableCheckBox(this.components);
            this.chkAllowInitiation = new Chummer.ColorableCheckBox(this.components);
            this.chkMysAdeptSecondMAGAttribute = new Chummer.ColorableCheckBox(this.components);
            this.chkIgnoreArt = new Chummer.ColorableCheckBox(this.components);
            this.lblSettingName = new System.Windows.Forms.Label();
            this.tlpButtons = new Chummer.BufferedTableLayoutPanel(this.components);
            this.cmdRename = new System.Windows.Forms.Button();
            this.cmdDelete = new System.Windows.Forms.Button();
            this.cmdOK = new System.Windows.Forms.Button();
            this.cmdRestoreDefaults = new System.Windows.Forms.Button();
            this.cmdSave = new System.Windows.Forms.Button();
            this.cmdSaveAs = new System.Windows.Forms.Button();
            this.lblKarmaSpiritFettering = new System.Windows.Forms.Label();
            this.nudKarmaSpiritFettering = new Chummer.NumericUpDownEx();
            this.lblKarmaSpiritFetteringExtra = new System.Windows.Forms.Label();
            this.tlpOptions.SuspendLayout();
            this.tabOptions.SuspendLayout();
            this.tabBasicOptions.SuspendLayout();
            this.tlpBasicOptions.SuspendLayout();
            this.gpbSourcebook.SuspendLayout();
            this.flpBasicOptions.SuspendLayout();
            this.gpbBasicOptionsCreateSettings.SuspendLayout();
            this.tlpBasicOptionsCreateSettings.SuspendLayout();
            ((System.ComponentModel.ISupportInitialize)(this.nudMaxAvail)).BeginInit();
            ((System.ComponentModel.ISupportInitialize)(this.nudMaxNuyenKarma)).BeginInit();
            ((System.ComponentModel.ISupportInitialize)(this.nudQualityKarmaLimit)).BeginInit();
            ((System.ComponentModel.ISupportInitialize)(this.nudStartingKarma)).BeginInit();
            ((System.ComponentModel.ISupportInitialize)(this.nudSumToTen)).BeginInit();
            this.gpbBasicOptionsOfficialRules.SuspendLayout();
            this.tlpBasicOptionsOfficialRules.SuspendLayout();
            this.gpbBasicOptionsCyberlimbs.SuspendLayout();
            this.tlpBasicOptionsCyberlimbs.SuspendLayout();
            this.tlpCyberlimbAttributeBonusCap.SuspendLayout();
            ((System.ComponentModel.ISupportInitialize)(this.nudCyberlimbAttributeBonusCap)).BeginInit();
            this.flpCyberlimbAttributeBonusCap.SuspendLayout();
            this.flpRedlinerLimbs.SuspendLayout();
            this.gpbBasicOptionsRounding.SuspendLayout();
            this.tlpBasicOptionsRounding.SuspendLayout();
            ((System.ComponentModel.ISupportInitialize)(this.nudNuyenDecimalsMinimum)).BeginInit();
            ((System.ComponentModel.ISupportInitialize)(this.nudNuyenDecimalsMaximum)).BeginInit();
            ((System.ComponentModel.ISupportInitialize)(this.nudEssenceDecimals)).BeginInit();
            this.tabKarmaCosts.SuspendLayout();
            this.tlpKarmaCosts.SuspendLayout();
            ((System.ComponentModel.ISupportInitialize)(this.nudKarmaSpecialization)).BeginInit();
            ((System.ComponentModel.ISupportInitialize)(this.nudKarmaKnowledgeSpecialization)).BeginInit();
            ((System.ComponentModel.ISupportInitialize)(this.nudKarmaNewKnowledgeSkill)).BeginInit();
            ((System.ComponentModel.ISupportInitialize)(this.nudKarmaLeaveGroup)).BeginInit();
            ((System.ComponentModel.ISupportInitialize)(this.nudKarmaNewActiveSkill)).BeginInit();
            ((System.ComponentModel.ISupportInitialize)(this.nudKarmaNewSkillGroup)).BeginInit();
            ((System.ComponentModel.ISupportInitialize)(this.nudKarmaImproveKnowledgeSkill)).BeginInit();
            ((System.ComponentModel.ISupportInitialize)(this.nudKarmaImproveActiveSkill)).BeginInit();
            ((System.ComponentModel.ISupportInitialize)(this.nudKarmaImproveSkillGroup)).BeginInit();
            ((System.ComponentModel.ISupportInitialize)(this.nudKarmaAttribute)).BeginInit();
            ((System.ComponentModel.ISupportInitialize)(this.nudKarmaAlchemicalFocus)).BeginInit();
            ((System.ComponentModel.ISupportInitialize)(this.nudKarmaBanishingFocus)).BeginInit();
            ((System.ComponentModel.ISupportInitialize)(this.nudKarmaBindingFocus)).BeginInit();
            ((System.ComponentModel.ISupportInitialize)(this.nudKarmaCenteringFocus)).BeginInit();
            ((System.ComponentModel.ISupportInitialize)(this.nudKarmaCounterspellingFocus)).BeginInit();
            ((System.ComponentModel.ISupportInitialize)(this.nudKarmaDisenchantingFocus)).BeginInit();
            ((System.ComponentModel.ISupportInitialize)(this.nudKarmaFlexibleSignatureFocus)).BeginInit();
            ((System.ComponentModel.ISupportInitialize)(this.nudKarmaMaskingFocus)).BeginInit();
            ((System.ComponentModel.ISupportInitialize)(this.nudKarmaPowerFocus)).BeginInit();
            ((System.ComponentModel.ISupportInitialize)(this.nudKarmaQiFocus)).BeginInit();
            ((System.ComponentModel.ISupportInitialize)(this.nudKarmaRitualSpellcastingFocus)).BeginInit();
            ((System.ComponentModel.ISupportInitialize)(this.nudKarmaSpellcastingFocus)).BeginInit();
            ((System.ComponentModel.ISupportInitialize)(this.nudKarmaSpell)).BeginInit();
            ((System.ComponentModel.ISupportInitialize)(this.nudKarmaContact)).BeginInit();
            ((System.ComponentModel.ISupportInitialize)(this.nudKarmaEnemy)).BeginInit();
            ((System.ComponentModel.ISupportInitialize)(this.nudKarmaSpirit)).BeginInit();
            ((System.ComponentModel.ISupportInitialize)(this.nudKarmaNewComplexForm)).BeginInit();
            ((System.ComponentModel.ISupportInitialize)(this.nudKarmaMysticAdeptPowerPoint)).BeginInit();
            ((System.ComponentModel.ISupportInitialize)(this.nudKarmaNuyenPer)).BeginInit();
            ((System.ComponentModel.ISupportInitialize)(this.nudKarmaJoinGroup)).BeginInit();
            ((System.ComponentModel.ISupportInitialize)(this.nudKarmaNewAIProgram)).BeginInit();
            ((System.ComponentModel.ISupportInitialize)(this.nudKarmaNewAIAdvancedProgram)).BeginInit();
            ((System.ComponentModel.ISupportInitialize)(this.nudKarmaMetamagic)).BeginInit();
            ((System.ComponentModel.ISupportInitialize)(this.nudKarmaTechnique)).BeginInit();
            this.flpKarmaInitiation.SuspendLayout();
            ((System.ComponentModel.ISupportInitialize)(this.nudKarmaInitiation)).BeginInit();
            ((System.ComponentModel.ISupportInitialize)(this.nudKarmaInitiationFlat)).BeginInit();
            ((System.ComponentModel.ISupportInitialize)(this.nudKarmaCarryover)).BeginInit();
            ((System.ComponentModel.ISupportInitialize)(this.nudKarmaQuality)).BeginInit();
            ((System.ComponentModel.ISupportInitialize)(this.nudKarmaSummoningFocus)).BeginInit();
            ((System.ComponentModel.ISupportInitialize)(this.nudKarmaSpellShapingFocus)).BeginInit();
            ((System.ComponentModel.ISupportInitialize)(this.nudKarmaSustainingFocus)).BeginInit();
            ((System.ComponentModel.ISupportInitialize)(this.nudKarmaWeaponFocus)).BeginInit();
            ((System.ComponentModel.ISupportInitialize)(this.nudMetatypeCostsKarmaMultiplier)).BeginInit();
            this.tabCustomData.SuspendLayout();
            this.tlpOptionalRules.SuspendLayout();
            this.gbpDirectoryInfo.SuspendLayout();
            this.tlpDirectoryInfo.SuspendLayout();
            this.gbpDirectoryInfoDependencies.SuspendLayout();
            this.gbpDirectoryInfoExclusivities.SuspendLayout();
            this.tabHouseRules.SuspendLayout();
            this.flpHouseRules.SuspendLayout();
            this.gpbHouseRulesQualities.SuspendLayout();
            this.tlpHouseRulesQualities.SuspendLayout();
            this.gpbHouseRulesAttributes.SuspendLayout();
            this.bufferedTableLayoutPanel1.SuspendLayout();
            this.flpDroneArmorMultiplier.SuspendLayout();
            ((System.ComponentModel.ISupportInitialize)(this.nudDroneArmorMultiplier)).BeginInit();
            this.gpbHouseRulesSkills.SuspendLayout();
            this.tlpHouseRulesSkills.SuspendLayout();
            this.gpbHouseRulesCombat.SuspendLayout();
            this.bufferedTableLayoutPanel2.SuspendLayout();
            this.gpbHouseRulesMagicResonance.SuspendLayout();
            this.tlpHouseRulesMagicResonance.SuspendLayout();
            this.tlpButtons.SuspendLayout();
            ((System.ComponentModel.ISupportInitialize)(this.nudKarmaSpiritFettering)).BeginInit();
            this.SuspendLayout();
            // 
            // tlpOptions
            // 
            this.tlpOptions.AutoSize = true;
            this.tlpOptions.AutoSizeMode = System.Windows.Forms.AutoSizeMode.GrowAndShrink;
            this.tlpOptions.ColumnCount = 3;
            this.tlpOptions.ColumnStyles.Add(new System.Windows.Forms.ColumnStyle());
            this.tlpOptions.ColumnStyles.Add(new System.Windows.Forms.ColumnStyle(System.Windows.Forms.SizeType.Percent, 100F));
            this.tlpOptions.ColumnStyles.Add(new System.Windows.Forms.ColumnStyle());
            this.tlpOptions.ColumnStyles.Add(new System.Windows.Forms.ColumnStyle(System.Windows.Forms.SizeType.Absolute, 20F));
            this.tlpOptions.Controls.Add(this.cboSetting, 1, 1);
            this.tlpOptions.Controls.Add(this.tabOptions, 0, 0);
            this.tlpOptions.Controls.Add(this.lblSettingName, 0, 1);
            this.tlpOptions.Controls.Add(this.tlpButtons, 2, 1);
            this.tlpOptions.Dock = System.Windows.Forms.DockStyle.Fill;
            this.tlpOptions.Location = new System.Drawing.Point(9, 9);
            this.tlpOptions.Name = "tlpOptions";
            this.tlpOptions.RowCount = 2;
            this.tlpOptions.RowStyles.Add(new System.Windows.Forms.RowStyle(System.Windows.Forms.SizeType.Percent, 100F));
            this.tlpOptions.RowStyles.Add(new System.Windows.Forms.RowStyle());
            this.tlpOptions.Size = new System.Drawing.Size(1246, 663);
            this.tlpOptions.TabIndex = 7;
            // 
            // cboSetting
            // 
            this.cboSetting.Anchor = ((System.Windows.Forms.AnchorStyles)((System.Windows.Forms.AnchorStyles.Left | System.Windows.Forms.AnchorStyles.Right)));
            this.cboSetting.DropDownStyle = System.Windows.Forms.ComboBoxStyle.DropDownList;
            this.cboSetting.FormattingEnabled = true;
            this.cboSetting.Location = new System.Drawing.Point(83, 638);
            this.cboSetting.Name = "cboSetting";
            this.cboSetting.Size = new System.Drawing.Size(560, 21);
            this.cboSetting.TabIndex = 1;
            this.cboSetting.TooltipText = "";
            this.cboSetting.SelectedIndexChanged += new System.EventHandler(this.cboSetting_SelectedIndexChanged);
            // 
            // tabOptions
            // 
            this.tlpOptions.SetColumnSpan(this.tabOptions, 3);
            this.tabOptions.Controls.Add(this.tabBasicOptions);
            this.tabOptions.Controls.Add(this.tabKarmaCosts);
            this.tabOptions.Controls.Add(this.tabCustomData);
            this.tabOptions.Controls.Add(this.tabHouseRules);
            this.tabOptions.Dock = System.Windows.Forms.DockStyle.Fill;
            this.tabOptions.Location = new System.Drawing.Point(3, 3);
            this.tabOptions.Name = "tabOptions";
            this.tabOptions.SelectedIndex = 0;
            this.tabOptions.Size = new System.Drawing.Size(1240, 628);
            this.tabOptions.TabIndex = 4;
            // 
            // tabBasicOptions
            // 
            this.tabBasicOptions.BackColor = System.Drawing.SystemColors.Control;
            this.tabBasicOptions.Controls.Add(this.tlpBasicOptions);
            this.tabBasicOptions.Location = new System.Drawing.Point(4, 22);
            this.tabBasicOptions.Name = "tabBasicOptions";
            this.tabBasicOptions.Padding = new System.Windows.Forms.Padding(9);
            this.tabBasicOptions.Size = new System.Drawing.Size(1232, 602);
            this.tabBasicOptions.TabIndex = 0;
            this.tabBasicOptions.Tag = "Tab_Options_Basic";
            this.tabBasicOptions.Text = "Basic Options";
            // 
            // tlpBasicOptions
            // 
            this.tlpBasicOptions.AutoSize = true;
            this.tlpBasicOptions.AutoSizeMode = System.Windows.Forms.AutoSizeMode.GrowAndShrink;
            this.tlpBasicOptions.ColumnCount = 2;
            this.tlpBasicOptions.ColumnStyles.Add(new System.Windows.Forms.ColumnStyle(System.Windows.Forms.SizeType.Percent, 25F));
            this.tlpBasicOptions.ColumnStyles.Add(new System.Windows.Forms.ColumnStyle(System.Windows.Forms.SizeType.Percent, 75F));
            this.tlpBasicOptions.Controls.Add(this.cmdEnableSourcebooks, 0, 1);
            this.tlpBasicOptions.Controls.Add(this.gpbSourcebook, 0, 0);
            this.tlpBasicOptions.Controls.Add(this.flpBasicOptions, 1, 0);
            this.tlpBasicOptions.Dock = System.Windows.Forms.DockStyle.Fill;
            this.tlpBasicOptions.Location = new System.Drawing.Point(9, 9);
            this.tlpBasicOptions.Name = "tlpBasicOptions";
            this.tlpBasicOptions.RowCount = 2;
            this.tlpBasicOptions.RowStyles.Add(new System.Windows.Forms.RowStyle(System.Windows.Forms.SizeType.Percent, 100F));
            this.tlpBasicOptions.RowStyles.Add(new System.Windows.Forms.RowStyle());
            this.tlpBasicOptions.Size = new System.Drawing.Size(1214, 584);
            this.tlpBasicOptions.TabIndex = 40;
            // 
            // cmdEnableSourcebooks
            // 
            this.cmdEnableSourcebooks.Anchor = ((System.Windows.Forms.AnchorStyles)(((System.Windows.Forms.AnchorStyles.Top | System.Windows.Forms.AnchorStyles.Left) 
            | System.Windows.Forms.AnchorStyles.Right)));
            this.cmdEnableSourcebooks.Location = new System.Drawing.Point(3, 558);
            this.cmdEnableSourcebooks.Name = "cmdEnableSourcebooks";
            this.cmdEnableSourcebooks.Size = new System.Drawing.Size(297, 23);
            this.cmdEnableSourcebooks.TabIndex = 6;
            this.cmdEnableSourcebooks.Tag = "Button_ToggleSourcebooks";
            this.cmdEnableSourcebooks.Text = "Toggle all Sourcebooks On/Off";
            this.cmdEnableSourcebooks.UseVisualStyleBackColor = true;
            this.cmdEnableSourcebooks.Click += new System.EventHandler(this.cmdEnableSourcebooks_Click);
            // 
            // gpbSourcebook
            // 
            this.gpbSourcebook.AutoSize = true;
            this.gpbSourcebook.AutoSizeMode = System.Windows.Forms.AutoSizeMode.GrowAndShrink;
            this.gpbSourcebook.Controls.Add(this.treSourcebook);
            this.gpbSourcebook.Dock = System.Windows.Forms.DockStyle.Fill;
            this.gpbSourcebook.Location = new System.Drawing.Point(3, 3);
            this.gpbSourcebook.Name = "gpbSourcebook";
            this.gpbSourcebook.Size = new System.Drawing.Size(297, 549);
            this.gpbSourcebook.TabIndex = 38;
            this.gpbSourcebook.TabStop = false;
            this.gpbSourcebook.Tag = "Label_Options_SourcebooksToUse";
            this.gpbSourcebook.Text = "Sourcebooks to Use";
            // 
            // treSourcebook
            // 
            this.treSourcebook.CheckBoxes = true;
            this.treSourcebook.Dock = System.Windows.Forms.DockStyle.Fill;
            this.treSourcebook.Location = new System.Drawing.Point(3, 16);
            this.treSourcebook.Name = "treSourcebook";
            this.treSourcebook.ShowLines = false;
            this.treSourcebook.ShowPlusMinus = false;
            this.treSourcebook.ShowRootLines = false;
            this.treSourcebook.Size = new System.Drawing.Size(291, 530);
            this.treSourcebook.TabIndex = 1;
            this.treSourcebook.AfterCheck += new System.Windows.Forms.TreeViewEventHandler(this.treSourcebook_AfterCheck);
            // 
            // flpBasicOptions
            // 
            this.flpBasicOptions.AutoScroll = true;
            this.flpBasicOptions.Controls.Add(this.gpbBasicOptionsCreateSettings);
            this.flpBasicOptions.Controls.Add(this.gpbBasicOptionsOfficialRules);
            this.flpBasicOptions.Controls.Add(this.gpbBasicOptionsCyberlimbs);
            this.flpBasicOptions.Controls.Add(this.gpbBasicOptionsRounding);
            this.flpBasicOptions.Dock = System.Windows.Forms.DockStyle.Fill;
            this.flpBasicOptions.Location = new System.Drawing.Point(303, 0);
            this.flpBasicOptions.Margin = new System.Windows.Forms.Padding(0);
            this.flpBasicOptions.Name = "flpBasicOptions";
            this.tlpBasicOptions.SetRowSpan(this.flpBasicOptions, 2);
            this.flpBasicOptions.Size = new System.Drawing.Size(911, 584);
            this.flpBasicOptions.TabIndex = 39;
            // 
            // gpbBasicOptionsCreateSettings
            // 
            this.gpbBasicOptionsCreateSettings.AutoSize = true;
            this.gpbBasicOptionsCreateSettings.AutoSizeMode = System.Windows.Forms.AutoSizeMode.GrowAndShrink;
            this.gpbBasicOptionsCreateSettings.Controls.Add(this.tlpBasicOptionsCreateSettings);
            this.gpbBasicOptionsCreateSettings.Location = new System.Drawing.Point(3, 3);
            this.gpbBasicOptionsCreateSettings.Name = "gpbBasicOptionsCreateSettings";
            this.gpbBasicOptionsCreateSettings.Size = new System.Drawing.Size(468, 202);
            this.gpbBasicOptionsCreateSettings.TabIndex = 5;
            this.gpbBasicOptionsCreateSettings.TabStop = false;
            this.gpbBasicOptionsCreateSettings.Tag = "Label_CharacterOptions_CharacterCreationSettings";
            this.gpbBasicOptionsCreateSettings.Text = "Character Creation Settings";
            // 
            // tlpBasicOptionsCreateSettings
            // 
            this.tlpBasicOptionsCreateSettings.AutoSize = true;
            this.tlpBasicOptionsCreateSettings.AutoSizeMode = System.Windows.Forms.AutoSizeMode.GrowAndShrink;
            this.tlpBasicOptionsCreateSettings.ColumnCount = 4;
            this.tlpBasicOptionsCreateSettings.ColumnStyles.Add(new System.Windows.Forms.ColumnStyle());
            this.tlpBasicOptionsCreateSettings.ColumnStyles.Add(new System.Windows.Forms.ColumnStyle(System.Windows.Forms.SizeType.Percent, 100F));
            this.tlpBasicOptionsCreateSettings.ColumnStyles.Add(new System.Windows.Forms.ColumnStyle());
            this.tlpBasicOptionsCreateSettings.ColumnStyles.Add(new System.Windows.Forms.ColumnStyle());
            this.tlpBasicOptionsCreateSettings.Controls.Add(this.lblAllowedCyberwareGrades, 2, 4);
            this.tlpBasicOptionsCreateSettings.Controls.Add(this.nudMaxAvail, 3, 0);
            this.tlpBasicOptionsCreateSettings.Controls.Add(this.cboPriorityTable, 1, 1);
            this.tlpBasicOptionsCreateSettings.Controls.Add(this.lblPriorityTable, 0, 1);
            this.tlpBasicOptionsCreateSettings.Controls.Add(this.lblBuildMethod, 0, 0);
            this.tlpBasicOptionsCreateSettings.Controls.Add(this.cboBuildMethod, 1, 0);
            this.tlpBasicOptionsCreateSettings.Controls.Add(this.lblMaxNuyenKarma, 2, 3);
            this.tlpBasicOptionsCreateSettings.Controls.Add(this.lblMaxAvail, 2, 0);
            this.tlpBasicOptionsCreateSettings.Controls.Add(this.nudMaxNuyenKarma, 3, 3);
            this.tlpBasicOptionsCreateSettings.Controls.Add(this.flpAllowedCyberwareGrades, 2, 5);
            this.tlpBasicOptionsCreateSettings.Controls.Add(this.lblKnowledgePoints, 0, 6);
            this.tlpBasicOptionsCreateSettings.Controls.Add(this.lblContactPoints, 0, 5);
            this.tlpBasicOptionsCreateSettings.Controls.Add(this.txtKnowledgePoints, 1, 6);
            this.tlpBasicOptionsCreateSettings.Controls.Add(this.lblQualityKarmaLimit, 0, 4);
            this.tlpBasicOptionsCreateSettings.Controls.Add(this.txtContactPoints, 1, 5);
            this.tlpBasicOptionsCreateSettings.Controls.Add(this.nudQualityKarmaLimit, 1, 4);
            this.tlpBasicOptionsCreateSettings.Controls.Add(this.lblStartingKarma, 0, 3);
            this.tlpBasicOptionsCreateSettings.Controls.Add(this.nudStartingKarma, 1, 3);
            this.tlpBasicOptionsCreateSettings.Controls.Add(this.lblPriorities, 2, 1);
            this.tlpBasicOptionsCreateSettings.Controls.Add(this.txtPriorities, 3, 1);
            this.tlpBasicOptionsCreateSettings.Controls.Add(this.nudSumToTen, 3, 2);
            this.tlpBasicOptionsCreateSettings.Controls.Add(this.lblSumToTen, 2, 2);
            this.tlpBasicOptionsCreateSettings.Dock = System.Windows.Forms.DockStyle.Fill;
            this.tlpBasicOptionsCreateSettings.Location = new System.Drawing.Point(3, 16);
            this.tlpBasicOptionsCreateSettings.Name = "tlpBasicOptionsCreateSettings";
            this.tlpBasicOptionsCreateSettings.RowCount = 8;
            this.tlpBasicOptionsCreateSettings.RowStyles.Add(new System.Windows.Forms.RowStyle());
            this.tlpBasicOptionsCreateSettings.RowStyles.Add(new System.Windows.Forms.RowStyle());
            this.tlpBasicOptionsCreateSettings.RowStyles.Add(new System.Windows.Forms.RowStyle());
            this.tlpBasicOptionsCreateSettings.RowStyles.Add(new System.Windows.Forms.RowStyle());
            this.tlpBasicOptionsCreateSettings.RowStyles.Add(new System.Windows.Forms.RowStyle());
            this.tlpBasicOptionsCreateSettings.RowStyles.Add(new System.Windows.Forms.RowStyle());
            this.tlpBasicOptionsCreateSettings.RowStyles.Add(new System.Windows.Forms.RowStyle());
            this.tlpBasicOptionsCreateSettings.RowStyles.Add(new System.Windows.Forms.RowStyle(System.Windows.Forms.SizeType.Percent, 100F));
            this.tlpBasicOptionsCreateSettings.RowStyles.Add(new System.Windows.Forms.RowStyle(System.Windows.Forms.SizeType.Absolute, 20F));
            this.tlpBasicOptionsCreateSettings.Size = new System.Drawing.Size(462, 183);
            this.tlpBasicOptionsCreateSettings.TabIndex = 0;
            // 
            // lblAllowedCyberwareGrades
            // 
            this.lblAllowedCyberwareGrades.Anchor = ((System.Windows.Forms.AnchorStyles)((System.Windows.Forms.AnchorStyles.Bottom | System.Windows.Forms.AnchorStyles.Left)));
            this.lblAllowedCyberwareGrades.AutoSize = true;
            this.tlpBasicOptionsCreateSettings.SetColumnSpan(this.lblAllowedCyberwareGrades, 2);
            this.lblAllowedCyberwareGrades.Location = new System.Drawing.Point(291, 112);
            this.lblAllowedCyberwareGrades.Margin = new System.Windows.Forms.Padding(3, 6, 3, 6);
            this.lblAllowedCyberwareGrades.Name = "lblAllowedCyberwareGrades";
            this.lblAllowedCyberwareGrades.Size = new System.Drawing.Size(134, 13);
            this.lblAllowedCyberwareGrades.TabIndex = 28;
            this.lblAllowedCyberwareGrades.Tag = "Label_CharacterOptions_AllowedCyberwareGrades";
            this.lblAllowedCyberwareGrades.Text = "Allowed Cyberware Grades";
            this.lblAllowedCyberwareGrades.TextAlign = System.Drawing.ContentAlignment.MiddleRight;
            // 
            // nudMaxAvail
            // 
            this.nudMaxAvail.Anchor = System.Windows.Forms.AnchorStyles.Left;
            this.nudMaxAvail.AutoSize = true;
            this.nudMaxAvail.Location = new System.Drawing.Point(400, 3);
            this.nudMaxAvail.Maximum = new decimal(new int[] {
            100,
            0,
            0,
            0});
            this.nudMaxAvail.Minimum = new decimal(new int[] {
            0,
            0,
            0,
            0});
            this.nudMaxAvail.Name = "nudMaxAvail";
            this.nudMaxAvail.Size = new System.Drawing.Size(41, 20);
            this.nudMaxAvail.TabIndex = 26;
            // 
            // cboPriorityTable
            // 
            this.cboPriorityTable.Anchor = ((System.Windows.Forms.AnchorStyles)((System.Windows.Forms.AnchorStyles.Left | System.Windows.Forms.AnchorStyles.Right)));
            this.cboPriorityTable.DropDownStyle = System.Windows.Forms.ComboBoxStyle.DropDownList;
            this.cboPriorityTable.FormattingEnabled = true;
            this.cboPriorityTable.Location = new System.Drawing.Point(105, 42);
            this.cboPriorityTable.Name = "cboPriorityTable";
            this.tlpBasicOptionsCreateSettings.SetRowSpan(this.cboPriorityTable, 2);
            this.cboPriorityTable.Size = new System.Drawing.Size(180, 21);
            this.cboPriorityTable.TabIndex = 18;
            this.cboPriorityTable.TooltipText = "";
            this.cboPriorityTable.SelectedIndexChanged += new System.EventHandler(this.cboPriorityTable_SelectedIndexChanged);
            // 
            // lblPriorityTable
            // 
            this.lblPriorityTable.Anchor = System.Windows.Forms.AnchorStyles.Right;
            this.lblPriorityTable.AutoSize = true;
            this.lblPriorityTable.Location = new System.Drawing.Point(31, 46);
            this.lblPriorityTable.Margin = new System.Windows.Forms.Padding(3, 6, 3, 6);
            this.lblPriorityTable.Name = "lblPriorityTable";
            this.tlpBasicOptionsCreateSettings.SetRowSpan(this.lblPriorityTable, 2);
            this.lblPriorityTable.Size = new System.Drawing.Size(68, 13);
            this.lblPriorityTable.TabIndex = 17;
            this.lblPriorityTable.Tag = "Label_CharacterOptions_PriorityTable";
            this.lblPriorityTable.Text = "Priority Table";
            this.lblPriorityTable.TextAlign = System.Drawing.ContentAlignment.MiddleRight;
            // 
            // lblBuildMethod
            // 
            this.lblBuildMethod.Anchor = System.Windows.Forms.AnchorStyles.Right;
            this.lblBuildMethod.AutoSize = true;
            this.lblBuildMethod.Location = new System.Drawing.Point(30, 7);
            this.lblBuildMethod.Margin = new System.Windows.Forms.Padding(3, 6, 3, 6);
            this.lblBuildMethod.Name = "lblBuildMethod";
            this.lblBuildMethod.Size = new System.Drawing.Size(69, 13);
            this.lblBuildMethod.TabIndex = 0;
            this.lblBuildMethod.Tag = "Label_SelectBP_BuildMethod";
            this.lblBuildMethod.Text = "Build Method";
            this.lblBuildMethod.TextAlign = System.Drawing.ContentAlignment.MiddleRight;
            // 
            // cboBuildMethod
            // 
            this.cboBuildMethod.Anchor = ((System.Windows.Forms.AnchorStyles)((System.Windows.Forms.AnchorStyles.Left | System.Windows.Forms.AnchorStyles.Right)));
            this.cboBuildMethod.DropDownStyle = System.Windows.Forms.ComboBoxStyle.DropDownList;
            this.cboBuildMethod.FormattingEnabled = true;
            this.cboBuildMethod.Location = new System.Drawing.Point(105, 3);
            this.cboBuildMethod.Name = "cboBuildMethod";
            this.cboBuildMethod.Size = new System.Drawing.Size(180, 21);
            this.cboBuildMethod.TabIndex = 1;
            this.cboBuildMethod.TooltipText = "";
            // 
            // lblMaxNuyenKarma
            // 
            this.lblMaxNuyenKarma.Anchor = System.Windows.Forms.AnchorStyles.Right;
            this.lblMaxNuyenKarma.AutoSize = true;
            this.lblMaxNuyenKarma.Location = new System.Drawing.Point(300, 85);
            this.lblMaxNuyenKarma.Margin = new System.Windows.Forms.Padding(3, 6, 3, 6);
            this.lblMaxNuyenKarma.Name = "lblMaxNuyenKarma";
            this.lblMaxNuyenKarma.Size = new System.Drawing.Size(94, 13);
            this.lblMaxNuyenKarma.TabIndex = 16;
            this.lblMaxNuyenKarma.Tag = "Label_SelectBP_MaxNuyen";
            this.lblMaxNuyenKarma.Text = "Nuyen Karma Max";
            this.lblMaxNuyenKarma.TextAlign = System.Drawing.ContentAlignment.MiddleRight;
            // 
            // lblMaxAvail
            // 
            this.lblMaxAvail.Anchor = System.Windows.Forms.AnchorStyles.Right;
            this.lblMaxAvail.AutoSize = true;
            this.lblMaxAvail.Location = new System.Drawing.Point(291, 7);
            this.lblMaxAvail.Margin = new System.Windows.Forms.Padding(3, 6, 3, 6);
            this.lblMaxAvail.Name = "lblMaxAvail";
            this.lblMaxAvail.Size = new System.Drawing.Size(103, 13);
            this.lblMaxAvail.TabIndex = 19;
            this.lblMaxAvail.Tag = "Label_SelectBP_MaxAvail";
            this.lblMaxAvail.Text = "Maximum Availability";
            this.lblMaxAvail.TextAlign = System.Drawing.ContentAlignment.MiddleRight;
            // 
            // nudMaxNuyenKarma
            // 
            this.nudMaxNuyenKarma.Anchor = System.Windows.Forms.AnchorStyles.Left;
            this.nudMaxNuyenKarma.AutoSize = true;
            this.nudMaxNuyenKarma.Location = new System.Drawing.Point(400, 82);
            this.nudMaxNuyenKarma.Maximum = new decimal(new int[] {
            1000000,
            0,
            0,
            0});
            this.nudMaxNuyenKarma.Minimum = new decimal(new int[] {
            0,
            0,
            0,
            0});
            this.nudMaxNuyenKarma.Name = "nudMaxNuyenKarma";
            this.nudMaxNuyenKarma.Size = new System.Drawing.Size(59, 20);
            this.nudMaxNuyenKarma.TabIndex = 25;
            // 
            // flpAllowedCyberwareGrades
            // 
            this.flpAllowedCyberwareGrades.AutoSize = true;
            this.flpAllowedCyberwareGrades.AutoSizeMode = System.Windows.Forms.AutoSizeMode.GrowAndShrink;
            this.tlpBasicOptionsCreateSettings.SetColumnSpan(this.flpAllowedCyberwareGrades, 2);
            this.flpAllowedCyberwareGrades.Dock = System.Windows.Forms.DockStyle.Fill;
            this.flpAllowedCyberwareGrades.FlowDirection = System.Windows.Forms.FlowDirection.TopDown;
            this.flpAllowedCyberwareGrades.Location = new System.Drawing.Point(288, 131);
            this.flpAllowedCyberwareGrades.Margin = new System.Windows.Forms.Padding(0);
            this.flpAllowedCyberwareGrades.Name = "flpAllowedCyberwareGrades";
            this.tlpBasicOptionsCreateSettings.SetRowSpan(this.flpAllowedCyberwareGrades, 3);
            this.flpAllowedCyberwareGrades.Size = new System.Drawing.Size(174, 52);
            this.flpAllowedCyberwareGrades.TabIndex = 29;
            this.flpAllowedCyberwareGrades.WrapContents = false;
            // 
            // lblKnowledgePoints
            // 
            this.lblKnowledgePoints.Anchor = System.Windows.Forms.AnchorStyles.Right;
            this.lblKnowledgePoints.AutoSize = true;
            this.lblKnowledgePoints.Location = new System.Drawing.Point(7, 163);
            this.lblKnowledgePoints.Margin = new System.Windows.Forms.Padding(3, 6, 3, 6);
            this.lblKnowledgePoints.Name = "lblKnowledgePoints";
            this.lblKnowledgePoints.Size = new System.Drawing.Size(92, 13);
            this.lblKnowledgePoints.TabIndex = 1;
            this.lblKnowledgePoints.Tag = "String_KnowledgePoints";
            this.lblKnowledgePoints.Text = "Knowledge Points";
            this.lblKnowledgePoints.TextAlign = System.Drawing.ContentAlignment.MiddleRight;
            this.lblKnowledgePoints.ToolTipText = "";
            // 
            // lblContactPoints
            // 
            this.lblContactPoints.Anchor = System.Windows.Forms.AnchorStyles.Right;
            this.lblContactPoints.AutoSize = true;
            this.lblContactPoints.Location = new System.Drawing.Point(23, 137);
            this.lblContactPoints.Margin = new System.Windows.Forms.Padding(3, 6, 3, 6);
            this.lblContactPoints.Name = "lblContactPoints";
            this.lblContactPoints.Size = new System.Drawing.Size(76, 13);
            this.lblContactPoints.TabIndex = 0;
            this.lblContactPoints.Tag = "String_ContactPoints";
            this.lblContactPoints.Text = "Contact Points";
            this.lblContactPoints.TextAlign = System.Drawing.ContentAlignment.MiddleRight;
            this.lblContactPoints.ToolTipText = "";
            // 
            // txtKnowledgePoints
            // 
            this.txtKnowledgePoints.Anchor = ((System.Windows.Forms.AnchorStyles)((System.Windows.Forms.AnchorStyles.Left | System.Windows.Forms.AnchorStyles.Right)));
            this.txtKnowledgePoints.Location = new System.Drawing.Point(105, 160);
            this.txtKnowledgePoints.Name = "txtKnowledgePoints";
            this.txtKnowledgePoints.Size = new System.Drawing.Size(180, 20);
            this.txtKnowledgePoints.TabIndex = 3;
            this.txtKnowledgePoints.Text = "({INTUnaug} + {LOGUnaug}) * 2";
            this.txtKnowledgePoints.TextChanged += new System.EventHandler(this.txtKnowledgePoints_TextChanged);
            // 
            // lblQualityKarmaLimit
            // 
            this.lblQualityKarmaLimit.Anchor = System.Windows.Forms.AnchorStyles.Right;
            this.lblQualityKarmaLimit.AutoSize = true;
            this.lblQualityKarmaLimit.Location = new System.Drawing.Point(3, 111);
            this.lblQualityKarmaLimit.Margin = new System.Windows.Forms.Padding(3, 6, 3, 6);
            this.lblQualityKarmaLimit.Name = "lblQualityKarmaLimit";
            this.lblQualityKarmaLimit.Size = new System.Drawing.Size(96, 13);
            this.lblQualityKarmaLimit.TabIndex = 30;
            this.lblQualityKarmaLimit.Tag = "Label_SelectBP_QualityKarmaLimit";
            this.lblQualityKarmaLimit.Text = "Quality Karma Limit";
            this.lblQualityKarmaLimit.TextAlign = System.Drawing.ContentAlignment.MiddleRight;
            // 
            // txtContactPoints
            // 
            this.txtContactPoints.Anchor = ((System.Windows.Forms.AnchorStyles)((System.Windows.Forms.AnchorStyles.Left | System.Windows.Forms.AnchorStyles.Right)));
            this.txtContactPoints.Location = new System.Drawing.Point(105, 134);
            this.txtContactPoints.Name = "txtContactPoints";
            this.txtContactPoints.Size = new System.Drawing.Size(180, 20);
            this.txtContactPoints.TabIndex = 2;
            this.txtContactPoints.Text = "{CHAUnaug} * 3";
            this.txtContactPoints.TextChanged += new System.EventHandler(this.txtContactPoints_TextChanged);
            // 
            // nudQualityKarmaLimit
            // 
            this.nudQualityKarmaLimit.Anchor = System.Windows.Forms.AnchorStyles.Left;
            this.nudQualityKarmaLimit.AutoSize = true;
            this.nudQualityKarmaLimit.Location = new System.Drawing.Point(105, 108);
            this.nudQualityKarmaLimit.Maximum = new decimal(new int[] {
            1000000,
            0,
            0,
            0});
            this.nudQualityKarmaLimit.Minimum = new decimal(new int[] {
            0,
            0,
            0,
            0});
            this.nudQualityKarmaLimit.Name = "nudQualityKarmaLimit";
            this.nudQualityKarmaLimit.Size = new System.Drawing.Size(59, 20);
            this.nudQualityKarmaLimit.TabIndex = 31;
            // 
            // lblStartingKarma
            // 
            this.lblStartingKarma.Anchor = System.Windows.Forms.AnchorStyles.Right;
            this.lblStartingKarma.AutoSize = true;
            this.lblStartingKarma.Location = new System.Drawing.Point(23, 85);
            this.lblStartingKarma.Margin = new System.Windows.Forms.Padding(3, 6, 3, 6);
            this.lblStartingKarma.Name = "lblStartingKarma";
            this.lblStartingKarma.Size = new System.Drawing.Size(76, 13);
            this.lblStartingKarma.TabIndex = 12;
            this.lblStartingKarma.Tag = "Label_SelectBP_StartingKarma";
            this.lblStartingKarma.Text = "Starting Karma";
            this.lblStartingKarma.TextAlign = System.Drawing.ContentAlignment.MiddleRight;
            // 
            // nudStartingKarma
            // 
            this.nudStartingKarma.Anchor = System.Windows.Forms.AnchorStyles.Left;
            this.nudStartingKarma.AutoSize = true;
            this.nudStartingKarma.Location = new System.Drawing.Point(105, 82);
            this.nudStartingKarma.Maximum = new decimal(new int[] {
            1000000,
            0,
            0,
            0});
            this.nudStartingKarma.Minimum = new decimal(new int[] {
            0,
            0,
            0,
            0});
            this.nudStartingKarma.Name = "nudStartingKarma";
            this.nudStartingKarma.Size = new System.Drawing.Size(59, 20);
            this.nudStartingKarma.TabIndex = 24;
            // 
            // lblPriorities
            // 
            this.lblPriorities.Anchor = System.Windows.Forms.AnchorStyles.Right;
            this.lblPriorities.AutoSize = true;
            this.lblPriorities.Location = new System.Drawing.Point(348, 33);
            this.lblPriorities.Margin = new System.Windows.Forms.Padding(3, 6, 3, 6);
            this.lblPriorities.Name = "lblPriorities";
            this.lblPriorities.Size = new System.Drawing.Size(46, 13);
            this.lblPriorities.TabIndex = 2;
            this.lblPriorities.Tag = "Label_SelectBP_Priorities";
            this.lblPriorities.Text = "Priorities";
            this.lblPriorities.TextAlign = System.Drawing.ContentAlignment.MiddleRight;
            this.lblPriorities.ToolTipText = "";
            // 
            // txtPriorities
            // 
            this.txtPriorities.Anchor = ((System.Windows.Forms.AnchorStyles)((System.Windows.Forms.AnchorStyles.Left | System.Windows.Forms.AnchorStyles.Right)));
            this.txtPriorities.Location = new System.Drawing.Point(400, 30);
            this.txtPriorities.MaxLength = 5;
            this.txtPriorities.Name = "txtPriorities";
            this.txtPriorities.Size = new System.Drawing.Size(59, 20);
            this.txtPriorities.TabIndex = 3;
            this.txtPriorities.TextChanged += new System.EventHandler(this.txtPriorities_TextChanged);
            this.txtPriorities.KeyPress += new System.Windows.Forms.KeyPressEventHandler(this.txtPriorities_KeyPress);
            // 
            // nudSumToTen
            // 
            this.nudSumToTen.Anchor = System.Windows.Forms.AnchorStyles.Left;
            this.nudSumToTen.AutoSize = true;
            this.nudSumToTen.Location = new System.Drawing.Point(400, 56);
            this.nudSumToTen.Maximum = new decimal(new int[] {
            100,
            0,
            0,
            0});
            this.nudSumToTen.Minimum = new decimal(new int[] {
            0,
            0,
            0,
            0});
            this.nudSumToTen.Name = "nudSumToTen";
            this.nudSumToTen.Size = new System.Drawing.Size(41, 20);
            this.nudSumToTen.TabIndex = 5;
            // 
            // lblSumToTen
            // 
            this.lblSumToTen.Anchor = System.Windows.Forms.AnchorStyles.Right;
            this.lblSumToTen.AutoSize = true;
            this.lblSumToTen.Location = new System.Drawing.Point(332, 59);
            this.lblSumToTen.Margin = new System.Windows.Forms.Padding(3, 6, 3, 6);
            this.lblSumToTen.Name = "lblSumToTen";
            this.lblSumToTen.Size = new System.Drawing.Size(62, 13);
            this.lblSumToTen.TabIndex = 4;
            this.lblSumToTen.Tag = "Label_SelectBP_SumToX";
            this.lblSumToTen.Text = "Sum to Ten";
            this.lblSumToTen.TextAlign = System.Drawing.ContentAlignment.MiddleRight;
            // 
            // gpbBasicOptionsOfficialRules
            // 
            this.gpbBasicOptionsOfficialRules.AutoSize = true;
            this.gpbBasicOptionsOfficialRules.AutoSizeMode = System.Windows.Forms.AutoSizeMode.GrowAndShrink;
            this.gpbBasicOptionsOfficialRules.Controls.Add(this.tlpBasicOptionsOfficialRules);
            this.gpbBasicOptionsOfficialRules.Location = new System.Drawing.Point(3, 211);
            this.gpbBasicOptionsOfficialRules.Name = "gpbBasicOptionsOfficialRules";
            this.gpbBasicOptionsOfficialRules.Size = new System.Drawing.Size(472, 228);
            this.gpbBasicOptionsOfficialRules.TabIndex = 3;
            this.gpbBasicOptionsOfficialRules.TabStop = false;
            this.gpbBasicOptionsOfficialRules.Tag = "Label_CharacterOptions_OptionsOfficialRules";
            this.gpbBasicOptionsOfficialRules.Text = "Options for Official Rules";
            // 
            // tlpBasicOptionsOfficialRules
            // 
            this.tlpBasicOptionsOfficialRules.AutoSize = true;
            this.tlpBasicOptionsOfficialRules.AutoSizeMode = System.Windows.Forms.AutoSizeMode.GrowAndShrink;
            this.tlpBasicOptionsOfficialRules.ColumnCount = 1;
            this.tlpBasicOptionsOfficialRules.ColumnStyles.Add(new System.Windows.Forms.ColumnStyle(System.Windows.Forms.SizeType.Percent, 100F));
            this.tlpBasicOptionsOfficialRules.Controls.Add(this.chkEnemyKarmaQualityLimit, 0, 8);
            this.tlpBasicOptionsOfficialRules.Controls.Add(this.chkAllowFreeGrids, 0, 7);
            this.tlpBasicOptionsOfficialRules.Controls.Add(this.chkAllowPointBuySpecializationsOnKarmaSkills, 0, 6);
            this.tlpBasicOptionsOfficialRules.Controls.Add(this.chkStrictSkillGroups, 0, 5);
            this.tlpBasicOptionsOfficialRules.Controls.Add(this.chkEnforceCapacity, 0, 0);
            this.tlpBasicOptionsOfficialRules.Controls.Add(this.chkLicenseEachRestrictedItem, 0, 1);
            this.tlpBasicOptionsOfficialRules.Controls.Add(this.chkRestrictRecoil, 0, 4);
            this.tlpBasicOptionsOfficialRules.Controls.Add(this.chkDronemodsMaximumPilot, 0, 3);
            this.tlpBasicOptionsOfficialRules.Controls.Add(this.chkDronemods, 0, 2);
            this.tlpBasicOptionsOfficialRules.Dock = System.Windows.Forms.DockStyle.Fill;
            this.tlpBasicOptionsOfficialRules.Location = new System.Drawing.Point(3, 16);
            this.tlpBasicOptionsOfficialRules.Name = "tlpBasicOptionsOfficialRules";
            this.tlpBasicOptionsOfficialRules.RowCount = 9;
            this.tlpBasicOptionsOfficialRules.RowStyles.Add(new System.Windows.Forms.RowStyle());
            this.tlpBasicOptionsOfficialRules.RowStyles.Add(new System.Windows.Forms.RowStyle());
            this.tlpBasicOptionsOfficialRules.RowStyles.Add(new System.Windows.Forms.RowStyle());
            this.tlpBasicOptionsOfficialRules.RowStyles.Add(new System.Windows.Forms.RowStyle());
            this.tlpBasicOptionsOfficialRules.RowStyles.Add(new System.Windows.Forms.RowStyle());
            this.tlpBasicOptionsOfficialRules.RowStyles.Add(new System.Windows.Forms.RowStyle());
            this.tlpBasicOptionsOfficialRules.RowStyles.Add(new System.Windows.Forms.RowStyle());
            this.tlpBasicOptionsOfficialRules.RowStyles.Add(new System.Windows.Forms.RowStyle());
            this.tlpBasicOptionsOfficialRules.RowStyles.Add(new System.Windows.Forms.RowStyle(System.Windows.Forms.SizeType.Percent, 100F));
            this.tlpBasicOptionsOfficialRules.Size = new System.Drawing.Size(466, 209);
            this.tlpBasicOptionsOfficialRules.TabIndex = 0;
            // 
            // chkEnemyKarmaQualityLimit
            // 
            this.chkEnemyKarmaQualityLimit.Anchor = System.Windows.Forms.AnchorStyles.Left;
            this.chkEnemyKarmaQualityLimit.AutoSize = true;
            this.chkEnemyKarmaQualityLimit.CheckAlign = System.Drawing.ContentAlignment.TopLeft;
            this.tlpBasicOptionsOfficialRules.SetColumnSpan(this.chkEnemyKarmaQualityLimit, 4);
            this.chkEnemyKarmaQualityLimit.DefaultColorScheme = true;
            this.chkEnemyKarmaQualityLimit.Location = new System.Drawing.Point(3, 189);
            this.chkEnemyKarmaQualityLimit.Name = "chkEnemyKarmaQualityLimit";
            this.chkEnemyKarmaQualityLimit.Size = new System.Drawing.Size(389, 17);
            this.chkEnemyKarmaQualityLimit.TabIndex = 47;
            this.chkEnemyKarmaQualityLimit.Tag = "Checkbox_Options_EnemyKarmaQualityLimit";
            this.chkEnemyKarmaQualityLimit.Text = "Karma spent on enemies counts towards negative Quality limit in create mode";
            this.chkEnemyKarmaQualityLimit.UseVisualStyleBackColor = true;
            // 
            // chkAllowFreeGrids
            // 
            this.chkAllowFreeGrids.Anchor = System.Windows.Forms.AnchorStyles.Left;
            this.chkAllowFreeGrids.AutoSize = true;
            this.tlpBasicOptionsOfficialRules.SetColumnSpan(this.chkAllowFreeGrids, 5);
            this.chkAllowFreeGrids.DefaultColorScheme = true;
            this.chkAllowFreeGrids.Location = new System.Drawing.Point(3, 166);
            this.chkAllowFreeGrids.Name = "chkAllowFreeGrids";
            this.chkAllowFreeGrids.Size = new System.Drawing.Size(460, 17);
            this.chkAllowFreeGrids.TabIndex = 46;
            this.chkAllowFreeGrids.Tag = "Checkbox_Options_AllowFreeGrids";
            this.chkAllowFreeGrids.Text = "Allow Free Grid Subscription Qualities for lifestyles even if Hard Targets is not" +
    " an active book";
            this.chkAllowFreeGrids.UseVisualStyleBackColor = true;
            // 
            // chkAllowPointBuySpecializationsOnKarmaSkills
            // 
            this.chkAllowPointBuySpecializationsOnKarmaSkills.Anchor = System.Windows.Forms.AnchorStyles.Left;
            this.chkAllowPointBuySpecializationsOnKarmaSkills.AutoSize = true;
            this.tlpBasicOptionsOfficialRules.SetColumnSpan(this.chkAllowPointBuySpecializationsOnKarmaSkills, 4);
            this.chkAllowPointBuySpecializationsOnKarmaSkills.DefaultColorScheme = true;
            this.chkAllowPointBuySpecializationsOnKarmaSkills.Location = new System.Drawing.Point(3, 143);
            this.chkAllowPointBuySpecializationsOnKarmaSkills.Name = "chkAllowPointBuySpecializationsOnKarmaSkills";
            this.chkAllowPointBuySpecializationsOnKarmaSkills.Size = new System.Drawing.Size(366, 17);
            this.chkAllowPointBuySpecializationsOnKarmaSkills.TabIndex = 39;
            this.chkAllowPointBuySpecializationsOnKarmaSkills.Tag = "Checkbox_Options_AllowPointBuySpecializationsOnKarmaSkills";
            this.chkAllowPointBuySpecializationsOnKarmaSkills.Text = "Allow skill points to be used to buy specializations for karma-bought skills";
            this.chkAllowPointBuySpecializationsOnKarmaSkills.UseVisualStyleBackColor = true;
            // 
            // chkStrictSkillGroups
            // 
            this.chkStrictSkillGroups.Anchor = System.Windows.Forms.AnchorStyles.Left;
            this.chkStrictSkillGroups.AutoSize = true;
            this.tlpBasicOptionsOfficialRules.SetColumnSpan(this.chkStrictSkillGroups, 4);
            this.chkStrictSkillGroups.DefaultColorScheme = true;
            this.chkStrictSkillGroups.Location = new System.Drawing.Point(3, 120);
            this.chkStrictSkillGroups.Name = "chkStrictSkillGroups";
            this.chkStrictSkillGroups.Size = new System.Drawing.Size(304, 17);
            this.chkStrictSkillGroups.TabIndex = 38;
            this.chkStrictSkillGroups.Tag = "Checkbox_Options_StrictSkillGroups";
            this.chkStrictSkillGroups.Text = "Strict interprentation of breaking skill groups in create mode";
            this.chkStrictSkillGroups.UseVisualStyleBackColor = true;
            // 
            // chkEnforceCapacity
            // 
            this.chkEnforceCapacity.Anchor = System.Windows.Forms.AnchorStyles.Left;
            this.chkEnforceCapacity.AutoSize = true;
            this.chkEnforceCapacity.DefaultColorScheme = true;
            this.chkEnforceCapacity.Location = new System.Drawing.Point(3, 3);
            this.chkEnforceCapacity.Name = "chkEnforceCapacity";
            this.chkEnforceCapacity.Size = new System.Drawing.Size(132, 17);
            this.chkEnforceCapacity.TabIndex = 25;
            this.chkEnforceCapacity.Tag = "Checkbox_Option_EnforceCapacity";
            this.chkEnforceCapacity.Text = "Enforce Capacity limits";
            this.chkEnforceCapacity.UseVisualStyleBackColor = true;
            // 
            // chkLicenseEachRestrictedItem
            // 
            this.chkLicenseEachRestrictedItem.Anchor = System.Windows.Forms.AnchorStyles.Left;
            this.chkLicenseEachRestrictedItem.AutoSize = true;
            this.chkLicenseEachRestrictedItem.DefaultColorScheme = true;
            this.chkLicenseEachRestrictedItem.Location = new System.Drawing.Point(3, 26);
            this.chkLicenseEachRestrictedItem.Name = "chkLicenseEachRestrictedItem";
            this.chkLicenseEachRestrictedItem.Size = new System.Drawing.Size(163, 17);
            this.chkLicenseEachRestrictedItem.TabIndex = 27;
            this.chkLicenseEachRestrictedItem.Tag = "Checkbox_Options_LicenseRestricted";
            this.chkLicenseEachRestrictedItem.Text = "License each Restricted item";
            this.chkLicenseEachRestrictedItem.UseVisualStyleBackColor = true;
            // 
            // chkRestrictRecoil
            // 
            this.chkRestrictRecoil.Anchor = System.Windows.Forms.AnchorStyles.Left;
            this.chkRestrictRecoil.AutoSize = true;
            this.chkRestrictRecoil.DefaultColorScheme = true;
            this.chkRestrictRecoil.Location = new System.Drawing.Point(3, 96);
            this.chkRestrictRecoil.Margin = new System.Windows.Forms.Padding(3, 4, 3, 4);
            this.chkRestrictRecoil.Name = "chkRestrictRecoil";
            this.chkRestrictRecoil.Size = new System.Drawing.Size(258, 17);
            this.chkRestrictRecoil.TabIndex = 26;
            this.chkRestrictRecoil.Tag = "Checkbox_Options_UseRestrictionsToRecoilCompensation";
            this.chkRestrictRecoil.Text = "Use Restrictions to Recoil Compensation (RG 53)";
            this.chkRestrictRecoil.UseVisualStyleBackColor = true;
            // 
            // chkDronemodsMaximumPilot
            // 
            this.chkDronemodsMaximumPilot.Anchor = System.Windows.Forms.AnchorStyles.Left;
            this.chkDronemodsMaximumPilot.AutoSize = true;
            this.chkDronemodsMaximumPilot.DefaultColorScheme = true;
            this.chkDronemodsMaximumPilot.Location = new System.Drawing.Point(23, 72);
            this.chkDronemodsMaximumPilot.Margin = new System.Windows.Forms.Padding(23, 3, 3, 3);
            this.chkDronemodsMaximumPilot.Name = "chkDronemodsMaximumPilot";
            this.chkDronemodsMaximumPilot.Size = new System.Drawing.Size(214, 17);
            this.chkDronemodsMaximumPilot.TabIndex = 37;
            this.chkDronemodsMaximumPilot.Tag = "Checkbox_Options_Dronemods_Pilot";
            this.chkDronemodsMaximumPilot.Text = "Use Maximum Attribute for Pilot Attribute";
            this.chkDronemodsMaximumPilot.UseVisualStyleBackColor = true;
            // 
            // chkDronemods
            // 
            this.chkDronemods.Anchor = System.Windows.Forms.AnchorStyles.Left;
            this.chkDronemods.AutoSize = true;
            this.chkDronemods.DefaultColorScheme = true;
            this.chkDronemods.Location = new System.Drawing.Point(3, 49);
            this.chkDronemods.Name = "chkDronemods";
            this.chkDronemods.Size = new System.Drawing.Size(206, 17);
            this.chkDronemods.TabIndex = 36;
            this.chkDronemods.Tag = "Checkbox_Options_Dronemods";
            this.chkDronemods.Text = "Use Drone Modification rules (R5 122)";
            this.chkDronemods.UseVisualStyleBackColor = true;
            // 
            // gpbBasicOptionsCyberlimbs
            // 
            this.gpbBasicOptionsCyberlimbs.AutoSize = true;
            this.gpbBasicOptionsCyberlimbs.AutoSizeMode = System.Windows.Forms.AutoSizeMode.GrowAndShrink;
            this.gpbBasicOptionsCyberlimbs.Controls.Add(this.tlpBasicOptionsCyberlimbs);
            this.gpbBasicOptionsCyberlimbs.Location = new System.Drawing.Point(481, 211);
            this.gpbBasicOptionsCyberlimbs.Name = "gpbBasicOptionsCyberlimbs";
            this.gpbBasicOptionsCyberlimbs.Size = new System.Drawing.Size(385, 143);
            this.gpbBasicOptionsCyberlimbs.TabIndex = 2;
            this.gpbBasicOptionsCyberlimbs.TabStop = false;
            this.gpbBasicOptionsCyberlimbs.Tag = "Label_CharacterOptions_Cyberlimbs";
            this.gpbBasicOptionsCyberlimbs.Text = "Cyberlimbs";
            // 
            // tlpBasicOptionsCyberlimbs
            // 
            this.tlpBasicOptionsCyberlimbs.AutoSize = true;
            this.tlpBasicOptionsCyberlimbs.AutoSizeMode = System.Windows.Forms.AutoSizeMode.GrowAndShrink;
            this.tlpBasicOptionsCyberlimbs.ColumnCount = 2;
            this.tlpBasicOptionsCyberlimbs.ColumnStyles.Add(new System.Windows.Forms.ColumnStyle());
            this.tlpBasicOptionsCyberlimbs.ColumnStyles.Add(new System.Windows.Forms.ColumnStyle(System.Windows.Forms.SizeType.Percent, 100F));
            this.tlpBasicOptionsCyberlimbs.Controls.Add(this.lblRedlinerLimbs, 0, 4);
            this.tlpBasicOptionsCyberlimbs.Controls.Add(this.chkCyberlegMovement, 0, 2);
            this.tlpBasicOptionsCyberlimbs.Controls.Add(this.chkDontUseCyberlimbCalculation, 0, 1);
            this.tlpBasicOptionsCyberlimbs.Controls.Add(this.lblLimbCount, 0, 0);
            this.tlpBasicOptionsCyberlimbs.Controls.Add(this.cboLimbCount, 1, 0);
            this.tlpBasicOptionsCyberlimbs.Controls.Add(this.tlpCyberlimbAttributeBonusCap, 0, 3);
            this.tlpBasicOptionsCyberlimbs.Controls.Add(this.flpRedlinerLimbs, 1, 4);
            this.tlpBasicOptionsCyberlimbs.Dock = System.Windows.Forms.DockStyle.Fill;
            this.tlpBasicOptionsCyberlimbs.Location = new System.Drawing.Point(3, 16);
            this.tlpBasicOptionsCyberlimbs.Name = "tlpBasicOptionsCyberlimbs";
            this.tlpBasicOptionsCyberlimbs.RowCount = 5;
            this.tlpBasicOptionsCyberlimbs.RowStyles.Add(new System.Windows.Forms.RowStyle());
            this.tlpBasicOptionsCyberlimbs.RowStyles.Add(new System.Windows.Forms.RowStyle());
            this.tlpBasicOptionsCyberlimbs.RowStyles.Add(new System.Windows.Forms.RowStyle());
            this.tlpBasicOptionsCyberlimbs.RowStyles.Add(new System.Windows.Forms.RowStyle());
            this.tlpBasicOptionsCyberlimbs.RowStyles.Add(new System.Windows.Forms.RowStyle(System.Windows.Forms.SizeType.Percent, 100F));
            this.tlpBasicOptionsCyberlimbs.Size = new System.Drawing.Size(379, 124);
            this.tlpBasicOptionsCyberlimbs.TabIndex = 0;
            // 
            // lblRedlinerLimbs
            // 
            this.lblRedlinerLimbs.Anchor = System.Windows.Forms.AnchorStyles.Right;
            this.lblRedlinerLimbs.AutoSize = true;
            this.lblRedlinerLimbs.Location = new System.Drawing.Point(3, 105);
            this.lblRedlinerLimbs.Margin = new System.Windows.Forms.Padding(3, 6, 3, 6);
            this.lblRedlinerLimbs.Name = "lblRedlinerLimbs";
            this.lblRedlinerLimbs.Size = new System.Drawing.Size(149, 13);
            this.lblRedlinerLimbs.TabIndex = 53;
            this.lblRedlinerLimbs.Tag = "Label_CharacterOptions_RedlinerLimbs";
            this.lblRedlinerLimbs.Text = "Limbs Considered by Redliner:";
            // 
            // chkCyberlegMovement
            // 
            this.chkCyberlegMovement.Anchor = System.Windows.Forms.AnchorStyles.Left;
            this.chkCyberlegMovement.AutoSize = true;
            this.tlpBasicOptionsCyberlimbs.SetColumnSpan(this.chkCyberlegMovement, 2);
            this.chkCyberlegMovement.DefaultColorScheme = true;
            this.chkCyberlegMovement.Location = new System.Drawing.Point(3, 53);
            this.chkCyberlegMovement.Name = "chkCyberlegMovement";
            this.chkCyberlegMovement.Size = new System.Drawing.Size(184, 17);
            this.chkCyberlegMovement.TabIndex = 20;
            this.chkCyberlegMovement.Tag = "Checkbox_Options_CyberlegMovement";
            this.chkCyberlegMovement.Text = "Use Cyberleg Stats for Movement";
            this.chkCyberlegMovement.UseVisualStyleBackColor = true;
            // 
            // chkDontUseCyberlimbCalculation
            // 
            this.chkDontUseCyberlimbCalculation.Anchor = System.Windows.Forms.AnchorStyles.Left;
            this.chkDontUseCyberlimbCalculation.AutoSize = true;
            this.tlpBasicOptionsCyberlimbs.SetColumnSpan(this.chkDontUseCyberlimbCalculation, 2);
            this.chkDontUseCyberlimbCalculation.DefaultColorScheme = true;
            this.chkDontUseCyberlimbCalculation.Location = new System.Drawing.Point(3, 30);
            this.chkDontUseCyberlimbCalculation.Name = "chkDontUseCyberlimbCalculation";
            this.chkDontUseCyberlimbCalculation.Size = new System.Drawing.Size(317, 17);
            this.chkDontUseCyberlimbCalculation.TabIndex = 19;
            this.chkDontUseCyberlimbCalculation.Tag = "Checkbox_Options_UseCyberlimbCalculation";
            this.chkDontUseCyberlimbCalculation.Text = "Do not use Cyberlimbs when calculating augmented Attributes";
            this.chkDontUseCyberlimbCalculation.UseVisualStyleBackColor = true;
            // 
            // lblLimbCount
            // 
            this.lblLimbCount.Anchor = System.Windows.Forms.AnchorStyles.Right;
            this.lblLimbCount.AutoSize = true;
            this.lblLimbCount.Location = new System.Drawing.Point(21, 7);
            this.lblLimbCount.Margin = new System.Windows.Forms.Padding(3, 6, 3, 6);
            this.lblLimbCount.Name = "lblLimbCount";
            this.lblLimbCount.Size = new System.Drawing.Size(131, 13);
            this.lblLimbCount.TabIndex = 0;
            this.lblLimbCount.Tag = "Label_Options_CyberlimbCount";
            this.lblLimbCount.Text = "Limb Count for Cyberlimbs:";
            // 
            // cboLimbCount
            // 
            this.cboLimbCount.Anchor = ((System.Windows.Forms.AnchorStyles)((System.Windows.Forms.AnchorStyles.Left | System.Windows.Forms.AnchorStyles.Right)));
            this.cboLimbCount.DropDownStyle = System.Windows.Forms.ComboBoxStyle.DropDownList;
            this.cboLimbCount.FormattingEnabled = true;
            this.cboLimbCount.Location = new System.Drawing.Point(158, 3);
            this.cboLimbCount.Name = "cboLimbCount";
            this.cboLimbCount.Size = new System.Drawing.Size(218, 21);
            this.cboLimbCount.TabIndex = 1;
            this.cboLimbCount.TooltipText = "";
            this.cboLimbCount.SelectedIndexChanged += new System.EventHandler(this.cboLimbCount_SelectedIndexChanged);
            // 
            // tlpCyberlimbAttributeBonusCap
            // 
            this.tlpCyberlimbAttributeBonusCap.AutoSize = true;
            this.tlpCyberlimbAttributeBonusCap.AutoSizeMode = System.Windows.Forms.AutoSizeMode.GrowAndShrink;
            this.tlpCyberlimbAttributeBonusCap.ColumnCount = 2;
            this.tlpBasicOptionsCyberlimbs.SetColumnSpan(this.tlpCyberlimbAttributeBonusCap, 2);
            this.tlpCyberlimbAttributeBonusCap.ColumnStyles.Add(new System.Windows.Forms.ColumnStyle());
            this.tlpCyberlimbAttributeBonusCap.ColumnStyles.Add(new System.Windows.Forms.ColumnStyle(System.Windows.Forms.SizeType.Percent, 100F));
            this.tlpCyberlimbAttributeBonusCap.Controls.Add(this.nudCyberlimbAttributeBonusCap, 1, 0);
            this.tlpCyberlimbAttributeBonusCap.Controls.Add(this.flpCyberlimbAttributeBonusCap, 0, 0);
            this.tlpCyberlimbAttributeBonusCap.Dock = System.Windows.Forms.DockStyle.Fill;
            this.tlpCyberlimbAttributeBonusCap.Location = new System.Drawing.Point(0, 73);
            this.tlpCyberlimbAttributeBonusCap.Margin = new System.Windows.Forms.Padding(0);
            this.tlpCyberlimbAttributeBonusCap.Name = "tlpCyberlimbAttributeBonusCap";
            this.tlpCyberlimbAttributeBonusCap.RowCount = 1;
            this.tlpCyberlimbAttributeBonusCap.RowStyles.Add(new System.Windows.Forms.RowStyle());
            this.tlpCyberlimbAttributeBonusCap.Size = new System.Drawing.Size(379, 26);
            this.tlpCyberlimbAttributeBonusCap.TabIndex = 52;
            // 
            // nudCyberlimbAttributeBonusCap
            // 
            this.nudCyberlimbAttributeBonusCap.Anchor = System.Windows.Forms.AnchorStyles.Left;
            this.nudCyberlimbAttributeBonusCap.AutoSize = true;
            this.nudCyberlimbAttributeBonusCap.Enabled = false;
            this.nudCyberlimbAttributeBonusCap.Location = new System.Drawing.Point(262, 3);
            this.nudCyberlimbAttributeBonusCap.Maximum = new decimal(new int[] {
            100,
            0,
            0,
            0});
            this.nudCyberlimbAttributeBonusCap.Minimum = new decimal(new int[] {
            1,
            0,
            0,
            0});
            this.nudCyberlimbAttributeBonusCap.Name = "nudCyberlimbAttributeBonusCap";
            this.nudCyberlimbAttributeBonusCap.Size = new System.Drawing.Size(41, 20);
            this.nudCyberlimbAttributeBonusCap.TabIndex = 49;
            this.nudCyberlimbAttributeBonusCap.Value = new decimal(new int[] {
            4,
            0,
            0,
            0});
            // 
            // flpCyberlimbAttributeBonusCap
            // 
            this.flpCyberlimbAttributeBonusCap.Anchor = System.Windows.Forms.AnchorStyles.Left;
            this.flpCyberlimbAttributeBonusCap.AutoSize = true;
            this.flpCyberlimbAttributeBonusCap.AutoSizeMode = System.Windows.Forms.AutoSizeMode.GrowAndShrink;
            this.flpCyberlimbAttributeBonusCap.Controls.Add(this.chkCyberlimbAttributeBonusCap);
            this.flpCyberlimbAttributeBonusCap.Controls.Add(this.lblCyberlimbAttributeBonusCapPlus);
            this.flpCyberlimbAttributeBonusCap.Location = new System.Drawing.Point(0, 1);
            this.flpCyberlimbAttributeBonusCap.Margin = new System.Windows.Forms.Padding(0);
            this.flpCyberlimbAttributeBonusCap.Name = "flpCyberlimbAttributeBonusCap";
            this.flpCyberlimbAttributeBonusCap.Size = new System.Drawing.Size(259, 23);
            this.flpCyberlimbAttributeBonusCap.TabIndex = 51;
            this.flpCyberlimbAttributeBonusCap.WrapContents = false;
            // 
            // chkCyberlimbAttributeBonusCap
            // 
            this.chkCyberlimbAttributeBonusCap.AutoSize = true;
            this.chkCyberlimbAttributeBonusCap.DefaultColorScheme = true;
            this.chkCyberlimbAttributeBonusCap.Dock = System.Windows.Forms.DockStyle.Left;
            this.chkCyberlimbAttributeBonusCap.Location = new System.Drawing.Point(3, 3);
            this.chkCyberlimbAttributeBonusCap.Name = "chkCyberlimbAttributeBonusCap";
            this.chkCyberlimbAttributeBonusCap.Size = new System.Drawing.Size(234, 17);
            this.chkCyberlimbAttributeBonusCap.TabIndex = 47;
            this.chkCyberlimbAttributeBonusCap.Tag = "Checkbox_Options_CyberlimbAttributeBonusCap";
            this.chkCyberlimbAttributeBonusCap.Text = "Override maximum Bonus cap for Cyberlimbs";
            this.chkCyberlimbAttributeBonusCap.UseVisualStyleBackColor = true;
            // 
            // lblCyberlimbAttributeBonusCapPlus
            // 
            this.lblCyberlimbAttributeBonusCapPlus.AutoSize = true;
            this.lblCyberlimbAttributeBonusCapPlus.Location = new System.Drawing.Point(243, 3);
            this.lblCyberlimbAttributeBonusCapPlus.Margin = new System.Windows.Forms.Padding(3, 3, 3, 6);
            this.lblCyberlimbAttributeBonusCapPlus.Name = "lblCyberlimbAttributeBonusCapPlus";
            this.lblCyberlimbAttributeBonusCapPlus.Size = new System.Drawing.Size(13, 13);
            this.lblCyberlimbAttributeBonusCapPlus.TabIndex = 50;
            this.lblCyberlimbAttributeBonusCapPlus.Text = "+";
            this.lblCyberlimbAttributeBonusCapPlus.TextAlign = System.Drawing.ContentAlignment.MiddleRight;
            // 
            // flpRedlinerLimbs
            // 
            this.flpRedlinerLimbs.Anchor = System.Windows.Forms.AnchorStyles.Left;
            this.flpRedlinerLimbs.AutoSize = true;
            this.flpRedlinerLimbs.AutoSizeMode = System.Windows.Forms.AutoSizeMode.GrowAndShrink;
            this.flpRedlinerLimbs.Controls.Add(this.chkRedlinerLimbsSkull);
            this.flpRedlinerLimbs.Controls.Add(this.chkRedlinerLimbsTorso);
            this.flpRedlinerLimbs.Controls.Add(this.chkRedlinerLimbsArms);
            this.flpRedlinerLimbs.Controls.Add(this.chkRedlinerLimbsLegs);
            this.flpRedlinerLimbs.Location = new System.Drawing.Point(155, 100);
            this.flpRedlinerLimbs.Margin = new System.Windows.Forms.Padding(0);
            this.flpRedlinerLimbs.Name = "flpRedlinerLimbs";
            this.flpRedlinerLimbs.Size = new System.Drawing.Size(224, 23);
            this.flpRedlinerLimbs.TabIndex = 54;
            // 
            // chkRedlinerLimbsSkull
            // 
            this.chkRedlinerLimbsSkull.Anchor = System.Windows.Forms.AnchorStyles.Left;
            this.chkRedlinerLimbsSkull.AutoSize = true;
            this.chkRedlinerLimbsSkull.DefaultColorScheme = true;
            this.chkRedlinerLimbsSkull.Location = new System.Drawing.Point(3, 3);
            this.chkRedlinerLimbsSkull.Name = "chkRedlinerLimbsSkull";
            this.chkRedlinerLimbsSkull.Size = new System.Drawing.Size(49, 17);
            this.chkRedlinerLimbsSkull.TabIndex = 21;
            this.chkRedlinerLimbsSkull.Tag = "String_Skull";
            this.chkRedlinerLimbsSkull.Text = "Skull";
            this.chkRedlinerLimbsSkull.UseVisualStyleBackColor = true;
            // 
            // chkRedlinerLimbsTorso
            // 
            this.chkRedlinerLimbsTorso.Anchor = System.Windows.Forms.AnchorStyles.Left;
            this.chkRedlinerLimbsTorso.AutoSize = true;
            this.chkRedlinerLimbsTorso.DefaultColorScheme = true;
            this.chkRedlinerLimbsTorso.Location = new System.Drawing.Point(58, 3);
            this.chkRedlinerLimbsTorso.Name = "chkRedlinerLimbsTorso";
            this.chkRedlinerLimbsTorso.Size = new System.Drawing.Size(53, 17);
            this.chkRedlinerLimbsTorso.TabIndex = 22;
            this.chkRedlinerLimbsTorso.Tag = "String_Torso";
            this.chkRedlinerLimbsTorso.Text = "Torso";
            this.chkRedlinerLimbsTorso.UseVisualStyleBackColor = true;
            // 
            // chkRedlinerLimbsArms
            // 
            this.chkRedlinerLimbsArms.Anchor = System.Windows.Forms.AnchorStyles.Left;
            this.chkRedlinerLimbsArms.AutoSize = true;
            this.chkRedlinerLimbsArms.DefaultColorScheme = true;
            this.chkRedlinerLimbsArms.Location = new System.Drawing.Point(117, 3);
            this.chkRedlinerLimbsArms.Name = "chkRedlinerLimbsArms";
            this.chkRedlinerLimbsArms.Size = new System.Drawing.Size(49, 17);
            this.chkRedlinerLimbsArms.TabIndex = 23;
            this.chkRedlinerLimbsArms.Tag = "String_Arms";
            this.chkRedlinerLimbsArms.Text = "Arms";
            this.chkRedlinerLimbsArms.UseVisualStyleBackColor = true;
            // 
            // chkRedlinerLimbsLegs
            // 
            this.chkRedlinerLimbsLegs.Anchor = System.Windows.Forms.AnchorStyles.Left;
            this.chkRedlinerLimbsLegs.AutoSize = true;
            this.chkRedlinerLimbsLegs.DefaultColorScheme = true;
            this.chkRedlinerLimbsLegs.Location = new System.Drawing.Point(172, 3);
            this.chkRedlinerLimbsLegs.Name = "chkRedlinerLimbsLegs";
            this.chkRedlinerLimbsLegs.Size = new System.Drawing.Size(49, 17);
            this.chkRedlinerLimbsLegs.TabIndex = 24;
            this.chkRedlinerLimbsLegs.Tag = "String_Legs";
            this.chkRedlinerLimbsLegs.Text = "Legs";
            this.chkRedlinerLimbsLegs.UseVisualStyleBackColor = true;
            // 
            // gpbBasicOptionsRounding
            // 
            this.gpbBasicOptionsRounding.AutoSize = true;
            this.gpbBasicOptionsRounding.AutoSizeMode = System.Windows.Forms.AutoSizeMode.GrowAndShrink;
            this.gpbBasicOptionsRounding.Controls.Add(this.tlpBasicOptionsRounding);
            this.gpbBasicOptionsRounding.Location = new System.Drawing.Point(3, 445);
            this.gpbBasicOptionsRounding.Name = "gpbBasicOptionsRounding";
            this.gpbBasicOptionsRounding.Size = new System.Drawing.Size(361, 120);
            this.gpbBasicOptionsRounding.TabIndex = 1;
            this.gpbBasicOptionsRounding.TabStop = false;
            this.gpbBasicOptionsRounding.Tag = "Label_CharacterOptions_DecimalsAndRounding";
            this.gpbBasicOptionsRounding.Text = "Decimals and Rounding";
            // 
            // tlpBasicOptionsRounding
            // 
            this.tlpBasicOptionsRounding.AutoSize = true;
            this.tlpBasicOptionsRounding.AutoSizeMode = System.Windows.Forms.AutoSizeMode.GrowAndShrink;
            this.tlpBasicOptionsRounding.ColumnCount = 2;
            this.tlpBasicOptionsRounding.ColumnStyles.Add(new System.Windows.Forms.ColumnStyle());
            this.tlpBasicOptionsRounding.ColumnStyles.Add(new System.Windows.Forms.ColumnStyle(System.Windows.Forms.SizeType.Percent, 100F));
            this.tlpBasicOptionsRounding.Controls.Add(this.chkDontRoundEssenceInternally, 0, 3);
            this.tlpBasicOptionsRounding.Controls.Add(this.lblNuyenDecimalsMinimumLabel, 0, 0);
            this.tlpBasicOptionsRounding.Controls.Add(this.lblNuyenDecimalsMaximumLabel, 0, 1);
            this.tlpBasicOptionsRounding.Controls.Add(this.lblEssenceDecimals, 0, 2);
            this.tlpBasicOptionsRounding.Controls.Add(this.nudNuyenDecimalsMinimum, 1, 0);
            this.tlpBasicOptionsRounding.Controls.Add(this.nudNuyenDecimalsMaximum, 1, 1);
            this.tlpBasicOptionsRounding.Controls.Add(this.nudEssenceDecimals, 1, 2);
            this.tlpBasicOptionsRounding.Dock = System.Windows.Forms.DockStyle.Fill;
            this.tlpBasicOptionsRounding.Location = new System.Drawing.Point(3, 16);
            this.tlpBasicOptionsRounding.Name = "tlpBasicOptionsRounding";
            this.tlpBasicOptionsRounding.RowCount = 4;
            this.tlpBasicOptionsRounding.RowStyles.Add(new System.Windows.Forms.RowStyle());
            this.tlpBasicOptionsRounding.RowStyles.Add(new System.Windows.Forms.RowStyle());
            this.tlpBasicOptionsRounding.RowStyles.Add(new System.Windows.Forms.RowStyle());
            this.tlpBasicOptionsRounding.RowStyles.Add(new System.Windows.Forms.RowStyle(System.Windows.Forms.SizeType.Percent, 100F));
            this.tlpBasicOptionsRounding.Size = new System.Drawing.Size(355, 101);
            this.tlpBasicOptionsRounding.TabIndex = 0;
            // 
            // chkDontRoundEssenceInternally
            // 
            this.chkDontRoundEssenceInternally.Anchor = System.Windows.Forms.AnchorStyles.Left;
            this.chkDontRoundEssenceInternally.AutoSize = true;
            this.tlpBasicOptionsRounding.SetColumnSpan(this.chkDontRoundEssenceInternally, 2);
            this.chkDontRoundEssenceInternally.DefaultColorScheme = true;
            this.chkDontRoundEssenceInternally.Location = new System.Drawing.Point(3, 81);
            this.chkDontRoundEssenceInternally.Name = "chkDontRoundEssenceInternally";
            this.chkDontRoundEssenceInternally.Size = new System.Drawing.Size(349, 17);
            this.chkDontRoundEssenceInternally.TabIndex = 18;
            this.chkDontRoundEssenceInternally.Tag = "Checkbox_Option_DontRoundEssenceInternally";
            this.chkDontRoundEssenceInternally.Text = "Only round Essence for display purposes, not for internal calculations";
            this.chkDontRoundEssenceInternally.UseVisualStyleBackColor = true;
            // 
            // lblNuyenDecimalsMinimumLabel
            // 
            this.lblNuyenDecimalsMinimumLabel.Anchor = System.Windows.Forms.AnchorStyles.Right;
            this.lblNuyenDecimalsMinimumLabel.AutoSize = true;
            this.lblNuyenDecimalsMinimumLabel.Location = new System.Drawing.Point(6, 6);
            this.lblNuyenDecimalsMinimumLabel.Margin = new System.Windows.Forms.Padding(3, 6, 3, 6);
            this.lblNuyenDecimalsMinimumLabel.Name = "lblNuyenDecimalsMinimumLabel";
            this.lblNuyenDecimalsMinimumLabel.Size = new System.Drawing.Size(255, 13);
            this.lblNuyenDecimalsMinimumLabel.TabIndex = 30;
            this.lblNuyenDecimalsMinimumLabel.Tag = "Label_Options_NuyenDecimalsMinimum";
            this.lblNuyenDecimalsMinimumLabel.Text = "Minimum number of Nuyen decimal places to display:";
            this.lblNuyenDecimalsMinimumLabel.TextAlign = System.Drawing.ContentAlignment.MiddleRight;
            // 
            // lblNuyenDecimalsMaximumLabel
            // 
            this.lblNuyenDecimalsMaximumLabel.Anchor = System.Windows.Forms.AnchorStyles.Right;
            this.lblNuyenDecimalsMaximumLabel.AutoSize = true;
            this.lblNuyenDecimalsMaximumLabel.Location = new System.Drawing.Point(3, 32);
            this.lblNuyenDecimalsMaximumLabel.Margin = new System.Windows.Forms.Padding(3, 6, 3, 6);
            this.lblNuyenDecimalsMaximumLabel.Name = "lblNuyenDecimalsMaximumLabel";
            this.lblNuyenDecimalsMaximumLabel.Size = new System.Drawing.Size(258, 13);
            this.lblNuyenDecimalsMaximumLabel.TabIndex = 32;
            this.lblNuyenDecimalsMaximumLabel.Tag = "Label_Options_NuyenDecimalsMaximum";
            this.lblNuyenDecimalsMaximumLabel.Text = "Maximum number of Nuyen decimal places to display:";
            this.lblNuyenDecimalsMaximumLabel.TextAlign = System.Drawing.ContentAlignment.MiddleRight;
            // 
            // lblEssenceDecimals
            // 
            this.lblEssenceDecimals.Anchor = System.Windows.Forms.AnchorStyles.Right;
            this.lblEssenceDecimals.AutoSize = true;
            this.lblEssenceDecimals.Location = new System.Drawing.Point(31, 58);
            this.lblEssenceDecimals.Margin = new System.Windows.Forms.Padding(3, 6, 3, 6);
            this.lblEssenceDecimals.Name = "lblEssenceDecimals";
            this.lblEssenceDecimals.Size = new System.Drawing.Size(230, 13);
            this.lblEssenceDecimals.TabIndex = 16;
            this.lblEssenceDecimals.Tag = "Label_Options_EssenceDecimals";
            this.lblEssenceDecimals.Text = "Number of decimal places to round Essence to:";
            this.lblEssenceDecimals.TextAlign = System.Drawing.ContentAlignment.MiddleRight;
            // 
            // nudNuyenDecimalsMinimum
            // 
            this.nudNuyenDecimalsMinimum.Anchor = System.Windows.Forms.AnchorStyles.Left;
            this.nudNuyenDecimalsMinimum.AutoSize = true;
            this.nudNuyenDecimalsMinimum.Location = new System.Drawing.Point(267, 3);
            this.nudNuyenDecimalsMinimum.Maximum = new decimal(new int[] {
            28,
            0,
            0,
            0});
            this.nudNuyenDecimalsMinimum.Minimum = new decimal(new int[] {
            0,
            0,
            0,
            0});
            this.nudNuyenDecimalsMinimum.Name = "nudNuyenDecimalsMinimum";
            this.nudNuyenDecimalsMinimum.Size = new System.Drawing.Size(35, 20);
            this.nudNuyenDecimalsMinimum.TabIndex = 33;
            // 
            // nudNuyenDecimalsMaximum
            // 
            this.nudNuyenDecimalsMaximum.Anchor = System.Windows.Forms.AnchorStyles.Left;
            this.nudNuyenDecimalsMaximum.AutoSize = true;
            this.nudNuyenDecimalsMaximum.Location = new System.Drawing.Point(267, 29);
            this.nudNuyenDecimalsMaximum.Maximum = new decimal(new int[] {
            28,
            0,
            0,
            0});
            this.nudNuyenDecimalsMaximum.Minimum = new decimal(new int[] {
            0,
            0,
            0,
            0});
            this.nudNuyenDecimalsMaximum.Name = "nudNuyenDecimalsMaximum";
            this.nudNuyenDecimalsMaximum.Size = new System.Drawing.Size(35, 20);
            this.nudNuyenDecimalsMaximum.TabIndex = 34;
            // 
            // nudEssenceDecimals
            // 
            this.nudEssenceDecimals.Anchor = System.Windows.Forms.AnchorStyles.Left;
            this.nudEssenceDecimals.AutoSize = true;
            this.nudEssenceDecimals.Location = new System.Drawing.Point(267, 55);
            this.nudEssenceDecimals.Maximum = new decimal(new int[] {
            28,
            0,
            0,
            0});
            this.nudEssenceDecimals.Minimum = new decimal(new int[] {
            2,
            0,
            0,
            0});
            this.nudEssenceDecimals.Name = "nudEssenceDecimals";
            this.nudEssenceDecimals.Size = new System.Drawing.Size(35, 20);
            this.nudEssenceDecimals.TabIndex = 17;
            this.nudEssenceDecimals.Value = new decimal(new int[] {
            2,
            0,
            0,
            0});
            // 
            // tabKarmaCosts
            // 
            this.tabKarmaCosts.BackColor = System.Drawing.SystemColors.Control;
            this.tabKarmaCosts.Controls.Add(this.tlpKarmaCosts);
            this.tabKarmaCosts.Location = new System.Drawing.Point(4, 22);
            this.tabKarmaCosts.Name = "tabKarmaCosts";
            this.tabKarmaCosts.Padding = new System.Windows.Forms.Padding(9);
            this.tabKarmaCosts.Size = new System.Drawing.Size(1232, 602);
            this.tabKarmaCosts.TabIndex = 1;
            this.tabKarmaCosts.Tag = "Tab_Options_KarmaCosts";
            this.tabKarmaCosts.Text = "Karma Costs";
            // 
            // tlpKarmaCosts
            // 
            this.tlpKarmaCosts.AutoScroll = true;
            this.tlpKarmaCosts.AutoSize = true;
            this.tlpKarmaCosts.AutoSizeMode = System.Windows.Forms.AutoSizeMode.GrowAndShrink;
            this.tlpKarmaCosts.ColumnCount = 10;
            this.tlpKarmaCosts.ColumnStyles.Add(new System.Windows.Forms.ColumnStyle());
            this.tlpKarmaCosts.ColumnStyles.Add(new System.Windows.Forms.ColumnStyle());
            this.tlpKarmaCosts.ColumnStyles.Add(new System.Windows.Forms.ColumnStyle());
            this.tlpKarmaCosts.ColumnStyles.Add(new System.Windows.Forms.ColumnStyle());
            this.tlpKarmaCosts.ColumnStyles.Add(new System.Windows.Forms.ColumnStyle());
            this.tlpKarmaCosts.ColumnStyles.Add(new System.Windows.Forms.ColumnStyle());
            this.tlpKarmaCosts.ColumnStyles.Add(new System.Windows.Forms.ColumnStyle());
            this.tlpKarmaCosts.ColumnStyles.Add(new System.Windows.Forms.ColumnStyle());
            this.tlpKarmaCosts.ColumnStyles.Add(new System.Windows.Forms.ColumnStyle());
            this.tlpKarmaCosts.ColumnStyles.Add(new System.Windows.Forms.ColumnStyle(System.Windows.Forms.SizeType.Percent, 100F));
            this.tlpKarmaCosts.Controls.Add(this.lblKarmaSpecialization, 0, 0);
            this.tlpKarmaCosts.Controls.Add(this.nudKarmaSpecialization, 1, 0);
            this.tlpKarmaCosts.Controls.Add(this.lblKarmaKnowledgeSpecialization, 0, 1);
            this.tlpKarmaCosts.Controls.Add(this.nudKarmaKnowledgeSpecialization, 1, 1);
            this.tlpKarmaCosts.Controls.Add(this.lblKarmaNewKnowledgeSkill, 0, 2);
            this.tlpKarmaCosts.Controls.Add(this.nudKarmaNewKnowledgeSkill, 1, 2);
            this.tlpKarmaCosts.Controls.Add(this.lblKarmaLeaveGroup, 3, 1);
            this.tlpKarmaCosts.Controls.Add(this.nudKarmaLeaveGroup, 4, 1);
            this.tlpKarmaCosts.Controls.Add(this.lblKarmaNewActiveSkill, 0, 3);
            this.tlpKarmaCosts.Controls.Add(this.nudKarmaNewActiveSkill, 1, 3);
            this.tlpKarmaCosts.Controls.Add(this.lblKarmaNewSkillGroup, 0, 4);
            this.tlpKarmaCosts.Controls.Add(this.nudKarmaNewSkillGroup, 1, 4);
            this.tlpKarmaCosts.Controls.Add(this.lblKarmaImproveKnowledgeSkill, 0, 5);
            this.tlpKarmaCosts.Controls.Add(this.nudKarmaImproveKnowledgeSkill, 1, 5);
            this.tlpKarmaCosts.Controls.Add(this.lblKarmaImproveKnowledgeSkillExtra, 2, 5);
            this.tlpKarmaCosts.Controls.Add(this.lblKarmaImproveActiveSkill, 0, 6);
            this.tlpKarmaCosts.Controls.Add(this.nudKarmaImproveActiveSkill, 1, 6);
            this.tlpKarmaCosts.Controls.Add(this.lblKarmaImproveActiveSkillExtra, 2, 6);
            this.tlpKarmaCosts.Controls.Add(this.lblKarmaImproveSkillGroup, 0, 7);
            this.tlpKarmaCosts.Controls.Add(this.nudKarmaImproveSkillGroup, 1, 7);
            this.tlpKarmaCosts.Controls.Add(this.lblKarmaImproveSkillGroupExtra, 2, 7);
            this.tlpKarmaCosts.Controls.Add(this.lblKarmaAttribute, 0, 8);
            this.tlpKarmaCosts.Controls.Add(this.nudKarmaAttribute, 1, 8);
            this.tlpKarmaCosts.Controls.Add(this.lblKarmaAttributeExtra, 2, 8);
            this.tlpKarmaCosts.Controls.Add(this.lblKarmaAlchemicalFocus, 7, 0);
            this.tlpKarmaCosts.Controls.Add(this.nudKarmaAlchemicalFocus, 8, 0);
            this.tlpKarmaCosts.Controls.Add(this.lblKarmaAlchemicalFocusExtra, 9, 0);
            this.tlpKarmaCosts.Controls.Add(this.lblKarmaBanishingFocus, 7, 1);
            this.tlpKarmaCosts.Controls.Add(this.nudKarmaBanishingFocus, 8, 1);
            this.tlpKarmaCosts.Controls.Add(this.lblKarmaBindingFocus, 7, 2);
            this.tlpKarmaCosts.Controls.Add(this.nudKarmaBindingFocus, 8, 2);
            this.tlpKarmaCosts.Controls.Add(this.lblKarmaBanishingFocusExtra, 9, 1);
            this.tlpKarmaCosts.Controls.Add(this.lblKarmaCenteringFocus, 7, 3);
            this.tlpKarmaCosts.Controls.Add(this.nudKarmaCenteringFocus, 8, 3);
            this.tlpKarmaCosts.Controls.Add(this.lblKarmaBindingFocusExtra, 9, 2);
            this.tlpKarmaCosts.Controls.Add(this.lblKarmaCenteringFocusExtra, 9, 3);
            this.tlpKarmaCosts.Controls.Add(this.lblKarmaCounterspellingFocus, 7, 4);
            this.tlpKarmaCosts.Controls.Add(this.nudKarmaCounterspellingFocus, 8, 4);
            this.tlpKarmaCosts.Controls.Add(this.lblKarmaCounterspellingFocusExtra, 9, 4);
            this.tlpKarmaCosts.Controls.Add(this.lblKarmaDisenchantingFocus, 7, 5);
            this.tlpKarmaCosts.Controls.Add(this.nudKarmaDisenchantingFocus, 8, 5);
            this.tlpKarmaCosts.Controls.Add(this.lblKarmaDisenchantingFocusExtra, 9, 5);
            this.tlpKarmaCosts.Controls.Add(this.lblKarmaFlexibleSignatureFocus, 7, 6);
            this.tlpKarmaCosts.Controls.Add(this.nudKarmaFlexibleSignatureFocus, 8, 6);
            this.tlpKarmaCosts.Controls.Add(this.lblFlexibleSignatureFocusExtra, 9, 6);
            this.tlpKarmaCosts.Controls.Add(this.lblKarmaMaskingFocus, 7, 7);
            this.tlpKarmaCosts.Controls.Add(this.nudKarmaMaskingFocus, 8, 7);
            this.tlpKarmaCosts.Controls.Add(this.lblKarmaMaskingFocusExtra, 9, 7);
            this.tlpKarmaCosts.Controls.Add(this.lblKarmaPowerFocus, 7, 8);
            this.tlpKarmaCosts.Controls.Add(this.nudKarmaPowerFocus, 8, 8);
            this.tlpKarmaCosts.Controls.Add(this.lblKarmaPowerFocusExtra, 9, 8);
            this.tlpKarmaCosts.Controls.Add(this.lblKarmaQiFocus, 7, 9);
            this.tlpKarmaCosts.Controls.Add(this.nudKarmaQiFocus, 8, 9);
            this.tlpKarmaCosts.Controls.Add(this.lblKarmaQiFocusExtra, 9, 9);
            this.tlpKarmaCosts.Controls.Add(this.lblKarmaRitualSpellcastingFocus, 7, 10);
            this.tlpKarmaCosts.Controls.Add(this.nudKarmaRitualSpellcastingFocus, 8, 10);
            this.tlpKarmaCosts.Controls.Add(this.lblKarmaRitualSpellcastingFocusExtra, 9, 10);
            this.tlpKarmaCosts.Controls.Add(this.lblKarmaSpellcastingFocus, 7, 11);
            this.tlpKarmaCosts.Controls.Add(this.nudKarmaSpellcastingFocus, 8, 11);
            this.tlpKarmaCosts.Controls.Add(this.lblKarmaSpellcastingFocusExtra, 9, 11);
            this.tlpKarmaCosts.Controls.Add(this.lblKarmaSpell, 3, 2);
            this.tlpKarmaCosts.Controls.Add(this.nudKarmaSpell, 4, 2);
            this.tlpKarmaCosts.Controls.Add(this.lblKarmaContact, 0, 10);
            this.tlpKarmaCosts.Controls.Add(this.nudKarmaContact, 1, 10);
            this.tlpKarmaCosts.Controls.Add(this.lblKarmaContactExtra, 2, 10);
            this.tlpKarmaCosts.Controls.Add(this.lblKarmaEnemyExtra, 2, 11);
            this.tlpKarmaCosts.Controls.Add(this.nudKarmaEnemy, 1, 11);
            this.tlpKarmaCosts.Controls.Add(this.lblKarmaEnemy, 0, 11);
            this.tlpKarmaCosts.Controls.Add(this.lblKarmaSpirit, 3, 3);
            this.tlpKarmaCosts.Controls.Add(this.nudKarmaSpirit, 4, 3);
            this.tlpKarmaCosts.Controls.Add(this.lblKarmaSpiritExtra, 5, 3);
            this.tlpKarmaCosts.Controls.Add(this.lblKarmaNuyenPer, 0, 12);
            this.tlpKarmaCosts.Controls.Add(this.nudKarmaNuyenPer, 1, 12);
            this.tlpKarmaCosts.Controls.Add(this.lblKarmaNuyenPerExtra, 2, 12);
            this.tlpKarmaCosts.Controls.Add(this.lblKarmaJoinGroup, 3, 0);
            this.tlpKarmaCosts.Controls.Add(this.nudKarmaJoinGroup, 4, 0);
            this.tlpKarmaCosts.Controls.Add(this.lblKarmaCarryover, 0, 9);
            this.tlpKarmaCosts.Controls.Add(this.nudKarmaCarryover, 1, 9);
            this.tlpKarmaCosts.Controls.Add(this.lblKarmaCarryoverExtra, 2, 9);
            this.tlpKarmaCosts.Controls.Add(this.lblKarmaQuality, 0, 13);
            this.tlpKarmaCosts.Controls.Add(this.nudKarmaQuality, 1, 13);
            this.tlpKarmaCosts.Controls.Add(this.lblKarmaQualityExtra, 2, 13);
            this.tlpKarmaCosts.Controls.Add(this.lblKarmaSummoningFocus, 7, 13);
            this.tlpKarmaCosts.Controls.Add(this.nudKarmaSummoningFocus, 8, 13);
            this.tlpKarmaCosts.Controls.Add(this.lblKarmaSpellShapingFocus, 7, 12);
            this.tlpKarmaCosts.Controls.Add(this.lblKarmaSpellShapingFocusExtra, 9, 12);
            this.tlpKarmaCosts.Controls.Add(this.nudKarmaSpellShapingFocus, 8, 12);
            this.tlpKarmaCosts.Controls.Add(this.lblKarmaSummoningFocusExtra, 9, 13);
            this.tlpKarmaCosts.Controls.Add(this.lblKarmaSustainingFocus, 7, 14);
            this.tlpKarmaCosts.Controls.Add(this.lblKarmaWeaponFocus, 7, 15);
            this.tlpKarmaCosts.Controls.Add(this.lblKarmaSustainingFocusExtra, 9, 14);
            this.tlpKarmaCosts.Controls.Add(this.lblKarmaWeaponFocusExtra, 9, 15);
            this.tlpKarmaCosts.Controls.Add(this.nudKarmaSustainingFocus, 8, 14);
            this.tlpKarmaCosts.Controls.Add(this.nudKarmaWeaponFocus, 8, 15);
            this.tlpKarmaCosts.Controls.Add(this.lblMetatypeCostsKarmaMultiplierLabel, 0, 14);
            this.tlpKarmaCosts.Controls.Add(this.nudMetatypeCostsKarmaMultiplier, 1, 14);
            this.tlpKarmaCosts.Controls.Add(this.lblKarmaTechnique, 3, 11);
            this.tlpKarmaCosts.Controls.Add(this.lblKarmaMetamagic, 3, 10);
            this.tlpKarmaCosts.Controls.Add(this.flpKarmaInitiation, 3, 9);
            this.tlpKarmaCosts.Controls.Add(this.lblKarmaNewAIAdvancedProgram, 3, 8);
            this.tlpKarmaCosts.Controls.Add(this.lblKarmaNewAIProgram, 3, 7);
            this.tlpKarmaCosts.Controls.Add(this.lblKarmaNewComplexForm, 3, 6);
            this.tlpKarmaCosts.Controls.Add(this.lblKarmaMysticAdeptPowerPoint, 3, 5);
            this.tlpKarmaCosts.Controls.Add(this.nudKarmaTechnique, 4, 11);
            this.tlpKarmaCosts.Controls.Add(this.nudKarmaMetamagic, 4, 10);
            this.tlpKarmaCosts.Controls.Add(this.nudKarmaInitiation, 4, 9);
            this.tlpKarmaCosts.Controls.Add(this.lblKarmaInitiationExtra, 5, 9);
            this.tlpKarmaCosts.Controls.Add(this.nudKarmaInitiationFlat, 6, 9);
            this.tlpKarmaCosts.Controls.Add(this.nudKarmaNewAIAdvancedProgram, 4, 8);
            this.tlpKarmaCosts.Controls.Add(this.nudKarmaNewAIProgram, 4, 7);
            this.tlpKarmaCosts.Controls.Add(this.nudKarmaNewComplexForm, 4, 6);
            this.tlpKarmaCosts.Controls.Add(this.nudKarmaMysticAdeptPowerPoint, 4, 5);
            this.tlpKarmaCosts.Controls.Add(this.lblKarmaSpiritFettering, 3, 4);
            this.tlpKarmaCosts.Controls.Add(this.nudKarmaSpiritFettering, 4, 4);
            this.tlpKarmaCosts.Controls.Add(this.lblKarmaSpiritFetteringExtra, 5, 4);
            this.tlpKarmaCosts.Dock = System.Windows.Forms.DockStyle.Fill;
            this.tlpKarmaCosts.Location = new System.Drawing.Point(9, 9);
            this.tlpKarmaCosts.Name = "tlpKarmaCosts";
            this.tlpKarmaCosts.Padding = new System.Windows.Forms.Padding(0, 0, 10, 0);
            this.tlpKarmaCosts.RowCount = 17;
            this.tlpKarmaCosts.RowStyles.Add(new System.Windows.Forms.RowStyle());
            this.tlpKarmaCosts.RowStyles.Add(new System.Windows.Forms.RowStyle());
            this.tlpKarmaCosts.RowStyles.Add(new System.Windows.Forms.RowStyle());
            this.tlpKarmaCosts.RowStyles.Add(new System.Windows.Forms.RowStyle());
            this.tlpKarmaCosts.RowStyles.Add(new System.Windows.Forms.RowStyle());
            this.tlpKarmaCosts.RowStyles.Add(new System.Windows.Forms.RowStyle());
            this.tlpKarmaCosts.RowStyles.Add(new System.Windows.Forms.RowStyle());
            this.tlpKarmaCosts.RowStyles.Add(new System.Windows.Forms.RowStyle());
            this.tlpKarmaCosts.RowStyles.Add(new System.Windows.Forms.RowStyle());
            this.tlpKarmaCosts.RowStyles.Add(new System.Windows.Forms.RowStyle());
            this.tlpKarmaCosts.RowStyles.Add(new System.Windows.Forms.RowStyle());
            this.tlpKarmaCosts.RowStyles.Add(new System.Windows.Forms.RowStyle());
            this.tlpKarmaCosts.RowStyles.Add(new System.Windows.Forms.RowStyle());
            this.tlpKarmaCosts.RowStyles.Add(new System.Windows.Forms.RowStyle());
            this.tlpKarmaCosts.RowStyles.Add(new System.Windows.Forms.RowStyle());
            this.tlpKarmaCosts.RowStyles.Add(new System.Windows.Forms.RowStyle());
            this.tlpKarmaCosts.RowStyles.Add(new System.Windows.Forms.RowStyle(System.Windows.Forms.SizeType.Percent, 100F));
            this.tlpKarmaCosts.Size = new System.Drawing.Size(1214, 584);
            this.tlpKarmaCosts.TabIndex = 124;
            // 
            // lblKarmaSpecialization
            // 
            this.lblKarmaSpecialization.Anchor = System.Windows.Forms.AnchorStyles.Right;
            this.lblKarmaSpecialization.AutoSize = true;
            this.lblKarmaSpecialization.Location = new System.Drawing.Point(26, 6);
            this.lblKarmaSpecialization.Margin = new System.Windows.Forms.Padding(3, 6, 3, 6);
            this.lblKarmaSpecialization.Name = "lblKarmaSpecialization";
            this.lblKarmaSpecialization.Size = new System.Drawing.Size(152, 13);
            this.lblKarmaSpecialization.TabIndex = 0;
            this.lblKarmaSpecialization.Tag = "Label_Options_NewSpecialization";
            this.lblKarmaSpecialization.Text = "New Active Skill Specialization";
            this.lblKarmaSpecialization.TextAlign = System.Drawing.ContentAlignment.MiddleRight;
            // 
            // nudKarmaSpecialization
            // 
            this.nudKarmaSpecialization.Anchor = ((System.Windows.Forms.AnchorStyles)((System.Windows.Forms.AnchorStyles.Left | System.Windows.Forms.AnchorStyles.Right)));
            this.nudKarmaSpecialization.AutoSize = true;
            this.nudKarmaSpecialization.Location = new System.Drawing.Point(184, 3);
            this.nudKarmaSpecialization.Maximum = new decimal(new int[] {
            100,
            0,
            0,
            0});
            this.nudKarmaSpecialization.Minimum = new decimal(new int[] {
            0,
            0,
            0,
            0});
            this.nudKarmaSpecialization.Name = "nudKarmaSpecialization";
            this.nudKarmaSpecialization.Size = new System.Drawing.Size(47, 20);
            this.nudKarmaSpecialization.TabIndex = 1;
            // 
            // lblKarmaKnowledgeSpecialization
            // 
            this.lblKarmaKnowledgeSpecialization.Anchor = System.Windows.Forms.AnchorStyles.Right;
            this.lblKarmaKnowledgeSpecialization.AutoSize = true;
            this.lblKarmaKnowledgeSpecialization.Location = new System.Drawing.Point(3, 32);
            this.lblKarmaKnowledgeSpecialization.Margin = new System.Windows.Forms.Padding(3, 6, 3, 6);
            this.lblKarmaKnowledgeSpecialization.Name = "lblKarmaKnowledgeSpecialization";
            this.lblKarmaKnowledgeSpecialization.Size = new System.Drawing.Size(175, 13);
            this.lblKarmaKnowledgeSpecialization.TabIndex = 119;
            this.lblKarmaKnowledgeSpecialization.Tag = "Label_Options_NewKnoSpecialization";
            this.lblKarmaKnowledgeSpecialization.Text = "New Knowledge Skill Specialization";
            this.lblKarmaKnowledgeSpecialization.TextAlign = System.Drawing.ContentAlignment.MiddleRight;
            // 
            // nudKarmaKnowledgeSpecialization
            // 
            this.nudKarmaKnowledgeSpecialization.Anchor = ((System.Windows.Forms.AnchorStyles)((System.Windows.Forms.AnchorStyles.Left | System.Windows.Forms.AnchorStyles.Right)));
            this.nudKarmaKnowledgeSpecialization.AutoSize = true;
            this.nudKarmaKnowledgeSpecialization.Location = new System.Drawing.Point(184, 29);
            this.nudKarmaKnowledgeSpecialization.Maximum = new decimal(new int[] {
            100,
            0,
            0,
            0});
            this.nudKarmaKnowledgeSpecialization.Minimum = new decimal(new int[] {
            0,
            0,
            0,
            0});
            this.nudKarmaKnowledgeSpecialization.Name = "nudKarmaKnowledgeSpecialization";
            this.nudKarmaKnowledgeSpecialization.Size = new System.Drawing.Size(47, 20);
            this.nudKarmaKnowledgeSpecialization.TabIndex = 120;
            // 
            // lblKarmaNewKnowledgeSkill
            // 
            this.lblKarmaNewKnowledgeSkill.Anchor = System.Windows.Forms.AnchorStyles.Right;
            this.lblKarmaNewKnowledgeSkill.AutoSize = true;
            this.lblKarmaNewKnowledgeSkill.Location = new System.Drawing.Point(71, 58);
            this.lblKarmaNewKnowledgeSkill.Margin = new System.Windows.Forms.Padding(3, 6, 3, 6);
            this.lblKarmaNewKnowledgeSkill.Name = "lblKarmaNewKnowledgeSkill";
            this.lblKarmaNewKnowledgeSkill.Size = new System.Drawing.Size(107, 13);
            this.lblKarmaNewKnowledgeSkill.TabIndex = 2;
            this.lblKarmaNewKnowledgeSkill.Tag = "Label_Options_NewKnowledgeSkill";
            this.lblKarmaNewKnowledgeSkill.Text = "New Knowledge Skill";
            this.lblKarmaNewKnowledgeSkill.TextAlign = System.Drawing.ContentAlignment.MiddleRight;
            // 
            // nudKarmaNewKnowledgeSkill
            // 
            this.nudKarmaNewKnowledgeSkill.Anchor = ((System.Windows.Forms.AnchorStyles)((System.Windows.Forms.AnchorStyles.Left | System.Windows.Forms.AnchorStyles.Right)));
            this.nudKarmaNewKnowledgeSkill.AutoSize = true;
            this.nudKarmaNewKnowledgeSkill.Location = new System.Drawing.Point(184, 55);
            this.nudKarmaNewKnowledgeSkill.Maximum = new decimal(new int[] {
            100,
            0,
            0,
            0});
            this.nudKarmaNewKnowledgeSkill.Minimum = new decimal(new int[] {
            0,
            0,
            0,
            0});
            this.nudKarmaNewKnowledgeSkill.Name = "nudKarmaNewKnowledgeSkill";
            this.nudKarmaNewKnowledgeSkill.Size = new System.Drawing.Size(47, 20);
            this.nudKarmaNewKnowledgeSkill.TabIndex = 3;
            // 
            // lblKarmaLeaveGroup
            // 
            this.lblKarmaLeaveGroup.Anchor = System.Windows.Forms.AnchorStyles.Right;
            this.lblKarmaLeaveGroup.AutoSize = true;
            this.lblKarmaLeaveGroup.Location = new System.Drawing.Point(403, 32);
            this.lblKarmaLeaveGroup.Margin = new System.Windows.Forms.Padding(3, 6, 3, 6);
            this.lblKarmaLeaveGroup.Name = "lblKarmaLeaveGroup";
            this.lblKarmaLeaveGroup.Size = new System.Drawing.Size(114, 13);
            this.lblKarmaLeaveGroup.TabIndex = 58;
            this.lblKarmaLeaveGroup.Tag = "Label_Options_LeaveGroup";
            this.lblKarmaLeaveGroup.Text = "Leave Group/Network";
            this.lblKarmaLeaveGroup.TextAlign = System.Drawing.ContentAlignment.MiddleRight;
            // 
            // nudKarmaLeaveGroup
            // 
            this.nudKarmaLeaveGroup.Anchor = ((System.Windows.Forms.AnchorStyles)((System.Windows.Forms.AnchorStyles.Left | System.Windows.Forms.AnchorStyles.Right)));
            this.nudKarmaLeaveGroup.AutoSize = true;
            this.nudKarmaLeaveGroup.Location = new System.Drawing.Point(523, 29);
            this.nudKarmaLeaveGroup.Maximum = new decimal(new int[] {
            100,
            0,
            0,
            0});
            this.nudKarmaLeaveGroup.Minimum = new decimal(new int[] {
            0,
            0,
            0,
            0});
            this.nudKarmaLeaveGroup.Name = "nudKarmaLeaveGroup";
            this.nudKarmaLeaveGroup.Size = new System.Drawing.Size(41, 20);
            this.nudKarmaLeaveGroup.TabIndex = 59;
            // 
            // lblKarmaNewActiveSkill
            // 
            this.lblKarmaNewActiveSkill.Anchor = System.Windows.Forms.AnchorStyles.Right;
            this.lblKarmaNewActiveSkill.AutoSize = true;
            this.lblKarmaNewActiveSkill.Location = new System.Drawing.Point(94, 84);
            this.lblKarmaNewActiveSkill.Margin = new System.Windows.Forms.Padding(3, 6, 3, 6);
            this.lblKarmaNewActiveSkill.Name = "lblKarmaNewActiveSkill";
            this.lblKarmaNewActiveSkill.Size = new System.Drawing.Size(84, 13);
            this.lblKarmaNewActiveSkill.TabIndex = 4;
            this.lblKarmaNewActiveSkill.Tag = "Label_Options_NewActiveSkill";
            this.lblKarmaNewActiveSkill.Text = "New Active Skill";
            this.lblKarmaNewActiveSkill.TextAlign = System.Drawing.ContentAlignment.MiddleRight;
            // 
            // nudKarmaNewActiveSkill
            // 
            this.nudKarmaNewActiveSkill.Anchor = ((System.Windows.Forms.AnchorStyles)((System.Windows.Forms.AnchorStyles.Left | System.Windows.Forms.AnchorStyles.Right)));
            this.nudKarmaNewActiveSkill.AutoSize = true;
            this.nudKarmaNewActiveSkill.Location = new System.Drawing.Point(184, 81);
            this.nudKarmaNewActiveSkill.Maximum = new decimal(new int[] {
            100,
            0,
            0,
            0});
            this.nudKarmaNewActiveSkill.Minimum = new decimal(new int[] {
            0,
            0,
            0,
            0});
            this.nudKarmaNewActiveSkill.Name = "nudKarmaNewActiveSkill";
            this.nudKarmaNewActiveSkill.Size = new System.Drawing.Size(47, 20);
            this.nudKarmaNewActiveSkill.TabIndex = 5;
            // 
            // lblKarmaNewSkillGroup
            // 
            this.lblKarmaNewSkillGroup.Anchor = System.Windows.Forms.AnchorStyles.Right;
            this.lblKarmaNewSkillGroup.AutoSize = true;
            this.lblKarmaNewSkillGroup.Location = new System.Drawing.Point(95, 110);
            this.lblKarmaNewSkillGroup.Margin = new System.Windows.Forms.Padding(3, 6, 3, 6);
            this.lblKarmaNewSkillGroup.Name = "lblKarmaNewSkillGroup";
            this.lblKarmaNewSkillGroup.Size = new System.Drawing.Size(83, 13);
            this.lblKarmaNewSkillGroup.TabIndex = 6;
            this.lblKarmaNewSkillGroup.Tag = "Label_Options_NewSkillGroup";
            this.lblKarmaNewSkillGroup.Text = "New Skill Group";
            this.lblKarmaNewSkillGroup.TextAlign = System.Drawing.ContentAlignment.MiddleRight;
            // 
            // nudKarmaNewSkillGroup
            // 
            this.nudKarmaNewSkillGroup.Anchor = ((System.Windows.Forms.AnchorStyles)((System.Windows.Forms.AnchorStyles.Left | System.Windows.Forms.AnchorStyles.Right)));
            this.nudKarmaNewSkillGroup.AutoSize = true;
            this.nudKarmaNewSkillGroup.Location = new System.Drawing.Point(184, 107);
            this.nudKarmaNewSkillGroup.Maximum = new decimal(new int[] {
            100,
            0,
            0,
            0});
            this.nudKarmaNewSkillGroup.Minimum = new decimal(new int[] {
            0,
            0,
            0,
            0});
            this.nudKarmaNewSkillGroup.Name = "nudKarmaNewSkillGroup";
            this.nudKarmaNewSkillGroup.Size = new System.Drawing.Size(47, 20);
            this.nudKarmaNewSkillGroup.TabIndex = 7;
            // 
            // lblKarmaImproveKnowledgeSkill
            // 
            this.lblKarmaImproveKnowledgeSkill.Anchor = System.Windows.Forms.AnchorStyles.Right;
            this.lblKarmaImproveKnowledgeSkill.AutoSize = true;
            this.lblKarmaImproveKnowledgeSkill.Location = new System.Drawing.Point(32, 136);
            this.lblKarmaImproveKnowledgeSkill.Margin = new System.Windows.Forms.Padding(3, 6, 3, 6);
            this.lblKarmaImproveKnowledgeSkill.Name = "lblKarmaImproveKnowledgeSkill";
            this.lblKarmaImproveKnowledgeSkill.Size = new System.Drawing.Size(146, 13);
            this.lblKarmaImproveKnowledgeSkill.TabIndex = 8;
            this.lblKarmaImproveKnowledgeSkill.Tag = "Label_Options_ImproveKnowledgeSkill";
            this.lblKarmaImproveKnowledgeSkill.Text = "Improve Knowledge Skill by 1";
            this.lblKarmaImproveKnowledgeSkill.TextAlign = System.Drawing.ContentAlignment.MiddleRight;
            // 
            // nudKarmaImproveKnowledgeSkill
            // 
            this.nudKarmaImproveKnowledgeSkill.Anchor = ((System.Windows.Forms.AnchorStyles)((System.Windows.Forms.AnchorStyles.Left | System.Windows.Forms.AnchorStyles.Right)));
            this.nudKarmaImproveKnowledgeSkill.AutoSize = true;
            this.nudKarmaImproveKnowledgeSkill.Location = new System.Drawing.Point(184, 133);
            this.nudKarmaImproveKnowledgeSkill.Maximum = new decimal(new int[] {
            100,
            0,
            0,
            0});
            this.nudKarmaImproveKnowledgeSkill.Minimum = new decimal(new int[] {
            0,
            0,
            0,
            0});
            this.nudKarmaImproveKnowledgeSkill.Name = "nudKarmaImproveKnowledgeSkill";
            this.nudKarmaImproveKnowledgeSkill.Size = new System.Drawing.Size(47, 20);
            this.nudKarmaImproveKnowledgeSkill.TabIndex = 9;
            // 
            // lblKarmaImproveKnowledgeSkillExtra
            // 
            this.lblKarmaImproveKnowledgeSkillExtra.Anchor = System.Windows.Forms.AnchorStyles.Left;
            this.lblKarmaImproveKnowledgeSkillExtra.AutoSize = true;
            this.lblKarmaImproveKnowledgeSkillExtra.Location = new System.Drawing.Point(237, 136);
            this.lblKarmaImproveKnowledgeSkillExtra.Margin = new System.Windows.Forms.Padding(3, 6, 3, 6);
            this.lblKarmaImproveKnowledgeSkillExtra.Name = "lblKarmaImproveKnowledgeSkillExtra";
            this.lblKarmaImproveKnowledgeSkillExtra.Size = new System.Drawing.Size(71, 13);
            this.lblKarmaImproveKnowledgeSkillExtra.TabIndex = 10;
            this.lblKarmaImproveKnowledgeSkillExtra.Tag = "Label_Options_NewRating";
            this.lblKarmaImproveKnowledgeSkillExtra.Text = "x New Rating";
            this.lblKarmaImproveKnowledgeSkillExtra.TextAlign = System.Drawing.ContentAlignment.MiddleLeft;
            // 
            // lblKarmaImproveActiveSkill
            // 
            this.lblKarmaImproveActiveSkill.Anchor = System.Windows.Forms.AnchorStyles.Right;
            this.lblKarmaImproveActiveSkill.AutoSize = true;
            this.lblKarmaImproveActiveSkill.Location = new System.Drawing.Point(55, 162);
            this.lblKarmaImproveActiveSkill.Margin = new System.Windows.Forms.Padding(3, 6, 3, 6);
            this.lblKarmaImproveActiveSkill.Name = "lblKarmaImproveActiveSkill";
            this.lblKarmaImproveActiveSkill.Size = new System.Drawing.Size(123, 13);
            this.lblKarmaImproveActiveSkill.TabIndex = 11;
            this.lblKarmaImproveActiveSkill.Tag = "Label_Options_ImproveActiveSkill";
            this.lblKarmaImproveActiveSkill.Text = "Improve Active Skill by 1";
            this.lblKarmaImproveActiveSkill.TextAlign = System.Drawing.ContentAlignment.MiddleRight;
            // 
            // nudKarmaImproveActiveSkill
            // 
            this.nudKarmaImproveActiveSkill.Anchor = ((System.Windows.Forms.AnchorStyles)((System.Windows.Forms.AnchorStyles.Left | System.Windows.Forms.AnchorStyles.Right)));
            this.nudKarmaImproveActiveSkill.AutoSize = true;
            this.nudKarmaImproveActiveSkill.Location = new System.Drawing.Point(184, 159);
            this.nudKarmaImproveActiveSkill.Maximum = new decimal(new int[] {
            100,
            0,
            0,
            0});
            this.nudKarmaImproveActiveSkill.Minimum = new decimal(new int[] {
            0,
            0,
            0,
            0});
            this.nudKarmaImproveActiveSkill.Name = "nudKarmaImproveActiveSkill";
            this.nudKarmaImproveActiveSkill.Size = new System.Drawing.Size(47, 20);
            this.nudKarmaImproveActiveSkill.TabIndex = 12;
            // 
            // lblKarmaImproveActiveSkillExtra
            // 
            this.lblKarmaImproveActiveSkillExtra.Anchor = System.Windows.Forms.AnchorStyles.Left;
            this.lblKarmaImproveActiveSkillExtra.AutoSize = true;
            this.lblKarmaImproveActiveSkillExtra.Location = new System.Drawing.Point(237, 162);
            this.lblKarmaImproveActiveSkillExtra.Margin = new System.Windows.Forms.Padding(3, 6, 3, 6);
            this.lblKarmaImproveActiveSkillExtra.Name = "lblKarmaImproveActiveSkillExtra";
            this.lblKarmaImproveActiveSkillExtra.Size = new System.Drawing.Size(71, 13);
            this.lblKarmaImproveActiveSkillExtra.TabIndex = 13;
            this.lblKarmaImproveActiveSkillExtra.Tag = "Label_Options_NewRating";
            this.lblKarmaImproveActiveSkillExtra.Text = "x New Rating";
            this.lblKarmaImproveActiveSkillExtra.TextAlign = System.Drawing.ContentAlignment.MiddleLeft;
            // 
            // lblKarmaImproveSkillGroup
            // 
            this.lblKarmaImproveSkillGroup.Anchor = System.Windows.Forms.AnchorStyles.Right;
            this.lblKarmaImproveSkillGroup.AutoSize = true;
            this.lblKarmaImproveSkillGroup.Location = new System.Drawing.Point(56, 188);
            this.lblKarmaImproveSkillGroup.Margin = new System.Windows.Forms.Padding(3, 6, 3, 6);
            this.lblKarmaImproveSkillGroup.Name = "lblKarmaImproveSkillGroup";
            this.lblKarmaImproveSkillGroup.Size = new System.Drawing.Size(122, 13);
            this.lblKarmaImproveSkillGroup.TabIndex = 14;
            this.lblKarmaImproveSkillGroup.Tag = "Label_Options_ImproveSkillGroup";
            this.lblKarmaImproveSkillGroup.Text = "Improve Skill Group by 1";
            this.lblKarmaImproveSkillGroup.TextAlign = System.Drawing.ContentAlignment.MiddleRight;
            // 
            // nudKarmaImproveSkillGroup
            // 
            this.nudKarmaImproveSkillGroup.Anchor = ((System.Windows.Forms.AnchorStyles)((System.Windows.Forms.AnchorStyles.Left | System.Windows.Forms.AnchorStyles.Right)));
            this.nudKarmaImproveSkillGroup.AutoSize = true;
            this.nudKarmaImproveSkillGroup.Location = new System.Drawing.Point(184, 185);
            this.nudKarmaImproveSkillGroup.Maximum = new decimal(new int[] {
            100,
            0,
            0,
            0});
            this.nudKarmaImproveSkillGroup.Minimum = new decimal(new int[] {
            0,
            0,
            0,
            0});
            this.nudKarmaImproveSkillGroup.Name = "nudKarmaImproveSkillGroup";
            this.nudKarmaImproveSkillGroup.Size = new System.Drawing.Size(47, 20);
            this.nudKarmaImproveSkillGroup.TabIndex = 15;
            // 
            // lblKarmaImproveSkillGroupExtra
            // 
            this.lblKarmaImproveSkillGroupExtra.Anchor = System.Windows.Forms.AnchorStyles.Left;
            this.lblKarmaImproveSkillGroupExtra.AutoSize = true;
            this.lblKarmaImproveSkillGroupExtra.Location = new System.Drawing.Point(237, 188);
            this.lblKarmaImproveSkillGroupExtra.Margin = new System.Windows.Forms.Padding(3, 6, 3, 6);
            this.lblKarmaImproveSkillGroupExtra.Name = "lblKarmaImproveSkillGroupExtra";
            this.lblKarmaImproveSkillGroupExtra.Size = new System.Drawing.Size(71, 13);
            this.lblKarmaImproveSkillGroupExtra.TabIndex = 16;
            this.lblKarmaImproveSkillGroupExtra.Tag = "Label_Options_NewRating";
            this.lblKarmaImproveSkillGroupExtra.Text = "x New Rating";
            this.lblKarmaImproveSkillGroupExtra.TextAlign = System.Drawing.ContentAlignment.MiddleLeft;
            // 
            // lblKarmaAttribute
            // 
            this.lblKarmaAttribute.Anchor = System.Windows.Forms.AnchorStyles.Right;
            this.lblKarmaAttribute.AutoSize = true;
            this.lblKarmaAttribute.Location = new System.Drawing.Point(68, 214);
            this.lblKarmaAttribute.Margin = new System.Windows.Forms.Padding(3, 6, 3, 6);
            this.lblKarmaAttribute.Name = "lblKarmaAttribute";
            this.lblKarmaAttribute.Size = new System.Drawing.Size(110, 13);
            this.lblKarmaAttribute.TabIndex = 17;
            this.lblKarmaAttribute.Tag = "Label_Options_ImproveAttribute";
            this.lblKarmaAttribute.Text = "Improve Attribute by 1";
            this.lblKarmaAttribute.TextAlign = System.Drawing.ContentAlignment.MiddleRight;
            // 
            // nudKarmaAttribute
            // 
            this.nudKarmaAttribute.Anchor = ((System.Windows.Forms.AnchorStyles)((System.Windows.Forms.AnchorStyles.Left | System.Windows.Forms.AnchorStyles.Right)));
            this.nudKarmaAttribute.AutoSize = true;
            this.nudKarmaAttribute.Location = new System.Drawing.Point(184, 211);
            this.nudKarmaAttribute.Maximum = new decimal(new int[] {
            100,
            0,
            0,
            0});
            this.nudKarmaAttribute.Minimum = new decimal(new int[] {
            0,
            0,
            0,
            0});
            this.nudKarmaAttribute.Name = "nudKarmaAttribute";
            this.nudKarmaAttribute.Size = new System.Drawing.Size(47, 20);
            this.nudKarmaAttribute.TabIndex = 18;
            // 
            // lblKarmaAttributeExtra
            // 
            this.lblKarmaAttributeExtra.Anchor = System.Windows.Forms.AnchorStyles.Left;
            this.lblKarmaAttributeExtra.AutoSize = true;
            this.lblKarmaAttributeExtra.Location = new System.Drawing.Point(237, 214);
            this.lblKarmaAttributeExtra.Margin = new System.Windows.Forms.Padding(3, 6, 3, 6);
            this.lblKarmaAttributeExtra.Name = "lblKarmaAttributeExtra";
            this.lblKarmaAttributeExtra.Size = new System.Drawing.Size(71, 13);
            this.lblKarmaAttributeExtra.TabIndex = 19;
            this.lblKarmaAttributeExtra.Tag = "Label_Options_NewRating";
            this.lblKarmaAttributeExtra.Text = "x New Rating";
            this.lblKarmaAttributeExtra.TextAlign = System.Drawing.ContentAlignment.MiddleLeft;
            // 
            // lblKarmaAlchemicalFocus
            // 
            this.lblKarmaAlchemicalFocus.Anchor = System.Windows.Forms.AnchorStyles.Right;
            this.lblKarmaAlchemicalFocus.AutoSize = true;
            this.lblKarmaAlchemicalFocus.Location = new System.Drawing.Point(742, 6);
            this.lblKarmaAlchemicalFocus.Margin = new System.Windows.Forms.Padding(3, 6, 3, 6);
            this.lblKarmaAlchemicalFocus.Name = "lblKarmaAlchemicalFocus";
            this.lblKarmaAlchemicalFocus.Size = new System.Drawing.Size(90, 13);
            this.lblKarmaAlchemicalFocus.TabIndex = 60;
            this.lblKarmaAlchemicalFocus.Tag = "Label_Options_AlchemicalFocus";
            this.lblKarmaAlchemicalFocus.Text = "Alchemical Focus";
            this.lblKarmaAlchemicalFocus.TextAlign = System.Drawing.ContentAlignment.MiddleRight;
            // 
            // nudKarmaAlchemicalFocus
            // 
            this.nudKarmaAlchemicalFocus.Anchor = ((System.Windows.Forms.AnchorStyles)((System.Windows.Forms.AnchorStyles.Left | System.Windows.Forms.AnchorStyles.Right)));
            this.nudKarmaAlchemicalFocus.AutoSize = true;
            this.nudKarmaAlchemicalFocus.Location = new System.Drawing.Point(838, 3);
            this.nudKarmaAlchemicalFocus.Maximum = new decimal(new int[] {
            100,
            0,
            0,
            0});
            this.nudKarmaAlchemicalFocus.Minimum = new decimal(new int[] {
            0,
            0,
            0,
            0});
            this.nudKarmaAlchemicalFocus.Name = "nudKarmaAlchemicalFocus";
            this.nudKarmaAlchemicalFocus.Size = new System.Drawing.Size(41, 20);
            this.nudKarmaAlchemicalFocus.TabIndex = 61;
            // 
            // lblKarmaAlchemicalFocusExtra
            // 
            this.lblKarmaAlchemicalFocusExtra.Anchor = System.Windows.Forms.AnchorStyles.Left;
            this.lblKarmaAlchemicalFocusExtra.AutoSize = true;
            this.lblKarmaAlchemicalFocusExtra.Location = new System.Drawing.Point(885, 6);
            this.lblKarmaAlchemicalFocusExtra.Margin = new System.Windows.Forms.Padding(3, 6, 3, 6);
            this.lblKarmaAlchemicalFocusExtra.Name = "lblKarmaAlchemicalFocusExtra";
            this.lblKarmaAlchemicalFocusExtra.Size = new System.Drawing.Size(42, 13);
            this.lblKarmaAlchemicalFocusExtra.TabIndex = 62;
            this.lblKarmaAlchemicalFocusExtra.Tag = "Label_Options_Force";
            this.lblKarmaAlchemicalFocusExtra.Text = "x Force";
            this.lblKarmaAlchemicalFocusExtra.TextAlign = System.Drawing.ContentAlignment.MiddleLeft;
            // 
            // lblKarmaBanishingFocus
            // 
            this.lblKarmaBanishingFocus.Anchor = System.Windows.Forms.AnchorStyles.Right;
            this.lblKarmaBanishingFocus.AutoSize = true;
            this.lblKarmaBanishingFocus.Location = new System.Drawing.Point(747, 32);
            this.lblKarmaBanishingFocus.Margin = new System.Windows.Forms.Padding(3, 6, 3, 6);
            this.lblKarmaBanishingFocus.Name = "lblKarmaBanishingFocus";
            this.lblKarmaBanishingFocus.Size = new System.Drawing.Size(85, 13);
            this.lblKarmaBanishingFocus.TabIndex = 63;
            this.lblKarmaBanishingFocus.Tag = "Label_Options_BanishingFocus";
            this.lblKarmaBanishingFocus.Text = "Banishing Focus";
            this.lblKarmaBanishingFocus.TextAlign = System.Drawing.ContentAlignment.MiddleRight;
            // 
            // nudKarmaBanishingFocus
            // 
            this.nudKarmaBanishingFocus.Anchor = ((System.Windows.Forms.AnchorStyles)((System.Windows.Forms.AnchorStyles.Left | System.Windows.Forms.AnchorStyles.Right)));
            this.nudKarmaBanishingFocus.AutoSize = true;
            this.nudKarmaBanishingFocus.Location = new System.Drawing.Point(838, 29);
            this.nudKarmaBanishingFocus.Maximum = new decimal(new int[] {
            100,
            0,
            0,
            0});
            this.nudKarmaBanishingFocus.Minimum = new decimal(new int[] {
            0,
            0,
            0,
            0});
            this.nudKarmaBanishingFocus.Name = "nudKarmaBanishingFocus";
            this.nudKarmaBanishingFocus.Size = new System.Drawing.Size(41, 20);
            this.nudKarmaBanishingFocus.TabIndex = 64;
            // 
            // lblKarmaBindingFocus
            // 
            this.lblKarmaBindingFocus.Anchor = System.Windows.Forms.AnchorStyles.Right;
            this.lblKarmaBindingFocus.AutoSize = true;
            this.lblKarmaBindingFocus.Location = new System.Drawing.Point(758, 58);
            this.lblKarmaBindingFocus.Margin = new System.Windows.Forms.Padding(3, 6, 3, 6);
            this.lblKarmaBindingFocus.Name = "lblKarmaBindingFocus";
            this.lblKarmaBindingFocus.Size = new System.Drawing.Size(74, 13);
            this.lblKarmaBindingFocus.TabIndex = 66;
            this.lblKarmaBindingFocus.Tag = "Label_Options_BindingFocus";
            this.lblKarmaBindingFocus.Text = "Binding Focus";
            this.lblKarmaBindingFocus.TextAlign = System.Drawing.ContentAlignment.MiddleRight;
            // 
            // nudKarmaBindingFocus
            // 
            this.nudKarmaBindingFocus.Anchor = ((System.Windows.Forms.AnchorStyles)((System.Windows.Forms.AnchorStyles.Left | System.Windows.Forms.AnchorStyles.Right)));
            this.nudKarmaBindingFocus.AutoSize = true;
            this.nudKarmaBindingFocus.Location = new System.Drawing.Point(838, 55);
            this.nudKarmaBindingFocus.Maximum = new decimal(new int[] {
            100,
            0,
            0,
            0});
            this.nudKarmaBindingFocus.Minimum = new decimal(new int[] {
            0,
            0,
            0,
            0});
            this.nudKarmaBindingFocus.Name = "nudKarmaBindingFocus";
            this.nudKarmaBindingFocus.Size = new System.Drawing.Size(41, 20);
            this.nudKarmaBindingFocus.TabIndex = 67;
            // 
            // lblKarmaBanishingFocusExtra
            // 
            this.lblKarmaBanishingFocusExtra.Anchor = System.Windows.Forms.AnchorStyles.Left;
            this.lblKarmaBanishingFocusExtra.AutoSize = true;
            this.lblKarmaBanishingFocusExtra.Location = new System.Drawing.Point(885, 32);
            this.lblKarmaBanishingFocusExtra.Margin = new System.Windows.Forms.Padding(3, 6, 3, 6);
            this.lblKarmaBanishingFocusExtra.Name = "lblKarmaBanishingFocusExtra";
            this.lblKarmaBanishingFocusExtra.Size = new System.Drawing.Size(42, 13);
            this.lblKarmaBanishingFocusExtra.TabIndex = 65;
            this.lblKarmaBanishingFocusExtra.Tag = "Label_Options_Force";
            this.lblKarmaBanishingFocusExtra.Text = "x Force";
            this.lblKarmaBanishingFocusExtra.TextAlign = System.Drawing.ContentAlignment.MiddleLeft;
            // 
            // lblKarmaCenteringFocus
            // 
            this.lblKarmaCenteringFocus.Anchor = System.Windows.Forms.AnchorStyles.Right;
            this.lblKarmaCenteringFocus.AutoSize = true;
            this.lblKarmaCenteringFocus.Location = new System.Drawing.Point(748, 84);
            this.lblKarmaCenteringFocus.Margin = new System.Windows.Forms.Padding(3, 6, 3, 6);
            this.lblKarmaCenteringFocus.Name = "lblKarmaCenteringFocus";
            this.lblKarmaCenteringFocus.Size = new System.Drawing.Size(84, 13);
            this.lblKarmaCenteringFocus.TabIndex = 69;
            this.lblKarmaCenteringFocus.Tag = "Label_Options_CenteringFocus";
            this.lblKarmaCenteringFocus.Text = "Centering Focus";
            this.lblKarmaCenteringFocus.TextAlign = System.Drawing.ContentAlignment.MiddleRight;
            // 
            // nudKarmaCenteringFocus
            // 
            this.nudKarmaCenteringFocus.Anchor = ((System.Windows.Forms.AnchorStyles)((System.Windows.Forms.AnchorStyles.Left | System.Windows.Forms.AnchorStyles.Right)));
            this.nudKarmaCenteringFocus.AutoSize = true;
            this.nudKarmaCenteringFocus.Location = new System.Drawing.Point(838, 81);
            this.nudKarmaCenteringFocus.Maximum = new decimal(new int[] {
            100,
            0,
            0,
            0});
            this.nudKarmaCenteringFocus.Minimum = new decimal(new int[] {
            0,
            0,
            0,
            0});
            this.nudKarmaCenteringFocus.Name = "nudKarmaCenteringFocus";
            this.nudKarmaCenteringFocus.Size = new System.Drawing.Size(41, 20);
            this.nudKarmaCenteringFocus.TabIndex = 70;
            // 
            // lblKarmaBindingFocusExtra
            // 
            this.lblKarmaBindingFocusExtra.Anchor = System.Windows.Forms.AnchorStyles.Left;
            this.lblKarmaBindingFocusExtra.AutoSize = true;
            this.lblKarmaBindingFocusExtra.Location = new System.Drawing.Point(885, 58);
            this.lblKarmaBindingFocusExtra.Margin = new System.Windows.Forms.Padding(3, 6, 3, 6);
            this.lblKarmaBindingFocusExtra.Name = "lblKarmaBindingFocusExtra";
            this.lblKarmaBindingFocusExtra.Size = new System.Drawing.Size(42, 13);
            this.lblKarmaBindingFocusExtra.TabIndex = 68;
            this.lblKarmaBindingFocusExtra.Tag = "Label_Options_Force";
            this.lblKarmaBindingFocusExtra.Text = "x Force";
            this.lblKarmaBindingFocusExtra.TextAlign = System.Drawing.ContentAlignment.MiddleLeft;
            // 
            // lblKarmaCenteringFocusExtra
            // 
            this.lblKarmaCenteringFocusExtra.Anchor = System.Windows.Forms.AnchorStyles.Left;
            this.lblKarmaCenteringFocusExtra.AutoSize = true;
            this.lblKarmaCenteringFocusExtra.Location = new System.Drawing.Point(885, 84);
            this.lblKarmaCenteringFocusExtra.Margin = new System.Windows.Forms.Padding(3, 6, 3, 6);
            this.lblKarmaCenteringFocusExtra.Name = "lblKarmaCenteringFocusExtra";
            this.lblKarmaCenteringFocusExtra.Size = new System.Drawing.Size(42, 13);
            this.lblKarmaCenteringFocusExtra.TabIndex = 71;
            this.lblKarmaCenteringFocusExtra.Tag = "Label_Options_Force";
            this.lblKarmaCenteringFocusExtra.Text = "x Force";
            this.lblKarmaCenteringFocusExtra.TextAlign = System.Drawing.ContentAlignment.MiddleLeft;
            // 
            // lblKarmaCounterspellingFocus
            // 
            this.lblKarmaCounterspellingFocus.Anchor = System.Windows.Forms.AnchorStyles.Right;
            this.lblKarmaCounterspellingFocus.AutoSize = true;
            this.lblKarmaCounterspellingFocus.Location = new System.Drawing.Point(721, 110);
            this.lblKarmaCounterspellingFocus.Margin = new System.Windows.Forms.Padding(3, 6, 3, 6);
            this.lblKarmaCounterspellingFocus.Name = "lblKarmaCounterspellingFocus";
            this.lblKarmaCounterspellingFocus.Size = new System.Drawing.Size(111, 13);
            this.lblKarmaCounterspellingFocus.TabIndex = 72;
            this.lblKarmaCounterspellingFocus.Tag = "Label_Options_CounterspellingFocus";
            this.lblKarmaCounterspellingFocus.Text = "Counterspelling Focus";
            this.lblKarmaCounterspellingFocus.TextAlign = System.Drawing.ContentAlignment.MiddleRight;
            // 
            // nudKarmaCounterspellingFocus
            // 
            this.nudKarmaCounterspellingFocus.Anchor = ((System.Windows.Forms.AnchorStyles)((System.Windows.Forms.AnchorStyles.Left | System.Windows.Forms.AnchorStyles.Right)));
            this.nudKarmaCounterspellingFocus.AutoSize = true;
            this.nudKarmaCounterspellingFocus.Location = new System.Drawing.Point(838, 107);
            this.nudKarmaCounterspellingFocus.Maximum = new decimal(new int[] {
            100,
            0,
            0,
            0});
            this.nudKarmaCounterspellingFocus.Minimum = new decimal(new int[] {
            0,
            0,
            0,
            0});
            this.nudKarmaCounterspellingFocus.Name = "nudKarmaCounterspellingFocus";
            this.nudKarmaCounterspellingFocus.Size = new System.Drawing.Size(41, 20);
            this.nudKarmaCounterspellingFocus.TabIndex = 73;
            // 
            // lblKarmaCounterspellingFocusExtra
            // 
            this.lblKarmaCounterspellingFocusExtra.Anchor = System.Windows.Forms.AnchorStyles.Left;
            this.lblKarmaCounterspellingFocusExtra.AutoSize = true;
            this.lblKarmaCounterspellingFocusExtra.Location = new System.Drawing.Point(885, 110);
            this.lblKarmaCounterspellingFocusExtra.Margin = new System.Windows.Forms.Padding(3, 6, 3, 6);
            this.lblKarmaCounterspellingFocusExtra.Name = "lblKarmaCounterspellingFocusExtra";
            this.lblKarmaCounterspellingFocusExtra.Size = new System.Drawing.Size(42, 13);
            this.lblKarmaCounterspellingFocusExtra.TabIndex = 74;
            this.lblKarmaCounterspellingFocusExtra.Tag = "Label_Options_Force";
            this.lblKarmaCounterspellingFocusExtra.Text = "x Force";
            this.lblKarmaCounterspellingFocusExtra.TextAlign = System.Drawing.ContentAlignment.MiddleLeft;
            // 
            // lblKarmaDisenchantingFocus
            // 
            this.lblKarmaDisenchantingFocus.Anchor = System.Windows.Forms.AnchorStyles.Right;
            this.lblKarmaDisenchantingFocus.AutoSize = true;
            this.lblKarmaDisenchantingFocus.Location = new System.Drawing.Point(725, 136);
            this.lblKarmaDisenchantingFocus.Margin = new System.Windows.Forms.Padding(3, 6, 3, 6);
            this.lblKarmaDisenchantingFocus.Name = "lblKarmaDisenchantingFocus";
            this.lblKarmaDisenchantingFocus.Size = new System.Drawing.Size(107, 13);
            this.lblKarmaDisenchantingFocus.TabIndex = 81;
            this.lblKarmaDisenchantingFocus.Tag = "Label_Options_DisenchantingFocus";
            this.lblKarmaDisenchantingFocus.Text = "Disenchanting Focus";
            this.lblKarmaDisenchantingFocus.TextAlign = System.Drawing.ContentAlignment.MiddleRight;
            // 
            // nudKarmaDisenchantingFocus
            // 
            this.nudKarmaDisenchantingFocus.Anchor = ((System.Windows.Forms.AnchorStyles)((System.Windows.Forms.AnchorStyles.Left | System.Windows.Forms.AnchorStyles.Right)));
            this.nudKarmaDisenchantingFocus.AutoSize = true;
            this.nudKarmaDisenchantingFocus.Location = new System.Drawing.Point(838, 133);
            this.nudKarmaDisenchantingFocus.Maximum = new decimal(new int[] {
            100,
            0,
            0,
            0});
            this.nudKarmaDisenchantingFocus.Minimum = new decimal(new int[] {
            0,
            0,
            0,
            0});
            this.nudKarmaDisenchantingFocus.Name = "nudKarmaDisenchantingFocus";
            this.nudKarmaDisenchantingFocus.Size = new System.Drawing.Size(41, 20);
            this.nudKarmaDisenchantingFocus.TabIndex = 82;
            // 
            // lblKarmaDisenchantingFocusExtra
            // 
            this.lblKarmaDisenchantingFocusExtra.Anchor = System.Windows.Forms.AnchorStyles.Left;
            this.lblKarmaDisenchantingFocusExtra.AutoSize = true;
            this.lblKarmaDisenchantingFocusExtra.Location = new System.Drawing.Point(885, 136);
            this.lblKarmaDisenchantingFocusExtra.Margin = new System.Windows.Forms.Padding(3, 6, 3, 6);
            this.lblKarmaDisenchantingFocusExtra.Name = "lblKarmaDisenchantingFocusExtra";
            this.lblKarmaDisenchantingFocusExtra.Size = new System.Drawing.Size(42, 13);
            this.lblKarmaDisenchantingFocusExtra.TabIndex = 83;
            this.lblKarmaDisenchantingFocusExtra.Tag = "Label_Options_Force";
            this.lblKarmaDisenchantingFocusExtra.Text = "x Force";
            this.lblKarmaDisenchantingFocusExtra.TextAlign = System.Drawing.ContentAlignment.MiddleLeft;
            // 
            // lblKarmaFlexibleSignatureFocus
            // 
            this.lblKarmaFlexibleSignatureFocus.Anchor = System.Windows.Forms.AnchorStyles.Right;
            this.lblKarmaFlexibleSignatureFocus.AutoSize = true;
            this.lblKarmaFlexibleSignatureFocus.Location = new System.Drawing.Point(710, 162);
            this.lblKarmaFlexibleSignatureFocus.Margin = new System.Windows.Forms.Padding(3, 6, 3, 6);
            this.lblKarmaFlexibleSignatureFocus.Name = "lblKarmaFlexibleSignatureFocus";
            this.lblKarmaFlexibleSignatureFocus.Size = new System.Drawing.Size(122, 13);
            this.lblKarmaFlexibleSignatureFocus.TabIndex = 113;
            this.lblKarmaFlexibleSignatureFocus.Tag = "Label_Options_FlexibleSignatureFocus";
            this.lblKarmaFlexibleSignatureFocus.Text = "Flexible Signature Focus";
            this.lblKarmaFlexibleSignatureFocus.TextAlign = System.Drawing.ContentAlignment.MiddleRight;
            // 
            // nudKarmaFlexibleSignatureFocus
            // 
            this.nudKarmaFlexibleSignatureFocus.Anchor = ((System.Windows.Forms.AnchorStyles)((System.Windows.Forms.AnchorStyles.Left | System.Windows.Forms.AnchorStyles.Right)));
            this.nudKarmaFlexibleSignatureFocus.AutoSize = true;
            this.nudKarmaFlexibleSignatureFocus.Location = new System.Drawing.Point(838, 159);
            this.nudKarmaFlexibleSignatureFocus.Maximum = new decimal(new int[] {
            100,
            0,
            0,
            0});
            this.nudKarmaFlexibleSignatureFocus.Minimum = new decimal(new int[] {
            0,
            0,
            0,
            0});
            this.nudKarmaFlexibleSignatureFocus.Name = "nudKarmaFlexibleSignatureFocus";
            this.nudKarmaFlexibleSignatureFocus.Size = new System.Drawing.Size(41, 20);
            this.nudKarmaFlexibleSignatureFocus.TabIndex = 114;
            // 
            // lblFlexibleSignatureFocusExtra
            // 
            this.lblFlexibleSignatureFocusExtra.Anchor = System.Windows.Forms.AnchorStyles.Left;
            this.lblFlexibleSignatureFocusExtra.AutoSize = true;
            this.lblFlexibleSignatureFocusExtra.Location = new System.Drawing.Point(885, 162);
            this.lblFlexibleSignatureFocusExtra.Margin = new System.Windows.Forms.Padding(3, 6, 3, 6);
            this.lblFlexibleSignatureFocusExtra.Name = "lblFlexibleSignatureFocusExtra";
            this.lblFlexibleSignatureFocusExtra.Size = new System.Drawing.Size(42, 13);
            this.lblFlexibleSignatureFocusExtra.TabIndex = 115;
            this.lblFlexibleSignatureFocusExtra.Tag = "Label_Options_Force";
            this.lblFlexibleSignatureFocusExtra.Text = "x Force";
            this.lblFlexibleSignatureFocusExtra.TextAlign = System.Drawing.ContentAlignment.MiddleLeft;
            // 
            // lblKarmaMaskingFocus
            // 
            this.lblKarmaMaskingFocus.Anchor = System.Windows.Forms.AnchorStyles.Right;
            this.lblKarmaMaskingFocus.AutoSize = true;
            this.lblKarmaMaskingFocus.Location = new System.Drawing.Point(753, 188);
            this.lblKarmaMaskingFocus.Margin = new System.Windows.Forms.Padding(3, 6, 3, 6);
            this.lblKarmaMaskingFocus.Name = "lblKarmaMaskingFocus";
            this.lblKarmaMaskingFocus.Size = new System.Drawing.Size(79, 13);
            this.lblKarmaMaskingFocus.TabIndex = 84;
            this.lblKarmaMaskingFocus.Tag = "Label_Options_MaskingFocus";
            this.lblKarmaMaskingFocus.Text = "Masking Focus";
            this.lblKarmaMaskingFocus.TextAlign = System.Drawing.ContentAlignment.MiddleRight;
            // 
            // nudKarmaMaskingFocus
            // 
            this.nudKarmaMaskingFocus.Anchor = ((System.Windows.Forms.AnchorStyles)((System.Windows.Forms.AnchorStyles.Left | System.Windows.Forms.AnchorStyles.Right)));
            this.nudKarmaMaskingFocus.AutoSize = true;
            this.nudKarmaMaskingFocus.Location = new System.Drawing.Point(838, 185);
            this.nudKarmaMaskingFocus.Maximum = new decimal(new int[] {
            100,
            0,
            0,
            0});
            this.nudKarmaMaskingFocus.Minimum = new decimal(new int[] {
            0,
            0,
            0,
            0});
            this.nudKarmaMaskingFocus.Name = "nudKarmaMaskingFocus";
            this.nudKarmaMaskingFocus.Size = new System.Drawing.Size(41, 20);
            this.nudKarmaMaskingFocus.TabIndex = 85;
            // 
            // lblKarmaMaskingFocusExtra
            // 
            this.lblKarmaMaskingFocusExtra.Anchor = System.Windows.Forms.AnchorStyles.Left;
            this.lblKarmaMaskingFocusExtra.AutoSize = true;
            this.lblKarmaMaskingFocusExtra.Location = new System.Drawing.Point(885, 188);
            this.lblKarmaMaskingFocusExtra.Margin = new System.Windows.Forms.Padding(3, 6, 3, 6);
            this.lblKarmaMaskingFocusExtra.Name = "lblKarmaMaskingFocusExtra";
            this.lblKarmaMaskingFocusExtra.Size = new System.Drawing.Size(42, 13);
            this.lblKarmaMaskingFocusExtra.TabIndex = 86;
            this.lblKarmaMaskingFocusExtra.Tag = "Label_Options_Force";
            this.lblKarmaMaskingFocusExtra.Text = "x Force";
            this.lblKarmaMaskingFocusExtra.TextAlign = System.Drawing.ContentAlignment.MiddleLeft;
            // 
            // lblKarmaPowerFocus
            // 
            this.lblKarmaPowerFocus.Anchor = System.Windows.Forms.AnchorStyles.Right;
            this.lblKarmaPowerFocus.AutoSize = true;
            this.lblKarmaPowerFocus.Location = new System.Drawing.Point(763, 214);
            this.lblKarmaPowerFocus.Margin = new System.Windows.Forms.Padding(3, 6, 3, 6);
            this.lblKarmaPowerFocus.Name = "lblKarmaPowerFocus";
            this.lblKarmaPowerFocus.Size = new System.Drawing.Size(69, 13);
            this.lblKarmaPowerFocus.TabIndex = 87;
            this.lblKarmaPowerFocus.Tag = "Label_Options_PowerFocus";
            this.lblKarmaPowerFocus.Text = "Power Focus";
            this.lblKarmaPowerFocus.TextAlign = System.Drawing.ContentAlignment.MiddleRight;
            // 
            // nudKarmaPowerFocus
            // 
            this.nudKarmaPowerFocus.Anchor = ((System.Windows.Forms.AnchorStyles)((System.Windows.Forms.AnchorStyles.Left | System.Windows.Forms.AnchorStyles.Right)));
            this.nudKarmaPowerFocus.AutoSize = true;
            this.nudKarmaPowerFocus.Location = new System.Drawing.Point(838, 211);
            this.nudKarmaPowerFocus.Maximum = new decimal(new int[] {
            100,
            0,
            0,
            0});
            this.nudKarmaPowerFocus.Minimum = new decimal(new int[] {
            0,
            0,
            0,
            0});
            this.nudKarmaPowerFocus.Name = "nudKarmaPowerFocus";
            this.nudKarmaPowerFocus.Size = new System.Drawing.Size(41, 20);
            this.nudKarmaPowerFocus.TabIndex = 88;
            // 
            // lblKarmaPowerFocusExtra
            // 
            this.lblKarmaPowerFocusExtra.Anchor = System.Windows.Forms.AnchorStyles.Left;
            this.lblKarmaPowerFocusExtra.AutoSize = true;
            this.lblKarmaPowerFocusExtra.Location = new System.Drawing.Point(885, 214);
            this.lblKarmaPowerFocusExtra.Margin = new System.Windows.Forms.Padding(3, 6, 3, 6);
            this.lblKarmaPowerFocusExtra.Name = "lblKarmaPowerFocusExtra";
            this.lblKarmaPowerFocusExtra.Size = new System.Drawing.Size(42, 13);
            this.lblKarmaPowerFocusExtra.TabIndex = 89;
            this.lblKarmaPowerFocusExtra.Tag = "Label_Options_Force";
            this.lblKarmaPowerFocusExtra.Text = "x Force";
            this.lblKarmaPowerFocusExtra.TextAlign = System.Drawing.ContentAlignment.MiddleLeft;
            // 
            // lblKarmaQiFocus
            // 
            this.lblKarmaQiFocus.Anchor = System.Windows.Forms.AnchorStyles.Right;
            this.lblKarmaQiFocus.AutoSize = true;
            this.lblKarmaQiFocus.Location = new System.Drawing.Point(783, 240);
            this.lblKarmaQiFocus.Margin = new System.Windows.Forms.Padding(3, 6, 3, 6);
            this.lblKarmaQiFocus.Name = "lblKarmaQiFocus";
            this.lblKarmaQiFocus.Size = new System.Drawing.Size(49, 13);
            this.lblKarmaQiFocus.TabIndex = 90;
            this.lblKarmaQiFocus.Tag = "Label_Options_QiFocus";
            this.lblKarmaQiFocus.Text = "Qi Focus";
            this.lblKarmaQiFocus.TextAlign = System.Drawing.ContentAlignment.MiddleRight;
            // 
            // nudKarmaQiFocus
            // 
            this.nudKarmaQiFocus.Anchor = ((System.Windows.Forms.AnchorStyles)((System.Windows.Forms.AnchorStyles.Left | System.Windows.Forms.AnchorStyles.Right)));
            this.nudKarmaQiFocus.AutoSize = true;
            this.nudKarmaQiFocus.Location = new System.Drawing.Point(838, 237);
            this.nudKarmaQiFocus.Maximum = new decimal(new int[] {
            100,
            0,
            0,
            0});
            this.nudKarmaQiFocus.Minimum = new decimal(new int[] {
            0,
            0,
            0,
            0});
            this.nudKarmaQiFocus.Name = "nudKarmaQiFocus";
            this.nudKarmaQiFocus.Size = new System.Drawing.Size(41, 20);
            this.nudKarmaQiFocus.TabIndex = 91;
            // 
            // lblKarmaQiFocusExtra
            // 
            this.lblKarmaQiFocusExtra.Anchor = System.Windows.Forms.AnchorStyles.Left;
            this.lblKarmaQiFocusExtra.AutoSize = true;
            this.lblKarmaQiFocusExtra.Location = new System.Drawing.Point(885, 240);
            this.lblKarmaQiFocusExtra.Margin = new System.Windows.Forms.Padding(3, 6, 3, 6);
            this.lblKarmaQiFocusExtra.Name = "lblKarmaQiFocusExtra";
            this.lblKarmaQiFocusExtra.Size = new System.Drawing.Size(42, 13);
            this.lblKarmaQiFocusExtra.TabIndex = 92;
            this.lblKarmaQiFocusExtra.Tag = "Label_Options_Force";
            this.lblKarmaQiFocusExtra.Text = "x Force";
            this.lblKarmaQiFocusExtra.TextAlign = System.Drawing.ContentAlignment.MiddleLeft;
            // 
            // lblKarmaRitualSpellcastingFocus
            // 
            this.lblKarmaRitualSpellcastingFocus.Anchor = System.Windows.Forms.AnchorStyles.Right;
            this.lblKarmaRitualSpellcastingFocus.AutoSize = true;
            this.lblKarmaRitualSpellcastingFocus.Location = new System.Drawing.Point(706, 266);
            this.lblKarmaRitualSpellcastingFocus.Margin = new System.Windows.Forms.Padding(3, 6, 3, 6);
            this.lblKarmaRitualSpellcastingFocus.Name = "lblKarmaRitualSpellcastingFocus";
            this.lblKarmaRitualSpellcastingFocus.Size = new System.Drawing.Size(126, 13);
            this.lblKarmaRitualSpellcastingFocus.TabIndex = 116;
            this.lblKarmaRitualSpellcastingFocus.Tag = "Label_Options_RitualSpellcastingFocus";
            this.lblKarmaRitualSpellcastingFocus.Text = "Ritual Spellcasting Focus";
            this.lblKarmaRitualSpellcastingFocus.TextAlign = System.Drawing.ContentAlignment.MiddleRight;
            // 
            // nudKarmaRitualSpellcastingFocus
            // 
            this.nudKarmaRitualSpellcastingFocus.Anchor = ((System.Windows.Forms.AnchorStyles)((System.Windows.Forms.AnchorStyles.Left | System.Windows.Forms.AnchorStyles.Right)));
            this.nudKarmaRitualSpellcastingFocus.AutoSize = true;
            this.nudKarmaRitualSpellcastingFocus.Location = new System.Drawing.Point(838, 263);
            this.nudKarmaRitualSpellcastingFocus.Maximum = new decimal(new int[] {
            100,
            0,
            0,
            0});
            this.nudKarmaRitualSpellcastingFocus.Minimum = new decimal(new int[] {
            0,
            0,
            0,
            0});
            this.nudKarmaRitualSpellcastingFocus.Name = "nudKarmaRitualSpellcastingFocus";
            this.nudKarmaRitualSpellcastingFocus.Size = new System.Drawing.Size(41, 20);
            this.nudKarmaRitualSpellcastingFocus.TabIndex = 117;
            // 
            // lblKarmaRitualSpellcastingFocusExtra
            // 
            this.lblKarmaRitualSpellcastingFocusExtra.Anchor = System.Windows.Forms.AnchorStyles.Left;
            this.lblKarmaRitualSpellcastingFocusExtra.AutoSize = true;
            this.lblKarmaRitualSpellcastingFocusExtra.Location = new System.Drawing.Point(885, 266);
            this.lblKarmaRitualSpellcastingFocusExtra.Margin = new System.Windows.Forms.Padding(3, 6, 3, 6);
            this.lblKarmaRitualSpellcastingFocusExtra.Name = "lblKarmaRitualSpellcastingFocusExtra";
            this.lblKarmaRitualSpellcastingFocusExtra.Size = new System.Drawing.Size(42, 13);
            this.lblKarmaRitualSpellcastingFocusExtra.TabIndex = 118;
            this.lblKarmaRitualSpellcastingFocusExtra.Tag = "Label_Options_Force";
            this.lblKarmaRitualSpellcastingFocusExtra.Text = "x Force";
            this.lblKarmaRitualSpellcastingFocusExtra.TextAlign = System.Drawing.ContentAlignment.MiddleLeft;
            // 
            // lblKarmaSpellcastingFocus
            // 
            this.lblKarmaSpellcastingFocus.Anchor = System.Windows.Forms.AnchorStyles.Right;
            this.lblKarmaSpellcastingFocus.AutoSize = true;
            this.lblKarmaSpellcastingFocus.Location = new System.Drawing.Point(736, 292);
            this.lblKarmaSpellcastingFocus.Margin = new System.Windows.Forms.Padding(3, 6, 3, 6);
            this.lblKarmaSpellcastingFocus.Name = "lblKarmaSpellcastingFocus";
            this.lblKarmaSpellcastingFocus.Size = new System.Drawing.Size(96, 13);
            this.lblKarmaSpellcastingFocus.TabIndex = 93;
            this.lblKarmaSpellcastingFocus.Tag = "Label_Options_SpellcastingFocus";
            this.lblKarmaSpellcastingFocus.Text = "Spellcasting Focus";
            this.lblKarmaSpellcastingFocus.TextAlign = System.Drawing.ContentAlignment.MiddleRight;
            // 
            // nudKarmaSpellcastingFocus
            // 
            this.nudKarmaSpellcastingFocus.Anchor = ((System.Windows.Forms.AnchorStyles)((System.Windows.Forms.AnchorStyles.Left | System.Windows.Forms.AnchorStyles.Right)));
            this.nudKarmaSpellcastingFocus.AutoSize = true;
            this.nudKarmaSpellcastingFocus.Location = new System.Drawing.Point(838, 289);
            this.nudKarmaSpellcastingFocus.Maximum = new decimal(new int[] {
            100,
            0,
            0,
            0});
            this.nudKarmaSpellcastingFocus.Minimum = new decimal(new int[] {
            0,
            0,
            0,
            0});
            this.nudKarmaSpellcastingFocus.Name = "nudKarmaSpellcastingFocus";
            this.nudKarmaSpellcastingFocus.Size = new System.Drawing.Size(41, 20);
            this.nudKarmaSpellcastingFocus.TabIndex = 94;
            // 
            // lblKarmaSpellcastingFocusExtra
            // 
            this.lblKarmaSpellcastingFocusExtra.Anchor = System.Windows.Forms.AnchorStyles.Left;
            this.lblKarmaSpellcastingFocusExtra.AutoSize = true;
            this.lblKarmaSpellcastingFocusExtra.Location = new System.Drawing.Point(885, 292);
            this.lblKarmaSpellcastingFocusExtra.Margin = new System.Windows.Forms.Padding(3, 6, 3, 6);
            this.lblKarmaSpellcastingFocusExtra.Name = "lblKarmaSpellcastingFocusExtra";
            this.lblKarmaSpellcastingFocusExtra.Size = new System.Drawing.Size(42, 13);
            this.lblKarmaSpellcastingFocusExtra.TabIndex = 95;
            this.lblKarmaSpellcastingFocusExtra.Tag = "Label_Options_Force";
            this.lblKarmaSpellcastingFocusExtra.Text = "x Force";
            this.lblKarmaSpellcastingFocusExtra.TextAlign = System.Drawing.ContentAlignment.MiddleLeft;
            // 
            // lblKarmaSpell
            // 
            this.lblKarmaSpell.Anchor = System.Windows.Forms.AnchorStyles.Right;
            this.lblKarmaSpell.AutoSize = true;
            this.lblKarmaSpell.Location = new System.Drawing.Point(462, 58);
            this.lblKarmaSpell.Margin = new System.Windows.Forms.Padding(3, 6, 3, 6);
            this.lblKarmaSpell.Name = "lblKarmaSpell";
            this.lblKarmaSpell.Size = new System.Drawing.Size(55, 13);
            this.lblKarmaSpell.TabIndex = 23;
            this.lblKarmaSpell.Tag = "Label_Options_NewSpell";
            this.lblKarmaSpell.Text = "New Spell";
            this.lblKarmaSpell.TextAlign = System.Drawing.ContentAlignment.MiddleRight;
            // 
            // nudKarmaSpell
            // 
            this.nudKarmaSpell.Anchor = ((System.Windows.Forms.AnchorStyles)((System.Windows.Forms.AnchorStyles.Left | System.Windows.Forms.AnchorStyles.Right)));
            this.nudKarmaSpell.AutoSize = true;
            this.nudKarmaSpell.Location = new System.Drawing.Point(523, 55);
            this.nudKarmaSpell.Maximum = new decimal(new int[] {
            100,
            0,
            0,
            0});
            this.nudKarmaSpell.Minimum = new decimal(new int[] {
            0,
            0,
            0,
            0});
            this.nudKarmaSpell.Name = "nudKarmaSpell";
            this.nudKarmaSpell.Size = new System.Drawing.Size(41, 20);
            this.nudKarmaSpell.TabIndex = 24;
            // 
            // lblKarmaContact
            // 
            this.lblKarmaContact.Anchor = System.Windows.Forms.AnchorStyles.Right;
            this.lblKarmaContact.AutoSize = true;
            this.lblKarmaContact.Location = new System.Drawing.Point(129, 266);
            this.lblKarmaContact.Margin = new System.Windows.Forms.Padding(3, 6, 3, 6);
            this.lblKarmaContact.Name = "lblKarmaContact";
            this.lblKarmaContact.Size = new System.Drawing.Size(49, 13);
            this.lblKarmaContact.TabIndex = 44;
            this.lblKarmaContact.Tag = "Label_Options_Contacts";
            this.lblKarmaContact.Text = "Contacts";
            this.lblKarmaContact.TextAlign = System.Drawing.ContentAlignment.MiddleRight;
            // 
            // nudKarmaContact
            // 
            this.nudKarmaContact.Anchor = ((System.Windows.Forms.AnchorStyles)((System.Windows.Forms.AnchorStyles.Left | System.Windows.Forms.AnchorStyles.Right)));
            this.nudKarmaContact.AutoSize = true;
            this.nudKarmaContact.Location = new System.Drawing.Point(184, 263);
            this.nudKarmaContact.Maximum = new decimal(new int[] {
            100,
            0,
            0,
            0});
            this.nudKarmaContact.Minimum = new decimal(new int[] {
            0,
            0,
            0,
            0});
            this.nudKarmaContact.Name = "nudKarmaContact";
            this.nudKarmaContact.Size = new System.Drawing.Size(47, 20);
            this.nudKarmaContact.TabIndex = 45;
            // 
            // lblKarmaContactExtra
            // 
            this.lblKarmaContactExtra.Anchor = System.Windows.Forms.AnchorStyles.Left;
            this.lblKarmaContactExtra.AutoSize = true;
            this.lblKarmaContactExtra.Location = new System.Drawing.Point(237, 266);
            this.lblKarmaContactExtra.Margin = new System.Windows.Forms.Padding(3, 6, 3, 6);
            this.lblKarmaContactExtra.Name = "lblKarmaContactExtra";
            this.lblKarmaContactExtra.Size = new System.Drawing.Size(120, 13);
            this.lblKarmaContactExtra.TabIndex = 46;
            this.lblKarmaContactExtra.Tag = "Label_Options_ConnectionLoyalty";
            this.lblKarmaContactExtra.Text = "x (Connection + Loyalty)";
            this.lblKarmaContactExtra.TextAlign = System.Drawing.ContentAlignment.MiddleLeft;
            // 
            // lblKarmaEnemyExtra
            // 
            this.lblKarmaEnemyExtra.Anchor = System.Windows.Forms.AnchorStyles.Left;
            this.lblKarmaEnemyExtra.AutoSize = true;
            this.lblKarmaEnemyExtra.Location = new System.Drawing.Point(237, 292);
            this.lblKarmaEnemyExtra.Margin = new System.Windows.Forms.Padding(3, 6, 3, 6);
            this.lblKarmaEnemyExtra.Name = "lblKarmaEnemyExtra";
            this.lblKarmaEnemyExtra.Size = new System.Drawing.Size(120, 13);
            this.lblKarmaEnemyExtra.TabIndex = 49;
            this.lblKarmaEnemyExtra.Tag = "Label_Options_ConnectionLoyalty";
            this.lblKarmaEnemyExtra.Text = "x (Connection + Loyalty)";
            this.lblKarmaEnemyExtra.TextAlign = System.Drawing.ContentAlignment.MiddleLeft;
            // 
            // nudKarmaEnemy
            // 
            this.nudKarmaEnemy.Anchor = ((System.Windows.Forms.AnchorStyles)((System.Windows.Forms.AnchorStyles.Left | System.Windows.Forms.AnchorStyles.Right)));
            this.nudKarmaEnemy.AutoSize = true;
            this.nudKarmaEnemy.Location = new System.Drawing.Point(184, 289);
            this.nudKarmaEnemy.Maximum = new decimal(new int[] {
            100,
            0,
            0,
            0});
            this.nudKarmaEnemy.Minimum = new decimal(new int[] {
            0,
            0,
            0,
            0});
            this.nudKarmaEnemy.Name = "nudKarmaEnemy";
            this.nudKarmaEnemy.Size = new System.Drawing.Size(47, 20);
            this.nudKarmaEnemy.TabIndex = 48;
            // 
            // lblKarmaEnemy
            // 
            this.lblKarmaEnemy.Anchor = System.Windows.Forms.AnchorStyles.Right;
            this.lblKarmaEnemy.AutoSize = true;
            this.lblKarmaEnemy.Location = new System.Drawing.Point(131, 292);
            this.lblKarmaEnemy.Margin = new System.Windows.Forms.Padding(3, 6, 3, 6);
            this.lblKarmaEnemy.Name = "lblKarmaEnemy";
            this.lblKarmaEnemy.Size = new System.Drawing.Size(47, 13);
            this.lblKarmaEnemy.TabIndex = 47;
            this.lblKarmaEnemy.Tag = "Label_Options_Enemies";
            this.lblKarmaEnemy.Text = "Enemies";
            this.lblKarmaEnemy.TextAlign = System.Drawing.ContentAlignment.MiddleRight;
            // 
            // lblKarmaSpirit
            // 
            this.lblKarmaSpirit.Anchor = System.Windows.Forms.AnchorStyles.Right;
            this.lblKarmaSpirit.AutoSize = true;
            this.lblKarmaSpirit.Location = new System.Drawing.Point(487, 84);
            this.lblKarmaSpirit.Margin = new System.Windows.Forms.Padding(3, 6, 3, 6);
            this.lblKarmaSpirit.Name = "lblKarmaSpirit";
            this.lblKarmaSpirit.Size = new System.Drawing.Size(30, 13);
            this.lblKarmaSpirit.TabIndex = 36;
            this.lblKarmaSpirit.Tag = "Label_Options_Spirit";
            this.lblKarmaSpirit.Text = "Spirit";
            this.lblKarmaSpirit.TextAlign = System.Drawing.ContentAlignment.MiddleRight;
            // 
            // nudKarmaSpirit
            // 
            this.nudKarmaSpirit.Anchor = ((System.Windows.Forms.AnchorStyles)((System.Windows.Forms.AnchorStyles.Left | System.Windows.Forms.AnchorStyles.Right)));
            this.nudKarmaSpirit.AutoSize = true;
            this.nudKarmaSpirit.Location = new System.Drawing.Point(523, 81);
            this.nudKarmaSpirit.Maximum = new decimal(new int[] {
            100,
            0,
            0,
            0});
            this.nudKarmaSpirit.Minimum = new decimal(new int[] {
            0,
            0,
            0,
            0});
            this.nudKarmaSpirit.Name = "nudKarmaSpirit";
            this.nudKarmaSpirit.Size = new System.Drawing.Size(41, 20);
            this.nudKarmaSpirit.TabIndex = 37;
            // 
            // lblKarmaSpiritExtra
            // 
            this.lblKarmaSpiritExtra.Anchor = System.Windows.Forms.AnchorStyles.Left;
            this.lblKarmaSpiritExtra.AutoSize = true;
            this.tlpKarmaCosts.SetColumnSpan(this.lblKarmaSpiritExtra, 2);
            this.lblKarmaSpiritExtra.Location = new System.Drawing.Point(570, 84);
            this.lblKarmaSpiritExtra.Margin = new System.Windows.Forms.Padding(3, 6, 3, 6);
            this.lblKarmaSpiritExtra.Name = "lblKarmaSpiritExtra";
            this.lblKarmaSpiritExtra.Size = new System.Drawing.Size(87, 13);
            this.lblKarmaSpiritExtra.TabIndex = 38;
            this.lblKarmaSpiritExtra.Tag = "Label_Options_ServicesOwed";
            this.lblKarmaSpiritExtra.Text = "x Services Owed";
            this.lblKarmaSpiritExtra.TextAlign = System.Drawing.ContentAlignment.MiddleLeft;
            // 
            // lblKarmaNewComplexForm
            // 
            this.lblKarmaNewComplexForm.Anchor = System.Windows.Forms.AnchorStyles.Right;
            this.lblKarmaNewComplexForm.AutoSize = true;
            this.lblKarmaNewComplexForm.Location = new System.Drawing.Point(419, 162);
            this.lblKarmaNewComplexForm.Margin = new System.Windows.Forms.Padding(3, 6, 3, 6);
            this.lblKarmaNewComplexForm.Name = "lblKarmaNewComplexForm";
            this.lblKarmaNewComplexForm.Size = new System.Drawing.Size(98, 13);
            this.lblKarmaNewComplexForm.TabIndex = 25;
            this.lblKarmaNewComplexForm.Tag = "Label_Options_NewComplexForm";
            this.lblKarmaNewComplexForm.Text = "New Complex Form";
            this.lblKarmaNewComplexForm.TextAlign = System.Drawing.ContentAlignment.MiddleRight;
            // 
            // nudKarmaNewComplexForm
            // 
            this.nudKarmaNewComplexForm.Anchor = ((System.Windows.Forms.AnchorStyles)((System.Windows.Forms.AnchorStyles.Left | System.Windows.Forms.AnchorStyles.Right)));
            this.nudKarmaNewComplexForm.AutoSize = true;
            this.nudKarmaNewComplexForm.Location = new System.Drawing.Point(523, 159);
            this.nudKarmaNewComplexForm.Maximum = new decimal(new int[] {
            100,
            0,
            0,
            0});
            this.nudKarmaNewComplexForm.Minimum = new decimal(new int[] {
            0,
            0,
            0,
            0});
            this.nudKarmaNewComplexForm.Name = "nudKarmaNewComplexForm";
            this.nudKarmaNewComplexForm.Size = new System.Drawing.Size(41, 20);
            this.nudKarmaNewComplexForm.TabIndex = 26;
            // 
            // lblKarmaMysticAdeptPowerPoint
            // 
            this.lblKarmaMysticAdeptPowerPoint.Anchor = System.Windows.Forms.AnchorStyles.Right;
            this.lblKarmaMysticAdeptPowerPoint.AutoSize = true;
            this.lblKarmaMysticAdeptPowerPoint.Location = new System.Drawing.Point(389, 136);
            this.lblKarmaMysticAdeptPowerPoint.Margin = new System.Windows.Forms.Padding(3, 6, 3, 6);
            this.lblKarmaMysticAdeptPowerPoint.Name = "lblKarmaMysticAdeptPowerPoint";
            this.lblKarmaMysticAdeptPowerPoint.Size = new System.Drawing.Size(128, 13);
            this.lblKarmaMysticAdeptPowerPoint.TabIndex = 122;
            this.lblKarmaMysticAdeptPowerPoint.Tag = "Label_Options_KarmaMysticAdeptPowerPoint";
            this.lblKarmaMysticAdeptPowerPoint.Text = "Mystic Adept Power Point";
            this.lblKarmaMysticAdeptPowerPoint.TextAlign = System.Drawing.ContentAlignment.MiddleRight;
            // 
            // nudKarmaMysticAdeptPowerPoint
            // 
            this.nudKarmaMysticAdeptPowerPoint.Anchor = ((System.Windows.Forms.AnchorStyles)((System.Windows.Forms.AnchorStyles.Left | System.Windows.Forms.AnchorStyles.Right)));
            this.nudKarmaMysticAdeptPowerPoint.AutoSize = true;
            this.nudKarmaMysticAdeptPowerPoint.Location = new System.Drawing.Point(523, 133);
            this.nudKarmaMysticAdeptPowerPoint.Maximum = new decimal(new int[] {
            100,
            0,
            0,
            0});
            this.nudKarmaMysticAdeptPowerPoint.Minimum = new decimal(new int[] {
            0,
            0,
            0,
            0});
            this.nudKarmaMysticAdeptPowerPoint.Name = "nudKarmaMysticAdeptPowerPoint";
            this.nudKarmaMysticAdeptPowerPoint.Size = new System.Drawing.Size(41, 20);
            this.nudKarmaMysticAdeptPowerPoint.TabIndex = 123;
            // 
            // lblKarmaNuyenPer
            // 
            this.lblKarmaNuyenPer.Anchor = System.Windows.Forms.AnchorStyles.Right;
            this.lblKarmaNuyenPer.AutoSize = true;
            this.lblKarmaNuyenPer.Location = new System.Drawing.Point(140, 318);
            this.lblKarmaNuyenPer.Margin = new System.Windows.Forms.Padding(3, 6, 3, 6);
            this.lblKarmaNuyenPer.Name = "lblKarmaNuyenPer";
            this.lblKarmaNuyenPer.Size = new System.Drawing.Size(38, 13);
            this.lblKarmaNuyenPer.TabIndex = 41;
            this.lblKarmaNuyenPer.Tag = "Label_Options_Nuyen";
            this.lblKarmaNuyenPer.Text = "Nuyen";
            this.lblKarmaNuyenPer.TextAlign = System.Drawing.ContentAlignment.MiddleRight;
            // 
            // nudKarmaNuyenPer
            // 
            this.nudKarmaNuyenPer.Anchor = ((System.Windows.Forms.AnchorStyles)((System.Windows.Forms.AnchorStyles.Left | System.Windows.Forms.AnchorStyles.Right)));
            this.nudKarmaNuyenPer.AutoSize = true;
            this.nudKarmaNuyenPer.Location = new System.Drawing.Point(184, 315);
            this.nudKarmaNuyenPer.Maximum = new decimal(new int[] {
            9999,
            0,
            0,
            0});
            this.nudKarmaNuyenPer.Minimum = new decimal(new int[] {
            0,
            0,
            0,
            0});
            this.nudKarmaNuyenPer.Name = "nudKarmaNuyenPer";
            this.nudKarmaNuyenPer.Size = new System.Drawing.Size(47, 20);
            this.nudKarmaNuyenPer.TabIndex = 42;
            // 
            // lblKarmaNuyenPerExtra
            // 
            this.lblKarmaNuyenPerExtra.Anchor = System.Windows.Forms.AnchorStyles.Left;
            this.lblKarmaNuyenPerExtra.AutoSize = true;
            this.lblKarmaNuyenPerExtra.Location = new System.Drawing.Point(237, 318);
            this.lblKarmaNuyenPerExtra.Margin = new System.Windows.Forms.Padding(3, 6, 3, 6);
            this.lblKarmaNuyenPerExtra.Name = "lblKarmaNuyenPerExtra";
            this.lblKarmaNuyenPerExtra.Size = new System.Drawing.Size(55, 13);
            this.lblKarmaNuyenPerExtra.TabIndex = 43;
            this.lblKarmaNuyenPerExtra.Tag = "Label_Options_PerKarma";
            this.lblKarmaNuyenPerExtra.Text = "per Karma";
            this.lblKarmaNuyenPerExtra.TextAlign = System.Drawing.ContentAlignment.MiddleLeft;
            // 
            // lblKarmaJoinGroup
            // 
            this.lblKarmaJoinGroup.Anchor = System.Windows.Forms.AnchorStyles.Right;
            this.lblKarmaJoinGroup.AutoSize = true;
            this.lblKarmaJoinGroup.Location = new System.Drawing.Point(414, 6);
            this.lblKarmaJoinGroup.Margin = new System.Windows.Forms.Padding(3, 6, 3, 6);
            this.lblKarmaJoinGroup.Name = "lblKarmaJoinGroup";
            this.lblKarmaJoinGroup.Size = new System.Drawing.Size(103, 13);
            this.lblKarmaJoinGroup.TabIndex = 56;
            this.lblKarmaJoinGroup.Tag = "Label_Options_JoinGroup";
            this.lblKarmaJoinGroup.Text = "Join Group/Network";
            this.lblKarmaJoinGroup.TextAlign = System.Drawing.ContentAlignment.MiddleRight;
            // 
            // nudKarmaJoinGroup
            // 
            this.nudKarmaJoinGroup.Anchor = ((System.Windows.Forms.AnchorStyles)((System.Windows.Forms.AnchorStyles.Left | System.Windows.Forms.AnchorStyles.Right)));
            this.nudKarmaJoinGroup.AutoSize = true;
            this.nudKarmaJoinGroup.Location = new System.Drawing.Point(523, 3);
            this.nudKarmaJoinGroup.Maximum = new decimal(new int[] {
            100,
            0,
            0,
            0});
            this.nudKarmaJoinGroup.Minimum = new decimal(new int[] {
            0,
            0,
            0,
            0});
            this.nudKarmaJoinGroup.Name = "nudKarmaJoinGroup";
            this.nudKarmaJoinGroup.Size = new System.Drawing.Size(41, 20);
            this.nudKarmaJoinGroup.TabIndex = 57;
            // 
            // lblKarmaNewAIProgram
            // 
            this.lblKarmaNewAIProgram.Anchor = System.Windows.Forms.AnchorStyles.Right;
            this.lblKarmaNewAIProgram.AutoSize = true;
            this.lblKarmaNewAIProgram.Location = new System.Drawing.Point(427, 188);
            this.lblKarmaNewAIProgram.Margin = new System.Windows.Forms.Padding(3, 6, 3, 6);
            this.lblKarmaNewAIProgram.Name = "lblKarmaNewAIProgram";
            this.lblKarmaNewAIProgram.Size = new System.Drawing.Size(90, 13);
            this.lblKarmaNewAIProgram.TabIndex = 109;
            this.lblKarmaNewAIProgram.Tag = "Label_Options_NewAIProgram";
            this.lblKarmaNewAIProgram.Text = "New Program (AI)";
            this.lblKarmaNewAIProgram.TextAlign = System.Drawing.ContentAlignment.MiddleRight;
            // 
            // nudKarmaNewAIProgram
            // 
            this.nudKarmaNewAIProgram.Anchor = ((System.Windows.Forms.AnchorStyles)((System.Windows.Forms.AnchorStyles.Left | System.Windows.Forms.AnchorStyles.Right)));
            this.nudKarmaNewAIProgram.AutoSize = true;
            this.nudKarmaNewAIProgram.Location = new System.Drawing.Point(523, 185);
            this.nudKarmaNewAIProgram.Maximum = new decimal(new int[] {
            100,
            0,
            0,
            0});
            this.nudKarmaNewAIProgram.Minimum = new decimal(new int[] {
            0,
            0,
            0,
            0});
            this.nudKarmaNewAIProgram.Name = "nudKarmaNewAIProgram";
            this.nudKarmaNewAIProgram.Size = new System.Drawing.Size(41, 20);
            this.nudKarmaNewAIProgram.TabIndex = 111;
            // 
            // lblKarmaNewAIAdvancedProgram
            // 
            this.lblKarmaNewAIAdvancedProgram.Anchor = System.Windows.Forms.AnchorStyles.Right;
            this.lblKarmaNewAIAdvancedProgram.AutoSize = true;
            this.lblKarmaNewAIAdvancedProgram.Location = new System.Drawing.Point(375, 214);
            this.lblKarmaNewAIAdvancedProgram.Margin = new System.Windows.Forms.Padding(3, 6, 3, 6);
            this.lblKarmaNewAIAdvancedProgram.Name = "lblKarmaNewAIAdvancedProgram";
            this.lblKarmaNewAIAdvancedProgram.Size = new System.Drawing.Size(142, 13);
            this.lblKarmaNewAIAdvancedProgram.TabIndex = 110;
            this.lblKarmaNewAIAdvancedProgram.Tag = "Label_Options_NewAIAdvancedProgram";
            this.lblKarmaNewAIAdvancedProgram.Text = "New Advanced Program (AI)";
            this.lblKarmaNewAIAdvancedProgram.TextAlign = System.Drawing.ContentAlignment.MiddleRight;
            // 
            // nudKarmaNewAIAdvancedProgram
            // 
            this.nudKarmaNewAIAdvancedProgram.Anchor = ((System.Windows.Forms.AnchorStyles)((System.Windows.Forms.AnchorStyles.Left | System.Windows.Forms.AnchorStyles.Right)));
            this.nudKarmaNewAIAdvancedProgram.AutoSize = true;
            this.nudKarmaNewAIAdvancedProgram.Location = new System.Drawing.Point(523, 211);
            this.nudKarmaNewAIAdvancedProgram.Maximum = new decimal(new int[] {
            100,
            0,
            0,
            0});
            this.nudKarmaNewAIAdvancedProgram.Minimum = new decimal(new int[] {
            0,
            0,
            0,
            0});
            this.nudKarmaNewAIAdvancedProgram.Name = "nudKarmaNewAIAdvancedProgram";
            this.nudKarmaNewAIAdvancedProgram.Size = new System.Drawing.Size(41, 20);
            this.nudKarmaNewAIAdvancedProgram.TabIndex = 112;
            // 
            // lblKarmaMetamagic
            // 
            this.lblKarmaMetamagic.Anchor = System.Windows.Forms.AnchorStyles.Right;
            this.lblKarmaMetamagic.AutoSize = true;
            this.lblKarmaMetamagic.Location = new System.Drawing.Point(363, 266);
            this.lblKarmaMetamagic.Margin = new System.Windows.Forms.Padding(3, 6, 3, 6);
            this.lblKarmaMetamagic.Name = "lblKarmaMetamagic";
            this.lblKarmaMetamagic.Size = new System.Drawing.Size(154, 13);
            this.lblKarmaMetamagic.TabIndex = 57;
            this.lblKarmaMetamagic.Tag = "Label_Options_Metamagics";
            this.lblKarmaMetamagic.Text = "Additional Metamagics/Echoes";
            this.lblKarmaMetamagic.TextAlign = System.Drawing.ContentAlignment.MiddleRight;
            // 
            // nudKarmaMetamagic
            // 
            this.nudKarmaMetamagic.Anchor = ((System.Windows.Forms.AnchorStyles)((System.Windows.Forms.AnchorStyles.Left | System.Windows.Forms.AnchorStyles.Right)));
            this.nudKarmaMetamagic.AutoSize = true;
            this.nudKarmaMetamagic.Location = new System.Drawing.Point(523, 263);
            this.nudKarmaMetamagic.Maximum = new decimal(new int[] {
            100,
            0,
            0,
            0});
            this.nudKarmaMetamagic.Minimum = new decimal(new int[] {
            0,
            0,
            0,
            0});
            this.nudKarmaMetamagic.Name = "nudKarmaMetamagic";
            this.nudKarmaMetamagic.Size = new System.Drawing.Size(41, 20);
            this.nudKarmaMetamagic.TabIndex = 58;
            // 
            // lblKarmaTechnique
            // 
            this.lblKarmaTechnique.Anchor = System.Windows.Forms.AnchorStyles.Right;
            this.lblKarmaTechnique.AutoSize = true;
            this.lblKarmaTechnique.Location = new System.Drawing.Point(409, 292);
            this.lblKarmaTechnique.Margin = new System.Windows.Forms.Padding(3, 6, 3, 6);
            this.lblKarmaTechnique.Name = "lblKarmaTechnique";
            this.lblKarmaTechnique.Size = new System.Drawing.Size(108, 13);
            this.lblKarmaTechnique.TabIndex = 39;
            this.lblKarmaTechnique.Tag = "Label_Options_MartialArtTechnique";
            this.lblKarmaTechnique.Text = "Martial Art Technique";
            this.lblKarmaTechnique.TextAlign = System.Drawing.ContentAlignment.MiddleRight;
            // 
            // nudKarmaTechnique
            // 
            this.nudKarmaTechnique.Anchor = ((System.Windows.Forms.AnchorStyles)((System.Windows.Forms.AnchorStyles.Left | System.Windows.Forms.AnchorStyles.Right)));
            this.nudKarmaTechnique.AutoSize = true;
            this.nudKarmaTechnique.Location = new System.Drawing.Point(523, 289);
            this.nudKarmaTechnique.Maximum = new decimal(new int[] {
            100,
            0,
            0,
            0});
            this.nudKarmaTechnique.Minimum = new decimal(new int[] {
            0,
            0,
            0,
            0});
            this.nudKarmaTechnique.Name = "nudKarmaTechnique";
            this.nudKarmaTechnique.Size = new System.Drawing.Size(41, 20);
            this.nudKarmaTechnique.TabIndex = 40;
            // 
            // flpKarmaInitiation
            // 
            this.flpKarmaInitiation.Anchor = System.Windows.Forms.AnchorStyles.Right;
            this.flpKarmaInitiation.AutoSize = true;
            this.flpKarmaInitiation.AutoSizeMode = System.Windows.Forms.AutoSizeMode.GrowAndShrink;
            this.flpKarmaInitiation.Controls.Add(this.lblKarmaInitiation);
            this.flpKarmaInitiation.Controls.Add(this.lblKarmaInitiationBracket);
            this.flpKarmaInitiation.Location = new System.Drawing.Point(386, 234);
            this.flpKarmaInitiation.Margin = new System.Windows.Forms.Padding(0);
            this.flpKarmaInitiation.Name = "flpKarmaInitiation";
            this.flpKarmaInitiation.Size = new System.Drawing.Size(134, 25);
            this.flpKarmaInitiation.TabIndex = 128;
            this.flpKarmaInitiation.WrapContents = false;
            // 
            // lblKarmaInitiation
            // 
            this.lblKarmaInitiation.Anchor = System.Windows.Forms.AnchorStyles.Right;
            this.lblKarmaInitiation.AutoSize = true;
            this.lblKarmaInitiation.Location = new System.Drawing.Point(3, 6);
            this.lblKarmaInitiation.Margin = new System.Windows.Forms.Padding(3, 6, 3, 6);
            this.lblKarmaInitiation.Name = "lblKarmaInitiation";
            this.lblKarmaInitiation.Size = new System.Drawing.Size(112, 13);
            this.lblKarmaInitiation.TabIndex = 53;
            this.lblKarmaInitiation.Tag = "Label_Options_Initiation";
            this.lblKarmaInitiation.Text = "Initiation / Submersion";
            this.lblKarmaInitiation.TextAlign = System.Drawing.ContentAlignment.MiddleRight;
            // 
            // lblKarmaInitiationBracket
            // 
            this.lblKarmaInitiationBracket.Anchor = System.Windows.Forms.AnchorStyles.Right;
            this.lblKarmaInitiationBracket.AutoSize = true;
            this.lblKarmaInitiationBracket.Location = new System.Drawing.Point(121, 6);
            this.lblKarmaInitiationBracket.Margin = new System.Windows.Forms.Padding(3, 6, 3, 6);
            this.lblKarmaInitiationBracket.Name = "lblKarmaInitiationBracket";
            this.lblKarmaInitiationBracket.Size = new System.Drawing.Size(10, 13);
            this.lblKarmaInitiationBracket.TabIndex = 54;
            this.lblKarmaInitiationBracket.Text = "(";
            this.lblKarmaInitiationBracket.TextAlign = System.Drawing.ContentAlignment.MiddleRight;
            // 
            // nudKarmaInitiation
            // 
            this.nudKarmaInitiation.Anchor = ((System.Windows.Forms.AnchorStyles)((System.Windows.Forms.AnchorStyles.Left | System.Windows.Forms.AnchorStyles.Right)));
            this.nudKarmaInitiation.AutoSize = true;
            this.nudKarmaInitiation.Location = new System.Drawing.Point(523, 237);
            this.nudKarmaInitiation.Maximum = new decimal(new int[] {
            100,
            0,
            0,
            0});
            this.nudKarmaInitiation.Minimum = new decimal(new int[] {
            0,
            0,
            0,
            0});
            this.nudKarmaInitiation.Name = "nudKarmaInitiation";
            this.nudKarmaInitiation.Size = new System.Drawing.Size(41, 20);
            this.nudKarmaInitiation.TabIndex = 55;
            // 
            // lblKarmaInitiationExtra
            // 
            this.lblKarmaInitiationExtra.Anchor = System.Windows.Forms.AnchorStyles.Left;
            this.lblKarmaInitiationExtra.AutoSize = true;
            this.lblKarmaInitiationExtra.Location = new System.Drawing.Point(570, 240);
            this.lblKarmaInitiationExtra.Margin = new System.Windows.Forms.Padding(3, 6, 3, 6);
            this.lblKarmaInitiationExtra.Name = "lblKarmaInitiationExtra";
            this.lblKarmaInitiationExtra.Size = new System.Drawing.Size(83, 13);
            this.lblKarmaInitiationExtra.TabIndex = 56;
            this.lblKarmaInitiationExtra.Tag = "Label_Options_NewRatingPlus";
            this.lblKarmaInitiationExtra.Text = "x New Rating) +";
            this.lblKarmaInitiationExtra.TextAlign = System.Drawing.ContentAlignment.MiddleLeft;
            // 
            // nudKarmaInitiationFlat
            // 
            this.nudKarmaInitiationFlat.Anchor = ((System.Windows.Forms.AnchorStyles)((System.Windows.Forms.AnchorStyles.Left | System.Windows.Forms.AnchorStyles.Right)));
            this.nudKarmaInitiationFlat.AutoSize = true;
            this.nudKarmaInitiationFlat.Location = new System.Drawing.Point(659, 237);
            this.nudKarmaInitiationFlat.Maximum = new decimal(new int[] {
            100,
            0,
            0,
            0});
            this.nudKarmaInitiationFlat.Minimum = new decimal(new int[] {
            0,
            0,
            0,
            0});
            this.nudKarmaInitiationFlat.Name = "nudKarmaInitiationFlat";
            this.nudKarmaInitiationFlat.Size = new System.Drawing.Size(41, 20);
            this.nudKarmaInitiationFlat.TabIndex = 121;
            // 
            // lblKarmaCarryover
            // 
            this.lblKarmaCarryover.Anchor = System.Windows.Forms.AnchorStyles.Right;
            this.lblKarmaCarryover.AutoSize = true;
            this.lblKarmaCarryover.Location = new System.Drawing.Point(37, 240);
            this.lblKarmaCarryover.Margin = new System.Windows.Forms.Padding(3, 6, 3, 6);
            this.lblKarmaCarryover.Name = "lblKarmaCarryover";
            this.lblKarmaCarryover.Size = new System.Drawing.Size(141, 13);
            this.lblKarmaCarryover.TabIndex = 50;
            this.lblKarmaCarryover.Tag = "Label_Options_Carryover";
            this.lblKarmaCarryover.Text = "Carryover for New Character";
            this.lblKarmaCarryover.TextAlign = System.Drawing.ContentAlignment.MiddleRight;
            // 
            // nudKarmaCarryover
            // 
            this.nudKarmaCarryover.Anchor = ((System.Windows.Forms.AnchorStyles)((System.Windows.Forms.AnchorStyles.Left | System.Windows.Forms.AnchorStyles.Right)));
            this.nudKarmaCarryover.AutoSize = true;
            this.nudKarmaCarryover.Location = new System.Drawing.Point(184, 237);
            this.nudKarmaCarryover.Maximum = new decimal(new int[] {
            100,
            0,
            0,
            0});
            this.nudKarmaCarryover.Minimum = new decimal(new int[] {
            0,
            0,
            0,
            0});
            this.nudKarmaCarryover.Name = "nudKarmaCarryover";
            this.nudKarmaCarryover.Size = new System.Drawing.Size(47, 20);
            this.nudKarmaCarryover.TabIndex = 51;
            // 
            // lblKarmaCarryoverExtra
            // 
            this.lblKarmaCarryoverExtra.Anchor = System.Windows.Forms.AnchorStyles.Left;
            this.lblKarmaCarryoverExtra.AutoSize = true;
            this.lblKarmaCarryoverExtra.Location = new System.Drawing.Point(237, 240);
            this.lblKarmaCarryoverExtra.Margin = new System.Windows.Forms.Padding(3, 6, 3, 6);
            this.lblKarmaCarryoverExtra.Name = "lblKarmaCarryoverExtra";
            this.lblKarmaCarryoverExtra.Size = new System.Drawing.Size(51, 13);
            this.lblKarmaCarryoverExtra.TabIndex = 52;
            this.lblKarmaCarryoverExtra.Tag = "Label_Options_Maximum";
            this.lblKarmaCarryoverExtra.Text = "Maximum";
            this.lblKarmaCarryoverExtra.TextAlign = System.Drawing.ContentAlignment.MiddleLeft;
            // 
            // lblKarmaQuality
            // 
            this.lblKarmaQuality.Anchor = System.Windows.Forms.AnchorStyles.Right;
            this.lblKarmaQuality.AutoSize = true;
            this.lblKarmaQuality.Location = new System.Drawing.Point(45, 344);
            this.lblKarmaQuality.Margin = new System.Windows.Forms.Padding(3, 6, 3, 6);
            this.lblKarmaQuality.Name = "lblKarmaQuality";
            this.lblKarmaQuality.Size = new System.Drawing.Size(133, 13);
            this.lblKarmaQuality.TabIndex = 20;
            this.lblKarmaQuality.Tag = "Label_Options_Qualities";
            this.lblKarmaQuality.Text = "Positive / Negative Quality";
            this.lblKarmaQuality.TextAlign = System.Drawing.ContentAlignment.MiddleRight;
            // 
            // nudKarmaQuality
            // 
            this.nudKarmaQuality.Anchor = ((System.Windows.Forms.AnchorStyles)((System.Windows.Forms.AnchorStyles.Left | System.Windows.Forms.AnchorStyles.Right)));
            this.nudKarmaQuality.AutoSize = true;
            this.nudKarmaQuality.Location = new System.Drawing.Point(184, 341);
            this.nudKarmaQuality.Maximum = new decimal(new int[] {
            100,
            0,
            0,
            0});
            this.nudKarmaQuality.Minimum = new decimal(new int[] {
            0,
            0,
            0,
            0});
            this.nudKarmaQuality.Name = "nudKarmaQuality";
            this.nudKarmaQuality.Size = new System.Drawing.Size(47, 20);
            this.nudKarmaQuality.TabIndex = 21;
            // 
            // lblKarmaQualityExtra
            // 
            this.lblKarmaQualityExtra.Anchor = System.Windows.Forms.AnchorStyles.Left;
            this.lblKarmaQualityExtra.AutoSize = true;
            this.lblKarmaQualityExtra.Location = new System.Drawing.Point(237, 344);
            this.lblKarmaQualityExtra.Margin = new System.Windows.Forms.Padding(3, 6, 3, 6);
            this.lblKarmaQualityExtra.Name = "lblKarmaQualityExtra";
            this.lblKarmaQualityExtra.Size = new System.Drawing.Size(53, 13);
            this.lblKarmaQualityExtra.TabIndex = 22;
            this.lblKarmaQualityExtra.Tag = "Label_Options_BPCost";
            this.lblKarmaQualityExtra.Text = "x BP Cost";
            this.lblKarmaQualityExtra.TextAlign = System.Drawing.ContentAlignment.MiddleLeft;
            // 
            // lblKarmaSummoningFocus
            // 
            this.lblKarmaSummoningFocus.Anchor = System.Windows.Forms.AnchorStyles.Right;
            this.lblKarmaSummoningFocus.AutoSize = true;
            this.lblKarmaSummoningFocus.Location = new System.Drawing.Point(738, 344);
            this.lblKarmaSummoningFocus.Margin = new System.Windows.Forms.Padding(3, 6, 3, 6);
            this.lblKarmaSummoningFocus.Name = "lblKarmaSummoningFocus";
            this.lblKarmaSummoningFocus.Size = new System.Drawing.Size(94, 13);
            this.lblKarmaSummoningFocus.TabIndex = 96;
            this.lblKarmaSummoningFocus.Tag = "Label_Options_SummoningFocus";
            this.lblKarmaSummoningFocus.Text = "Summoning Focus";
            this.lblKarmaSummoningFocus.TextAlign = System.Drawing.ContentAlignment.MiddleRight;
            // 
            // nudKarmaSummoningFocus
            // 
            this.nudKarmaSummoningFocus.Anchor = ((System.Windows.Forms.AnchorStyles)((System.Windows.Forms.AnchorStyles.Left | System.Windows.Forms.AnchorStyles.Right)));
            this.nudKarmaSummoningFocus.AutoSize = true;
            this.nudKarmaSummoningFocus.Location = new System.Drawing.Point(838, 341);
            this.nudKarmaSummoningFocus.Maximum = new decimal(new int[] {
            100,
            0,
            0,
            0});
            this.nudKarmaSummoningFocus.Minimum = new decimal(new int[] {
            0,
            0,
            0,
            0});
            this.nudKarmaSummoningFocus.Name = "nudKarmaSummoningFocus";
            this.nudKarmaSummoningFocus.Size = new System.Drawing.Size(41, 20);
            this.nudKarmaSummoningFocus.TabIndex = 97;
            // 
            // lblKarmaSpellShapingFocus
            // 
            this.lblKarmaSpellShapingFocus.Anchor = System.Windows.Forms.AnchorStyles.Right;
            this.lblKarmaSpellShapingFocus.AutoSize = true;
            this.lblKarmaSpellShapingFocus.Location = new System.Drawing.Point(728, 318);
            this.lblKarmaSpellShapingFocus.Margin = new System.Windows.Forms.Padding(3, 6, 3, 6);
            this.lblKarmaSpellShapingFocus.Name = "lblKarmaSpellShapingFocus";
            this.lblKarmaSpellShapingFocus.Size = new System.Drawing.Size(104, 13);
            this.lblKarmaSpellShapingFocus.TabIndex = 102;
            this.lblKarmaSpellShapingFocus.Tag = "Label_Options_SpellShapingFocus";
            this.lblKarmaSpellShapingFocus.Text = "Spell Shaping Focus";
            this.lblKarmaSpellShapingFocus.TextAlign = System.Drawing.ContentAlignment.MiddleRight;
            // 
            // lblKarmaSpellShapingFocusExtra
            // 
            this.lblKarmaSpellShapingFocusExtra.Anchor = System.Windows.Forms.AnchorStyles.Left;
            this.lblKarmaSpellShapingFocusExtra.AutoSize = true;
            this.lblKarmaSpellShapingFocusExtra.Location = new System.Drawing.Point(885, 318);
            this.lblKarmaSpellShapingFocusExtra.Margin = new System.Windows.Forms.Padding(3, 6, 3, 6);
            this.lblKarmaSpellShapingFocusExtra.Name = "lblKarmaSpellShapingFocusExtra";
            this.lblKarmaSpellShapingFocusExtra.Size = new System.Drawing.Size(42, 13);
            this.lblKarmaSpellShapingFocusExtra.TabIndex = 104;
            this.lblKarmaSpellShapingFocusExtra.Tag = "Label_Options_Force";
            this.lblKarmaSpellShapingFocusExtra.Text = "x Force";
            this.lblKarmaSpellShapingFocusExtra.TextAlign = System.Drawing.ContentAlignment.MiddleLeft;
            // 
            // nudKarmaSpellShapingFocus
            // 
            this.nudKarmaSpellShapingFocus.Anchor = ((System.Windows.Forms.AnchorStyles)((System.Windows.Forms.AnchorStyles.Left | System.Windows.Forms.AnchorStyles.Right)));
            this.nudKarmaSpellShapingFocus.AutoSize = true;
            this.nudKarmaSpellShapingFocus.Location = new System.Drawing.Point(838, 315);
            this.nudKarmaSpellShapingFocus.Maximum = new decimal(new int[] {
            100,
            0,
            0,
            0});
            this.nudKarmaSpellShapingFocus.Minimum = new decimal(new int[] {
            0,
            0,
            0,
            0});
            this.nudKarmaSpellShapingFocus.Name = "nudKarmaSpellShapingFocus";
            this.nudKarmaSpellShapingFocus.Size = new System.Drawing.Size(41, 20);
            this.nudKarmaSpellShapingFocus.TabIndex = 103;
            // 
            // lblKarmaSummoningFocusExtra
            // 
            this.lblKarmaSummoningFocusExtra.Anchor = System.Windows.Forms.AnchorStyles.Left;
            this.lblKarmaSummoningFocusExtra.AutoSize = true;
            this.lblKarmaSummoningFocusExtra.Location = new System.Drawing.Point(885, 344);
            this.lblKarmaSummoningFocusExtra.Margin = new System.Windows.Forms.Padding(3, 6, 3, 6);
            this.lblKarmaSummoningFocusExtra.Name = "lblKarmaSummoningFocusExtra";
            this.lblKarmaSummoningFocusExtra.Size = new System.Drawing.Size(42, 13);
            this.lblKarmaSummoningFocusExtra.TabIndex = 98;
            this.lblKarmaSummoningFocusExtra.Tag = "Label_Options_Force";
            this.lblKarmaSummoningFocusExtra.Text = "x Force";
            this.lblKarmaSummoningFocusExtra.TextAlign = System.Drawing.ContentAlignment.MiddleLeft;
            // 
            // lblKarmaSustainingFocus
            // 
            this.lblKarmaSustainingFocus.Anchor = System.Windows.Forms.AnchorStyles.Right;
            this.lblKarmaSustainingFocus.AutoSize = true;
            this.lblKarmaSustainingFocus.Location = new System.Drawing.Point(744, 370);
            this.lblKarmaSustainingFocus.Margin = new System.Windows.Forms.Padding(3, 6, 3, 6);
            this.lblKarmaSustainingFocus.Name = "lblKarmaSustainingFocus";
            this.lblKarmaSustainingFocus.Size = new System.Drawing.Size(88, 13);
            this.lblKarmaSustainingFocus.TabIndex = 99;
            this.lblKarmaSustainingFocus.Tag = "Label_Options_SustainingFocus";
            this.lblKarmaSustainingFocus.Text = "Sustaining Focus";
            this.lblKarmaSustainingFocus.TextAlign = System.Drawing.ContentAlignment.MiddleRight;
            // 
            // lblKarmaWeaponFocus
            // 
            this.lblKarmaWeaponFocus.Anchor = System.Windows.Forms.AnchorStyles.Right;
            this.lblKarmaWeaponFocus.AutoSize = true;
            this.lblKarmaWeaponFocus.Location = new System.Drawing.Point(752, 396);
            this.lblKarmaWeaponFocus.Margin = new System.Windows.Forms.Padding(3, 6, 3, 6);
            this.lblKarmaWeaponFocus.Name = "lblKarmaWeaponFocus";
            this.lblKarmaWeaponFocus.Size = new System.Drawing.Size(80, 13);
            this.lblKarmaWeaponFocus.TabIndex = 105;
            this.lblKarmaWeaponFocus.Tag = "Label_Options_WeaponFocus";
            this.lblKarmaWeaponFocus.Text = "Weapon Focus";
            this.lblKarmaWeaponFocus.TextAlign = System.Drawing.ContentAlignment.MiddleRight;
            // 
            // lblKarmaSustainingFocusExtra
            // 
            this.lblKarmaSustainingFocusExtra.Anchor = System.Windows.Forms.AnchorStyles.Left;
            this.lblKarmaSustainingFocusExtra.AutoSize = true;
            this.lblKarmaSustainingFocusExtra.Location = new System.Drawing.Point(885, 370);
            this.lblKarmaSustainingFocusExtra.Margin = new System.Windows.Forms.Padding(3, 6, 3, 6);
            this.lblKarmaSustainingFocusExtra.Name = "lblKarmaSustainingFocusExtra";
            this.lblKarmaSustainingFocusExtra.Size = new System.Drawing.Size(42, 13);
            this.lblKarmaSustainingFocusExtra.TabIndex = 101;
            this.lblKarmaSustainingFocusExtra.Tag = "Label_Options_Force";
            this.lblKarmaSustainingFocusExtra.Text = "x Force";
            this.lblKarmaSustainingFocusExtra.TextAlign = System.Drawing.ContentAlignment.MiddleLeft;
            // 
            // lblKarmaWeaponFocusExtra
            // 
            this.lblKarmaWeaponFocusExtra.Anchor = System.Windows.Forms.AnchorStyles.Left;
            this.lblKarmaWeaponFocusExtra.AutoSize = true;
            this.lblKarmaWeaponFocusExtra.Location = new System.Drawing.Point(885, 396);
            this.lblKarmaWeaponFocusExtra.Margin = new System.Windows.Forms.Padding(3, 6, 3, 6);
            this.lblKarmaWeaponFocusExtra.Name = "lblKarmaWeaponFocusExtra";
            this.lblKarmaWeaponFocusExtra.Size = new System.Drawing.Size(42, 13);
            this.lblKarmaWeaponFocusExtra.TabIndex = 107;
            this.lblKarmaWeaponFocusExtra.Tag = "Label_Options_Force";
            this.lblKarmaWeaponFocusExtra.Text = "x Force";
            this.lblKarmaWeaponFocusExtra.TextAlign = System.Drawing.ContentAlignment.MiddleLeft;
            // 
            // nudKarmaSustainingFocus
            // 
            this.nudKarmaSustainingFocus.Anchor = ((System.Windows.Forms.AnchorStyles)((System.Windows.Forms.AnchorStyles.Left | System.Windows.Forms.AnchorStyles.Right)));
            this.nudKarmaSustainingFocus.AutoSize = true;
            this.nudKarmaSustainingFocus.Location = new System.Drawing.Point(838, 367);
            this.nudKarmaSustainingFocus.Maximum = new decimal(new int[] {
            100,
            0,
            0,
            0});
            this.nudKarmaSustainingFocus.Minimum = new decimal(new int[] {
            0,
            0,
            0,
            0});
            this.nudKarmaSustainingFocus.Name = "nudKarmaSustainingFocus";
            this.nudKarmaSustainingFocus.Size = new System.Drawing.Size(41, 20);
            this.nudKarmaSustainingFocus.TabIndex = 100;
            // 
            // nudKarmaWeaponFocus
            // 
            this.nudKarmaWeaponFocus.Anchor = ((System.Windows.Forms.AnchorStyles)((System.Windows.Forms.AnchorStyles.Left | System.Windows.Forms.AnchorStyles.Right)));
            this.nudKarmaWeaponFocus.AutoSize = true;
            this.nudKarmaWeaponFocus.Location = new System.Drawing.Point(838, 393);
            this.nudKarmaWeaponFocus.Maximum = new decimal(new int[] {
            100,
            0,
            0,
            0});
            this.nudKarmaWeaponFocus.Minimum = new decimal(new int[] {
            0,
            0,
            0,
            0});
            this.nudKarmaWeaponFocus.Name = "nudKarmaWeaponFocus";
            this.nudKarmaWeaponFocus.Size = new System.Drawing.Size(41, 20);
            this.nudKarmaWeaponFocus.TabIndex = 106;
            // 
            // lblMetatypeCostsKarmaMultiplierLabel
            // 
            this.lblMetatypeCostsKarmaMultiplierLabel.Anchor = System.Windows.Forms.AnchorStyles.Right;
            this.lblMetatypeCostsKarmaMultiplierLabel.AutoSize = true;
            this.lblMetatypeCostsKarmaMultiplierLabel.Location = new System.Drawing.Point(26, 370);
            this.lblMetatypeCostsKarmaMultiplierLabel.Margin = new System.Windows.Forms.Padding(3, 6, 3, 6);
            this.lblMetatypeCostsKarmaMultiplierLabel.Name = "lblMetatypeCostsKarmaMultiplierLabel";
            this.lblMetatypeCostsKarmaMultiplierLabel.Size = new System.Drawing.Size(152, 13);
            this.lblMetatypeCostsKarmaMultiplierLabel.TabIndex = 125;
            this.lblMetatypeCostsKarmaMultiplierLabel.Tag = "Label_Options_MetatypesCostKarma";
            this.lblMetatypeCostsKarmaMultiplierLabel.Text = "Metatype Karma Cost Multiplier";
            this.lblMetatypeCostsKarmaMultiplierLabel.TextAlign = System.Drawing.ContentAlignment.MiddleRight;
            // 
            // nudMetatypeCostsKarmaMultiplier
            // 
            this.nudMetatypeCostsKarmaMultiplier.Anchor = ((System.Windows.Forms.AnchorStyles)((System.Windows.Forms.AnchorStyles.Left | System.Windows.Forms.AnchorStyles.Right)));
            this.nudMetatypeCostsKarmaMultiplier.AutoSize = true;
            this.nudMetatypeCostsKarmaMultiplier.Location = new System.Drawing.Point(184, 367);
            this.nudMetatypeCostsKarmaMultiplier.Maximum = new decimal(new int[] {
            10,
            0,
            0,
            0});
            this.nudMetatypeCostsKarmaMultiplier.Minimum = new decimal(new int[] {
            1,
            0,
            0,
            0});
            this.nudMetatypeCostsKarmaMultiplier.Name = "nudMetatypeCostsKarmaMultiplier";
            this.nudMetatypeCostsKarmaMultiplier.Size = new System.Drawing.Size(47, 20);
            this.nudMetatypeCostsKarmaMultiplier.TabIndex = 124;
            this.nudMetatypeCostsKarmaMultiplier.Value = new decimal(new int[] {
            1,
            0,
            0,
            0});
            // 
            // tabCustomData
            // 
            this.tabCustomData.BackColor = System.Drawing.SystemColors.Control;
            this.tabCustomData.Controls.Add(this.tlpOptionalRules);
            this.tabCustomData.Location = new System.Drawing.Point(4, 22);
            this.tabCustomData.Name = "tabCustomData";
            this.tabCustomData.Padding = new System.Windows.Forms.Padding(9);
            this.tabCustomData.Size = new System.Drawing.Size(1232, 602);
            this.tabCustomData.TabIndex = 2;
            this.tabCustomData.Tag = "Tab_Options_CustomData";
            this.tabCustomData.Text = "Custom Data";
            // 
            // tlpOptionalRules
            // 
            this.tlpOptionalRules.AutoSize = true;
            this.tlpOptionalRules.AutoSizeMode = System.Windows.Forms.AutoSizeMode.GrowAndShrink;
            this.tlpOptionalRules.ColumnCount = 4;
            this.tlpOptionalRules.ColumnStyles.Add(new System.Windows.Forms.ColumnStyle(System.Windows.Forms.SizeType.Percent, 60F));
            this.tlpOptionalRules.ColumnStyles.Add(new System.Windows.Forms.ColumnStyle(System.Windows.Forms.SizeType.Percent, 20F));
            this.tlpOptionalRules.ColumnStyles.Add(new System.Windows.Forms.ColumnStyle(System.Windows.Forms.SizeType.Percent, 10F));
            this.tlpOptionalRules.ColumnStyles.Add(new System.Windows.Forms.ColumnStyle(System.Windows.Forms.SizeType.Percent, 10F));
            this.tlpOptionalRules.Controls.Add(this.lblCustomDataDirectoriesLabel, 0, 0);
            this.tlpOptionalRules.Controls.Add(this.treCustomDataDirectories, 0, 1);
            this.tlpOptionalRules.Controls.Add(this.cmdIncreaseCustomDirectoryLoadOrder, 2, 0);
            this.tlpOptionalRules.Controls.Add(this.cmdDecreaseCustomDirectoryLoadOrder, 3, 0);
            this.tlpOptionalRules.Controls.Add(this.cmdGlobalOptionsCustomData, 1, 0);
            this.tlpOptionalRules.Controls.Add(this.gbpDirectoryInfo, 1, 1);
            this.tlpOptionalRules.Dock = System.Windows.Forms.DockStyle.Fill;
            this.tlpOptionalRules.Location = new System.Drawing.Point(9, 9);
            this.tlpOptionalRules.Name = "tlpOptionalRules";
            this.tlpOptionalRules.RowCount = 2;
            this.tlpOptionalRules.RowStyles.Add(new System.Windows.Forms.RowStyle());
            this.tlpOptionalRules.RowStyles.Add(new System.Windows.Forms.RowStyle(System.Windows.Forms.SizeType.Percent, 100F));
            this.tlpOptionalRules.Size = new System.Drawing.Size(1214, 584);
            this.tlpOptionalRules.TabIndex = 44;
            // 
            // lblCustomDataDirectoriesLabel
            // 
            this.lblCustomDataDirectoriesLabel.Anchor = System.Windows.Forms.AnchorStyles.Left;
            this.lblCustomDataDirectoriesLabel.AutoSize = true;
            this.lblCustomDataDirectoriesLabel.Location = new System.Drawing.Point(3, 8);
            this.lblCustomDataDirectoriesLabel.Margin = new System.Windows.Forms.Padding(3, 6, 3, 6);
            this.lblCustomDataDirectoriesLabel.Name = "lblCustomDataDirectoriesLabel";
            this.lblCustomDataDirectoriesLabel.Size = new System.Drawing.Size(155, 13);
            this.lblCustomDataDirectoriesLabel.TabIndex = 36;
            this.lblCustomDataDirectoriesLabel.Tag = "Label_CharacterOptions_CustomData";
            this.lblCustomDataDirectoriesLabel.Text = "Custom Data Directories to Use";
            this.lblCustomDataDirectoriesLabel.TextAlign = System.Drawing.ContentAlignment.MiddleLeft;
            // 
            // treCustomDataDirectories
            // 
            this.treCustomDataDirectories.CheckBoxes = true;
            this.treCustomDataDirectories.Dock = System.Windows.Forms.DockStyle.Fill;
            this.treCustomDataDirectories.Location = new System.Drawing.Point(3, 32);
            this.treCustomDataDirectories.Name = "treCustomDataDirectories";
            this.treCustomDataDirectories.ShowLines = false;
            this.treCustomDataDirectories.ShowPlusMinus = false;
            this.treCustomDataDirectories.ShowRootLines = false;
            this.treCustomDataDirectories.Size = new System.Drawing.Size(722, 549);
            this.treCustomDataDirectories.TabIndex = 40;
            this.treCustomDataDirectories.AfterCheck += new System.Windows.Forms.TreeViewEventHandler(this.treCustomDataDirectories_AfterCheck);
            this.treCustomDataDirectories.AfterSelect += new System.Windows.Forms.TreeViewEventHandler(this.treCustomDataDirectories_AfterSelect);
            // 
            // cmdIncreaseCustomDirectoryLoadOrder
            // 
            this.cmdIncreaseCustomDirectoryLoadOrder.AutoSize = true;
            this.cmdIncreaseCustomDirectoryLoadOrder.AutoSizeMode = System.Windows.Forms.AutoSizeMode.GrowAndShrink;
            this.cmdIncreaseCustomDirectoryLoadOrder.Dock = System.Windows.Forms.DockStyle.Fill;
            this.cmdIncreaseCustomDirectoryLoadOrder.Location = new System.Drawing.Point(973, 3);
            this.cmdIncreaseCustomDirectoryLoadOrder.Name = "cmdIncreaseCustomDirectoryLoadOrder";
            this.cmdIncreaseCustomDirectoryLoadOrder.Size = new System.Drawing.Size(115, 23);
            this.cmdIncreaseCustomDirectoryLoadOrder.TabIndex = 43;
            this.cmdIncreaseCustomDirectoryLoadOrder.Tag = "Button_IncreaseCustomDirectoryLoadOrder";
            this.cmdIncreaseCustomDirectoryLoadOrder.Text = "Increase Load Order";
            this.cmdIncreaseCustomDirectoryLoadOrder.UseVisualStyleBackColor = true;
            this.cmdIncreaseCustomDirectoryLoadOrder.Click += new System.EventHandler(this.cmdIncreaseCustomDirectoryLoadOrder_Click);
            // 
            // cmdDecreaseCustomDirectoryLoadOrder
            // 
            this.cmdDecreaseCustomDirectoryLoadOrder.AutoSize = true;
            this.cmdDecreaseCustomDirectoryLoadOrder.AutoSizeMode = System.Windows.Forms.AutoSizeMode.GrowAndShrink;
            this.cmdDecreaseCustomDirectoryLoadOrder.Dock = System.Windows.Forms.DockStyle.Fill;
            this.cmdDecreaseCustomDirectoryLoadOrder.Location = new System.Drawing.Point(1094, 3);
            this.cmdDecreaseCustomDirectoryLoadOrder.Name = "cmdDecreaseCustomDirectoryLoadOrder";
            this.cmdDecreaseCustomDirectoryLoadOrder.Size = new System.Drawing.Size(117, 23);
            this.cmdDecreaseCustomDirectoryLoadOrder.TabIndex = 42;
            this.cmdDecreaseCustomDirectoryLoadOrder.Tag = "Button_DecreaseCustomDirectoryLoadOrder";
            this.cmdDecreaseCustomDirectoryLoadOrder.Text = "Decrease Load Order";
            this.cmdDecreaseCustomDirectoryLoadOrder.UseVisualStyleBackColor = true;
            this.cmdDecreaseCustomDirectoryLoadOrder.Click += new System.EventHandler(this.cmdDecreaseCustomDirectoryLoadOrder_Click);
            // 
            // cmdGlobalOptionsCustomData
            // 
            this.cmdGlobalOptionsCustomData.AutoSize = true;
            this.cmdGlobalOptionsCustomData.AutoSizeMode = System.Windows.Forms.AutoSizeMode.GrowAndShrink;
            this.cmdGlobalOptionsCustomData.Dock = System.Windows.Forms.DockStyle.Fill;
            this.cmdGlobalOptionsCustomData.Location = new System.Drawing.Point(731, 3);
            this.cmdGlobalOptionsCustomData.Name = "cmdGlobalOptionsCustomData";
            this.cmdGlobalOptionsCustomData.Size = new System.Drawing.Size(236, 23);
            this.cmdGlobalOptionsCustomData.TabIndex = 44;
            this.cmdGlobalOptionsCustomData.Text = "Change Custom Data Entries";
            this.cmdGlobalOptionsCustomData.UseVisualStyleBackColor = true;
            this.cmdGlobalOptionsCustomData.Click += new System.EventHandler(this.cmdGlobalOptionsCustomData_Click);
            // 
            // gbpDirectoryInfo
            // 
            this.gbpDirectoryInfo.AutoSize = true;
            this.tlpOptionalRules.SetColumnSpan(this.gbpDirectoryInfo, 3);
            this.gbpDirectoryInfo.Controls.Add(this.tlpDirectoryInfo);
            this.gbpDirectoryInfo.Dock = System.Windows.Forms.DockStyle.Fill;
            this.gbpDirectoryInfo.Location = new System.Drawing.Point(731, 32);
            this.gbpDirectoryInfo.Name = "gbpDirectoryInfo";
            this.gbpDirectoryInfo.Size = new System.Drawing.Size(480, 549);
            this.gbpDirectoryInfo.TabIndex = 45;
            this.gbpDirectoryInfo.TabStop = false;
            this.gbpDirectoryInfo.Tag = "Title_CustomDataDirectoryInfo";
            this.gbpDirectoryInfo.Text = "CustomDataDirectoryInfo";
            // 
            // tlpDirectoryInfo
            // 
            this.tlpDirectoryInfo.ColumnCount = 2;
            this.tlpDirectoryInfo.ColumnStyles.Add(new System.Windows.Forms.ColumnStyle());
            this.tlpDirectoryInfo.ColumnStyles.Add(new System.Windows.Forms.ColumnStyle());
            this.tlpDirectoryInfo.Controls.Add(this.lblDirectoryAuthors, 1, 2);
            this.tlpDirectoryInfo.Controls.Add(this.lblDirectoryVersion, 1, 1);
            this.tlpDirectoryInfo.Controls.Add(this.lblDirectoryName, 1, 0);
            this.tlpDirectoryInfo.Controls.Add(this.lblDirectoryNameLabel, 0, 0);
            this.tlpDirectoryInfo.Controls.Add(this.lblDirectoryVersionLabel, 0, 1);
            this.tlpDirectoryInfo.Controls.Add(this.lblDirectoryAuthorsLabel, 0, 2);
            this.tlpDirectoryInfo.Controls.Add(this.gbpDirectoryInfoDependencies, 0, 7);
            this.tlpDirectoryInfo.Controls.Add(this.gbpDirectoryInfoExclusivities, 1, 7);
            this.tlpDirectoryInfo.Controls.Add(this.lblDirectoryDescriptionLabel, 0, 5);
            this.tlpDirectoryInfo.Controls.Add(this.tboxDirectoryDescription, 0, 6);
            this.tlpDirectoryInfo.Dock = System.Windows.Forms.DockStyle.Fill;
            this.tlpDirectoryInfo.Location = new System.Drawing.Point(3, 16);
            this.tlpDirectoryInfo.Name = "tlpDirectoryInfo";
            this.tlpDirectoryInfo.RowCount = 8;
            this.tlpDirectoryInfo.RowStyles.Add(new System.Windows.Forms.RowStyle());
            this.tlpDirectoryInfo.RowStyles.Add(new System.Windows.Forms.RowStyle());
            this.tlpDirectoryInfo.RowStyles.Add(new System.Windows.Forms.RowStyle());
            this.tlpDirectoryInfo.RowStyles.Add(new System.Windows.Forms.RowStyle());
            this.tlpDirectoryInfo.RowStyles.Add(new System.Windows.Forms.RowStyle());
            this.tlpDirectoryInfo.RowStyles.Add(new System.Windows.Forms.RowStyle());
            this.tlpDirectoryInfo.RowStyles.Add(new System.Windows.Forms.RowStyle(System.Windows.Forms.SizeType.Percent, 76.43172F));
            this.tlpDirectoryInfo.RowStyles.Add(new System.Windows.Forms.RowStyle(System.Windows.Forms.SizeType.Percent, 23.56828F));
            this.tlpDirectoryInfo.RowStyles.Add(new System.Windows.Forms.RowStyle());
            this.tlpDirectoryInfo.Size = new System.Drawing.Size(474, 530);
            this.tlpDirectoryInfo.TabIndex = 0;
            // 
            // lblDirectoryAuthors
            // 
            this.lblDirectoryAuthors.Anchor = System.Windows.Forms.AnchorStyles.Left;
            this.lblDirectoryAuthors.AutoSize = true;
            this.lblDirectoryAuthors.Location = new System.Drawing.Point(238, 38);
            this.lblDirectoryAuthors.Name = "lblDirectoryAuthors";
            this.lblDirectoryAuthors.Padding = new System.Windows.Forms.Padding(3);
            this.lblDirectoryAuthors.Size = new System.Drawing.Size(100, 19);
            this.lblDirectoryAuthors.TabIndex = 6;
            this.lblDirectoryAuthors.Tag = "";
            this.lblDirectoryAuthors.Text = "[Directory Authors]";
            this.lblDirectoryAuthors.TextAlign = System.Drawing.ContentAlignment.MiddleLeft;
            // 
            // lblDirectoryVersion
            // 
            this.lblDirectoryVersion.Anchor = System.Windows.Forms.AnchorStyles.Left;
            this.lblDirectoryVersion.AutoSize = true;
            this.lblDirectoryVersion.Location = new System.Drawing.Point(238, 19);
            this.lblDirectoryVersion.Name = "lblDirectoryVersion";
            this.lblDirectoryVersion.Padding = new System.Windows.Forms.Padding(3);
            this.lblDirectoryVersion.Size = new System.Drawing.Size(99, 19);
            this.lblDirectoryVersion.TabIndex = 5;
            this.lblDirectoryVersion.Tag = "";
            this.lblDirectoryVersion.Text = "[Directory Version]";
            this.lblDirectoryVersion.TextAlign = System.Drawing.ContentAlignment.MiddleLeft;
            // 
            // lblDirectoryName
            // 
            this.lblDirectoryName.Anchor = System.Windows.Forms.AnchorStyles.Left;
            this.lblDirectoryName.AutoSize = true;
            this.lblDirectoryName.Location = new System.Drawing.Point(238, 0);
            this.lblDirectoryName.Name = "lblDirectoryName";
            this.lblDirectoryName.Padding = new System.Windows.Forms.Padding(3);
            this.lblDirectoryName.Size = new System.Drawing.Size(89, 19);
            this.lblDirectoryName.TabIndex = 4;
            this.lblDirectoryName.Tag = "";
            this.lblDirectoryName.Text = "[DirectoryName]";
            this.lblDirectoryName.TextAlign = System.Drawing.ContentAlignment.MiddleLeft;
            // 
            // lblDirectoryNameLabel
            // 
            this.lblDirectoryNameLabel.Anchor = System.Windows.Forms.AnchorStyles.Right;
            this.lblDirectoryNameLabel.AutoSize = true;
            this.lblDirectoryNameLabel.Location = new System.Drawing.Point(188, 0);
            this.lblDirectoryNameLabel.Name = "lblDirectoryNameLabel";
            this.lblDirectoryNameLabel.Padding = new System.Windows.Forms.Padding(3);
            this.lblDirectoryNameLabel.Size = new System.Drawing.Size(44, 19);
            this.lblDirectoryNameLabel.TabIndex = 0;
            this.lblDirectoryNameLabel.Tag = "Label_DirectoryName";
            this.lblDirectoryNameLabel.Text = "Name:";
            this.lblDirectoryNameLabel.TextAlign = System.Drawing.ContentAlignment.MiddleRight;
            // 
            // lblDirectoryVersionLabel
            // 
            this.lblDirectoryVersionLabel.Anchor = System.Windows.Forms.AnchorStyles.Right;
            this.lblDirectoryVersionLabel.AutoSize = true;
            this.lblDirectoryVersionLabel.Location = new System.Drawing.Point(142, 19);
            this.lblDirectoryVersionLabel.Name = "lblDirectoryVersionLabel";
            this.lblDirectoryVersionLabel.Padding = new System.Windows.Forms.Padding(3);
            this.lblDirectoryVersionLabel.Size = new System.Drawing.Size(90, 19);
            this.lblDirectoryVersionLabel.TabIndex = 2;
            this.lblDirectoryVersionLabel.Tag = "Label_DirectoryVersion";
            this.lblDirectoryVersionLabel.Text = "DirectoryVersion";
            this.lblDirectoryVersionLabel.TextAlign = System.Drawing.ContentAlignment.MiddleRight;
            // 
            // lblDirectoryAuthorsLabel
            // 
            this.lblDirectoryAuthorsLabel.Anchor = System.Windows.Forms.AnchorStyles.Right;
            this.lblDirectoryAuthorsLabel.AutoSize = true;
            this.lblDirectoryAuthorsLabel.Location = new System.Drawing.Point(138, 38);
            this.lblDirectoryAuthorsLabel.Name = "lblDirectoryAuthorsLabel";
            this.lblDirectoryAuthorsLabel.Padding = new System.Windows.Forms.Padding(3);
            this.lblDirectoryAuthorsLabel.Size = new System.Drawing.Size(94, 19);
            this.lblDirectoryAuthorsLabel.TabIndex = 12;
            this.lblDirectoryAuthorsLabel.Tag = "Label_DirectoryAuthors";
            this.lblDirectoryAuthorsLabel.Text = "Directory Authors";
            // 
            // gbpDirectoryInfoDependencies
            // 
            this.gbpDirectoryInfoDependencies.AutoSizeMode = System.Windows.Forms.AutoSizeMode.GrowAndShrink;
            this.gbpDirectoryInfoDependencies.Controls.Add(this.flpDirectoryDependencies);
            this.gbpDirectoryInfoDependencies.Dock = System.Windows.Forms.DockStyle.Fill;
            this.gbpDirectoryInfoDependencies.Location = new System.Drawing.Point(3, 425);
            this.gbpDirectoryInfoDependencies.Name = "gbpDirectoryInfoDependencies";
            this.gbpDirectoryInfoDependencies.Size = new System.Drawing.Size(229, 102);
            this.gbpDirectoryInfoDependencies.TabIndex = 8;
            this.gbpDirectoryInfoDependencies.TabStop = false;
            this.gbpDirectoryInfoDependencies.Tag = "Title_DirectoryDependencies";
            this.gbpDirectoryInfoDependencies.Text = "Dependencies";
            // 
            // flpDirectoryDependencies
            // 
            this.flpDirectoryDependencies.AutoSizeMode = System.Windows.Forms.AutoSizeMode.GrowAndShrink;
            this.flpDirectoryDependencies.Dock = System.Windows.Forms.DockStyle.Fill;
            this.flpDirectoryDependencies.FlowDirection = System.Windows.Forms.FlowDirection.TopDown;
            this.flpDirectoryDependencies.Location = new System.Drawing.Point(3, 16);
            this.flpDirectoryDependencies.Name = "flpDirectoryDependencies";
            this.flpDirectoryDependencies.Size = new System.Drawing.Size(223, 83);
            this.flpDirectoryDependencies.TabIndex = 0;
            this.flpDirectoryDependencies.Tag = "";
            // 
            // gbpDirectoryInfoExclusivities
            // 
            this.gbpDirectoryInfoExclusivities.AutoSizeMode = System.Windows.Forms.AutoSizeMode.GrowAndShrink;
            this.gbpDirectoryInfoExclusivities.Controls.Add(this.flpExclusivities);
            this.gbpDirectoryInfoExclusivities.Dock = System.Windows.Forms.DockStyle.Fill;
            this.gbpDirectoryInfoExclusivities.Location = new System.Drawing.Point(238, 425);
            this.gbpDirectoryInfoExclusivities.Name = "gbpDirectoryInfoExclusivities";
            this.gbpDirectoryInfoExclusivities.Size = new System.Drawing.Size(233, 102);
            this.gbpDirectoryInfoExclusivities.TabIndex = 9;
            this.gbpDirectoryInfoExclusivities.TabStop = false;
            this.gbpDirectoryInfoExclusivities.Tag = "Title_DirectoryExclusivities";
            this.gbpDirectoryInfoExclusivities.Text = "Exclusivities";
            // 
            // flpExclusivities
            // 
            this.flpExclusivities.AutoSizeMode = System.Windows.Forms.AutoSizeMode.GrowAndShrink;
            this.flpExclusivities.Dock = System.Windows.Forms.DockStyle.Fill;
            this.flpExclusivities.FlowDirection = System.Windows.Forms.FlowDirection.TopDown;
            this.flpExclusivities.Location = new System.Drawing.Point(3, 16);
            this.flpExclusivities.Name = "flpExclusivities";
            this.flpExclusivities.Size = new System.Drawing.Size(227, 83);
            this.flpExclusivities.TabIndex = 1;
            this.flpExclusivities.Tag = "";
            // 
            // lblDirectoryDescriptionLabel
            // 
            this.lblDirectoryDescriptionLabel.Anchor = System.Windows.Forms.AnchorStyles.None;
            this.lblDirectoryDescriptionLabel.AutoSize = true;
            this.tlpDirectoryInfo.SetColumnSpan(this.lblDirectoryDescriptionLabel, 2);
            this.lblDirectoryDescriptionLabel.Location = new System.Drawing.Point(183, 57);
            this.lblDirectoryDescriptionLabel.Name = "lblDirectoryDescriptionLabel";
            this.lblDirectoryDescriptionLabel.Padding = new System.Windows.Forms.Padding(3);
            this.lblDirectoryDescriptionLabel.Size = new System.Drawing.Size(108, 19);
            this.lblDirectoryDescriptionLabel.TabIndex = 3;
            this.lblDirectoryDescriptionLabel.Tag = "Label_DirectoryDescription";
            this.lblDirectoryDescriptionLabel.Text = "DirectoryDescription";
            this.lblDirectoryDescriptionLabel.TextAlign = System.Drawing.ContentAlignment.BottomCenter;
            // 
            // tboxDirectoryDescription
            // 
            this.tboxDirectoryDescription.BackColor = System.Drawing.SystemColors.Control;
            this.tlpDirectoryInfo.SetColumnSpan(this.tboxDirectoryDescription, 2);
            this.tboxDirectoryDescription.Dock = System.Windows.Forms.DockStyle.Fill;
            this.tboxDirectoryDescription.Location = new System.Drawing.Point(3, 79);
            this.tboxDirectoryDescription.Multiline = true;
            this.tboxDirectoryDescription.Name = "tboxDirectoryDescription";
            this.tboxDirectoryDescription.ReadOnly = true;
            this.tboxDirectoryDescription.Size = new System.Drawing.Size(468, 340);
            this.tboxDirectoryDescription.TabIndex = 13;
            // 
            // tabHouseRules
            // 
            this.tabHouseRules.AutoScroll = true;
            this.tabHouseRules.BackColor = System.Drawing.SystemColors.Control;
            this.tabHouseRules.Controls.Add(this.flpHouseRules);
            this.tabHouseRules.Location = new System.Drawing.Point(4, 22);
            this.tabHouseRules.Name = "tabHouseRules";
            this.tabHouseRules.Padding = new System.Windows.Forms.Padding(9);
            this.tabHouseRules.Size = new System.Drawing.Size(1232, 602);
            this.tabHouseRules.TabIndex = 3;
            this.tabHouseRules.Tag = "Tab_Options_HouseRules";
            this.tabHouseRules.Text = "House Rules";
            // 
            // flpHouseRules
            // 
            this.flpHouseRules.AutoScroll = true;
            this.flpHouseRules.Controls.Add(this.gpbHouseRulesQualities);
            this.flpHouseRules.Controls.Add(this.gpbHouseRulesAttributes);
            this.flpHouseRules.Controls.Add(this.gpbHouseRulesSkills);
            this.flpHouseRules.Controls.Add(this.gpbHouseRulesCombat);
            this.flpHouseRules.Controls.Add(this.gpbHouseRulesMagicResonance);
            this.flpHouseRules.Dock = System.Windows.Forms.DockStyle.Fill;
            this.flpHouseRules.Location = new System.Drawing.Point(9, 9);
            this.flpHouseRules.Margin = new System.Windows.Forms.Padding(0);
            this.flpHouseRules.Name = "flpHouseRules";
            this.flpHouseRules.Size = new System.Drawing.Size(1214, 584);
            this.flpHouseRules.TabIndex = 40;
            // 
            // gpbHouseRulesQualities
            // 
            this.gpbHouseRulesQualities.AutoSize = true;
            this.gpbHouseRulesQualities.AutoSizeMode = System.Windows.Forms.AutoSizeMode.GrowAndShrink;
            this.gpbHouseRulesQualities.Controls.Add(this.tlpHouseRulesQualities);
            this.gpbHouseRulesQualities.Location = new System.Drawing.Point(3, 3);
            this.gpbHouseRulesQualities.Name = "gpbHouseRulesQualities";
            this.gpbHouseRulesQualities.Size = new System.Drawing.Size(535, 157);
            this.gpbHouseRulesQualities.TabIndex = 1;
            this.gpbHouseRulesQualities.TabStop = false;
            this.gpbHouseRulesQualities.Tag = "String_Qualities";
            this.gpbHouseRulesQualities.Text = "Qualities";
            // 
            // tlpHouseRulesQualities
            // 
            this.tlpHouseRulesQualities.AutoSize = true;
            this.tlpHouseRulesQualities.AutoSizeMode = System.Windows.Forms.AutoSizeMode.GrowAndShrink;
            this.tlpHouseRulesQualities.ColumnCount = 1;
            this.tlpHouseRulesQualities.ColumnStyles.Add(new System.Windows.Forms.ColumnStyle(System.Windows.Forms.SizeType.Percent, 100F));
            this.tlpHouseRulesQualities.Controls.Add(this.chkExceedNegativeQualities, 0, 4);
            this.tlpHouseRulesQualities.Controls.Add(this.chkDontDoubleQualityPurchases, 0, 0);
            this.tlpHouseRulesQualities.Controls.Add(this.chkExceedPositiveQualities, 0, 2);
            this.tlpHouseRulesQualities.Controls.Add(this.chkDontDoubleQualityRefunds, 0, 1);
            this.tlpHouseRulesQualities.Controls.Add(this.chkExceedPositiveQualitiesCostDoubled, 0, 3);
            this.tlpHouseRulesQualities.Controls.Add(this.chkExceedNegativeQualitiesLimit, 0, 5);
            this.tlpHouseRulesQualities.Dock = System.Windows.Forms.DockStyle.Fill;
            this.tlpHouseRulesQualities.Location = new System.Drawing.Point(3, 16);
            this.tlpHouseRulesQualities.Name = "tlpHouseRulesQualities";
            this.tlpHouseRulesQualities.RowCount = 6;
            this.tlpHouseRulesQualities.RowStyles.Add(new System.Windows.Forms.RowStyle());
            this.tlpHouseRulesQualities.RowStyles.Add(new System.Windows.Forms.RowStyle());
            this.tlpHouseRulesQualities.RowStyles.Add(new System.Windows.Forms.RowStyle());
            this.tlpHouseRulesQualities.RowStyles.Add(new System.Windows.Forms.RowStyle());
            this.tlpHouseRulesQualities.RowStyles.Add(new System.Windows.Forms.RowStyle());
            this.tlpHouseRulesQualities.RowStyles.Add(new System.Windows.Forms.RowStyle(System.Windows.Forms.SizeType.Percent, 100F));
            this.tlpHouseRulesQualities.Size = new System.Drawing.Size(529, 138);
            this.tlpHouseRulesQualities.TabIndex = 0;
            // 
            // chkExceedNegativeQualities
            // 
            this.chkExceedNegativeQualities.Anchor = System.Windows.Forms.AnchorStyles.Left;
            this.chkExceedNegativeQualities.AutoSize = true;
            this.chkExceedNegativeQualities.DefaultColorScheme = true;
            this.chkExceedNegativeQualities.Location = new System.Drawing.Point(3, 95);
            this.chkExceedNegativeQualities.Name = "chkExceedNegativeQualities";
            this.chkExceedNegativeQualities.Size = new System.Drawing.Size(278, 17);
            this.chkExceedNegativeQualities.TabIndex = 17;
            this.chkExceedNegativeQualities.Tag = "Checkbox_Options_ExceedNegativeQualities";
            this.chkExceedNegativeQualities.Text = "Allow characters to exceed their Negative Quality limit";
            this.chkExceedNegativeQualities.UseVisualStyleBackColor = true;
            // 
            // chkDontDoubleQualityPurchases
            // 
            this.chkDontDoubleQualityPurchases.Anchor = System.Windows.Forms.AnchorStyles.Left;
            this.chkDontDoubleQualityPurchases.AutoSize = true;
            this.chkDontDoubleQualityPurchases.DefaultColorScheme = true;
            this.chkDontDoubleQualityPurchases.Location = new System.Drawing.Point(3, 3);
            this.chkDontDoubleQualityPurchases.Name = "chkDontDoubleQualityPurchases";
            this.chkDontDoubleQualityPurchases.Size = new System.Drawing.Size(352, 17);
            this.chkDontDoubleQualityPurchases.TabIndex = 5;
            this.chkDontDoubleQualityPurchases.Tag = "Checkbox_Options_DontDoubleQualityPurchases";
            this.chkDontDoubleQualityPurchases.Text = "Don\'t double the cost of purchasing Positive Qualities in Career Mode";
            this.chkDontDoubleQualityPurchases.UseVisualStyleBackColor = true;
            // 
            // chkExceedPositiveQualities
            // 
            this.chkExceedPositiveQualities.Anchor = System.Windows.Forms.AnchorStyles.Left;
            this.chkExceedPositiveQualities.AutoSize = true;
            this.chkExceedPositiveQualities.DefaultColorScheme = true;
            this.chkExceedPositiveQualities.Location = new System.Drawing.Point(3, 49);
            this.chkExceedPositiveQualities.Name = "chkExceedPositiveQualities";
            this.chkExceedPositiveQualities.Size = new System.Drawing.Size(272, 17);
            this.chkExceedPositiveQualities.TabIndex = 15;
            this.chkExceedPositiveQualities.Tag = "Checkbox_Options_ExceedPositiveQualities";
            this.chkExceedPositiveQualities.Text = "Allow characters to exceed their Positive Quality limit";
            this.chkExceedPositiveQualities.UseVisualStyleBackColor = true;
            // 
            // chkDontDoubleQualityRefunds
            // 
            this.chkDontDoubleQualityRefunds.Anchor = System.Windows.Forms.AnchorStyles.Left;
            this.chkDontDoubleQualityRefunds.AutoSize = true;
            this.chkDontDoubleQualityRefunds.DefaultColorScheme = true;
            this.chkDontDoubleQualityRefunds.Location = new System.Drawing.Point(3, 26);
            this.chkDontDoubleQualityRefunds.Name = "chkDontDoubleQualityRefunds";
            this.chkDontDoubleQualityRefunds.Size = new System.Drawing.Size(350, 17);
            this.chkDontDoubleQualityRefunds.TabIndex = 21;
            this.chkDontDoubleQualityRefunds.Tag = "Checkbox_Options_DontDoubleNegativeQualityRefunds";
            this.chkDontDoubleQualityRefunds.Text = "Don\'t double the cost of refunding Negative Qualities in Career Mode";
            this.chkDontDoubleQualityRefunds.UseVisualStyleBackColor = true;
            // 
            // chkExceedPositiveQualitiesCostDoubled
            // 
            this.chkExceedPositiveQualitiesCostDoubled.Anchor = System.Windows.Forms.AnchorStyles.Left;
            this.chkExceedPositiveQualitiesCostDoubled.AutoSize = true;
            this.chkExceedPositiveQualitiesCostDoubled.DefaultColorScheme = true;
            this.chkExceedPositiveQualitiesCostDoubled.Enabled = false;
            this.chkExceedPositiveQualitiesCostDoubled.Location = new System.Drawing.Point(23, 72);
            this.chkExceedPositiveQualitiesCostDoubled.Margin = new System.Windows.Forms.Padding(23, 3, 3, 3);
            this.chkExceedPositiveQualitiesCostDoubled.Name = "chkExceedPositiveQualitiesCostDoubled";
            this.chkExceedPositiveQualitiesCostDoubled.Size = new System.Drawing.Size(367, 17);
            this.chkExceedPositiveQualitiesCostDoubled.TabIndex = 16;
            this.chkExceedPositiveQualitiesCostDoubled.Tag = "Checkbox_Options_ExceedPositiveQualitiesCostDoubled";
            this.chkExceedPositiveQualitiesCostDoubled.Text = "Use Career costs for all Positive Quality karma costs in excess of the limit";
            this.chkExceedPositiveQualitiesCostDoubled.UseVisualStyleBackColor = true;
            // 
            // chkExceedNegativeQualitiesLimit
            // 
            this.chkExceedNegativeQualitiesLimit.Anchor = System.Windows.Forms.AnchorStyles.Left;
            this.chkExceedNegativeQualitiesLimit.AutoSize = true;
            this.chkExceedNegativeQualitiesLimit.CheckAlign = System.Drawing.ContentAlignment.TopLeft;
            this.chkExceedNegativeQualitiesLimit.DefaultColorScheme = true;
            this.chkExceedNegativeQualitiesLimit.Enabled = false;
            this.chkExceedNegativeQualitiesLimit.Location = new System.Drawing.Point(23, 118);
            this.chkExceedNegativeQualitiesLimit.Margin = new System.Windows.Forms.Padding(23, 3, 3, 3);
            this.chkExceedNegativeQualitiesLimit.Name = "chkExceedNegativeQualitiesLimit";
            this.chkExceedNegativeQualitiesLimit.Size = new System.Drawing.Size(503, 17);
            this.chkExceedNegativeQualitiesLimit.TabIndex = 18;
            this.chkExceedNegativeQualitiesLimit.Tag = "Checkbox_Options_ExceedNegativeQualitiesLimit";
            this.chkExceedNegativeQualitiesLimit.Text = "Characters do not gain Karma from taking Negative Qualities in excess of their Ga" +
    "meplay Option\'s limit";
            this.chkExceedNegativeQualitiesLimit.UseVisualStyleBackColor = true;
            // 
            // gpbHouseRulesAttributes
            // 
            this.gpbHouseRulesAttributes.AutoSize = true;
            this.gpbHouseRulesAttributes.AutoSizeMode = System.Windows.Forms.AutoSizeMode.GrowAndShrink;
            this.gpbHouseRulesAttributes.Controls.Add(this.bufferedTableLayoutPanel1);
            this.gpbHouseRulesAttributes.Location = new System.Drawing.Point(544, 3);
            this.gpbHouseRulesAttributes.Name = "gpbHouseRulesAttributes";
            this.gpbHouseRulesAttributes.Size = new System.Drawing.Size(423, 183);
            this.gpbHouseRulesAttributes.TabIndex = 3;
            this.gpbHouseRulesAttributes.TabStop = false;
            this.gpbHouseRulesAttributes.Tag = "Label_Attributes";
            this.gpbHouseRulesAttributes.Text = "Attributes";
            // 
            // bufferedTableLayoutPanel1
            // 
            this.bufferedTableLayoutPanel1.AutoSize = true;
            this.bufferedTableLayoutPanel1.AutoSizeMode = System.Windows.Forms.AutoSizeMode.GrowAndShrink;
            this.bufferedTableLayoutPanel1.ColumnCount = 1;
            this.bufferedTableLayoutPanel1.ColumnStyles.Add(new System.Windows.Forms.ColumnStyle(System.Windows.Forms.SizeType.Percent, 100F));
            this.bufferedTableLayoutPanel1.Controls.Add(this.chkESSLossReducesMaximumOnly, 0, 0);
            this.bufferedTableLayoutPanel1.Controls.Add(this.chkAllowCyberwareESSDiscounts, 0, 2);
            this.bufferedTableLayoutPanel1.Controls.Add(this.chkAlternateMetatypeAttributeKarma, 0, 4);
            this.bufferedTableLayoutPanel1.Controls.Add(this.chkReverseAttributePriorityOrder, 0, 3);
            this.bufferedTableLayoutPanel1.Controls.Add(this.flpDroneArmorMultiplier, 0, 6);
            this.bufferedTableLayoutPanel1.Controls.Add(this.chkUseCalculatedPublicAwareness, 0, 5);
            this.bufferedTableLayoutPanel1.Controls.Add(this.chkUnclampAttributeMinimum, 0, 1);
            this.bufferedTableLayoutPanel1.Dock = System.Windows.Forms.DockStyle.Fill;
            this.bufferedTableLayoutPanel1.Location = new System.Drawing.Point(3, 16);
            this.bufferedTableLayoutPanel1.Name = "bufferedTableLayoutPanel1";
            this.bufferedTableLayoutPanel1.RowCount = 7;
            this.bufferedTableLayoutPanel1.RowStyles.Add(new System.Windows.Forms.RowStyle());
            this.bufferedTableLayoutPanel1.RowStyles.Add(new System.Windows.Forms.RowStyle());
            this.bufferedTableLayoutPanel1.RowStyles.Add(new System.Windows.Forms.RowStyle());
            this.bufferedTableLayoutPanel1.RowStyles.Add(new System.Windows.Forms.RowStyle());
            this.bufferedTableLayoutPanel1.RowStyles.Add(new System.Windows.Forms.RowStyle());
            this.bufferedTableLayoutPanel1.RowStyles.Add(new System.Windows.Forms.RowStyle());
            this.bufferedTableLayoutPanel1.RowStyles.Add(new System.Windows.Forms.RowStyle(System.Windows.Forms.SizeType.Percent, 100F));
            this.bufferedTableLayoutPanel1.Size = new System.Drawing.Size(417, 164);
            this.bufferedTableLayoutPanel1.TabIndex = 0;
            // 
            // chkESSLossReducesMaximumOnly
            // 
            this.chkESSLossReducesMaximumOnly.Anchor = System.Windows.Forms.AnchorStyles.Left;
            this.chkESSLossReducesMaximumOnly.AutoSize = true;
            this.chkESSLossReducesMaximumOnly.DefaultColorScheme = true;
            this.chkESSLossReducesMaximumOnly.Location = new System.Drawing.Point(3, 3);
            this.chkESSLossReducesMaximumOnly.Name = "chkESSLossReducesMaximumOnly";
            this.chkESSLossReducesMaximumOnly.Size = new System.Drawing.Size(251, 17);
            this.chkESSLossReducesMaximumOnly.TabIndex = 20;
            this.chkESSLossReducesMaximumOnly.Tag = "Checkbox_Options_EssenceLossReducesMaximum";
            this.chkESSLossReducesMaximumOnly.Text = "Essence Loss only Reduces Maximum Essence";
            this.chkESSLossReducesMaximumOnly.UseVisualStyleBackColor = true;
            // 
            // chkAllowCyberwareESSDiscounts
            // 
            this.chkAllowCyberwareESSDiscounts.Anchor = System.Windows.Forms.AnchorStyles.Left;
            this.chkAllowCyberwareESSDiscounts.AutoSize = true;
            this.chkAllowCyberwareESSDiscounts.DefaultColorScheme = true;
            this.chkAllowCyberwareESSDiscounts.Location = new System.Drawing.Point(3, 49);
            this.chkAllowCyberwareESSDiscounts.Name = "chkAllowCyberwareESSDiscounts";
            this.chkAllowCyberwareESSDiscounts.Size = new System.Drawing.Size(279, 17);
            this.chkAllowCyberwareESSDiscounts.TabIndex = 19;
            this.chkAllowCyberwareESSDiscounts.Tag = "Checkbox_Options_AllowCyberwareESSDiscounts";
            this.chkAllowCyberwareESSDiscounts.Text = "Allow Cyber/Bioware Essence costs to be customized";
            this.chkAllowCyberwareESSDiscounts.UseVisualStyleBackColor = true;
            // 
            // chkAlternateMetatypeAttributeKarma
            // 
            this.chkAlternateMetatypeAttributeKarma.Anchor = System.Windows.Forms.AnchorStyles.Left;
            this.chkAlternateMetatypeAttributeKarma.AutoSize = true;
            this.chkAlternateMetatypeAttributeKarma.DefaultColorScheme = true;
            this.chkAlternateMetatypeAttributeKarma.Location = new System.Drawing.Point(3, 95);
            this.chkAlternateMetatypeAttributeKarma.Name = "chkAlternateMetatypeAttributeKarma";
            this.chkAlternateMetatypeAttributeKarma.Size = new System.Drawing.Size(411, 17);
            this.chkAlternateMetatypeAttributeKarma.TabIndex = 28;
            this.chkAlternateMetatypeAttributeKarma.Tag = "Checkbox_Option_AlternateMetatypeAttributeKarma";
            this.chkAlternateMetatypeAttributeKarma.Text = "Treat Metatype Attribute Minimum as 1 for the purpose of determining Karma costs";
            this.chkAlternateMetatypeAttributeKarma.UseVisualStyleBackColor = true;
            // 
            // chkReverseAttributePriorityOrder
            // 
            this.chkReverseAttributePriorityOrder.Anchor = System.Windows.Forms.AnchorStyles.Left;
            this.chkReverseAttributePriorityOrder.AutoSize = true;
            this.chkReverseAttributePriorityOrder.DefaultColorScheme = true;
            this.chkReverseAttributePriorityOrder.Location = new System.Drawing.Point(3, 72);
            this.chkReverseAttributePriorityOrder.Name = "chkReverseAttributePriorityOrder";
            this.chkReverseAttributePriorityOrder.Size = new System.Drawing.Size(251, 17);
            this.chkReverseAttributePriorityOrder.TabIndex = 33;
            this.chkReverseAttributePriorityOrder.Tag = "Checkbox_Options_ReverseAttributePriorityOrder";
            this.chkReverseAttributePriorityOrder.Text = "Spend Karma on Attributes before Priority Points";
            this.chkReverseAttributePriorityOrder.UseVisualStyleBackColor = true;
            // 
            // flpDroneArmorMultiplier
            // 
            this.flpDroneArmorMultiplier.AutoSize = true;
            this.flpDroneArmorMultiplier.AutoSizeMode = System.Windows.Forms.AutoSizeMode.GrowAndShrink;
            this.flpDroneArmorMultiplier.Controls.Add(this.chkDroneArmorMultiplier);
            this.flpDroneArmorMultiplier.Controls.Add(this.lblDroneArmorMultiplierTimes);
            this.flpDroneArmorMultiplier.Controls.Add(this.nudDroneArmorMultiplier);
            this.flpDroneArmorMultiplier.Location = new System.Drawing.Point(0, 138);
            this.flpDroneArmorMultiplier.Margin = new System.Windows.Forms.Padding(0);
            this.flpDroneArmorMultiplier.Name = "flpDroneArmorMultiplier";
            this.flpDroneArmorMultiplier.Size = new System.Drawing.Size(317, 26);
            this.flpDroneArmorMultiplier.TabIndex = 52;
            // 
            // chkDroneArmorMultiplier
            // 
            this.chkDroneArmorMultiplier.Anchor = System.Windows.Forms.AnchorStyles.Left;
            this.chkDroneArmorMultiplier.AutoSize = true;
            this.chkDroneArmorMultiplier.DefaultColorScheme = true;
            this.chkDroneArmorMultiplier.Location = new System.Drawing.Point(3, 4);
            this.chkDroneArmorMultiplier.Name = "chkDroneArmorMultiplier";
            this.chkDroneArmorMultiplier.Size = new System.Drawing.Size(252, 17);
            this.chkDroneArmorMultiplier.TabIndex = 25;
            this.chkDroneArmorMultiplier.Tag = "Checkbox_Options_DroneArmorMultiplier";
            this.chkDroneArmorMultiplier.Text = "Limit Drone Armor Enhance ment to Drone Body";
            this.chkDroneArmorMultiplier.UseVisualStyleBackColor = true;
            // 
            // lblDroneArmorMultiplierTimes
            // 
            this.lblDroneArmorMultiplierTimes.AutoSize = true;
            this.lblDroneArmorMultiplierTimes.Dock = System.Windows.Forms.DockStyle.Right;
            this.lblDroneArmorMultiplierTimes.Location = new System.Drawing.Point(261, 3);
            this.lblDroneArmorMultiplierTimes.Margin = new System.Windows.Forms.Padding(3, 3, 3, 6);
            this.lblDroneArmorMultiplierTimes.Name = "lblDroneArmorMultiplierTimes";
            this.lblDroneArmorMultiplierTimes.Size = new System.Drawing.Size(12, 17);
            this.lblDroneArmorMultiplierTimes.TabIndex = 27;
            this.lblDroneArmorMultiplierTimes.Text = "x";
            this.lblDroneArmorMultiplierTimes.TextAlign = System.Drawing.ContentAlignment.MiddleRight;
            // 
            // nudDroneArmorMultiplier
            // 
            this.nudDroneArmorMultiplier.Anchor = ((System.Windows.Forms.AnchorStyles)((System.Windows.Forms.AnchorStyles.Left | System.Windows.Forms.AnchorStyles.Right)));
            this.nudDroneArmorMultiplier.AutoSize = true;
            this.nudDroneArmorMultiplier.Enabled = false;
            this.nudDroneArmorMultiplier.Location = new System.Drawing.Point(279, 3);
            this.nudDroneArmorMultiplier.Maximum = new decimal(new int[] {
            10,
            0,
            0,
            0});
            this.nudDroneArmorMultiplier.Minimum = new decimal(new int[] {
            2,
            0,
            0,
            0});
            this.nudDroneArmorMultiplier.Name = "nudDroneArmorMultiplier";
            this.nudDroneArmorMultiplier.Size = new System.Drawing.Size(35, 20);
            this.nudDroneArmorMultiplier.TabIndex = 26;
            this.nudDroneArmorMultiplier.Value = new decimal(new int[] {
            2,
            0,
            0,
            0});
            // 
            // chkUseCalculatedPublicAwareness
            // 
            this.chkUseCalculatedPublicAwareness.Anchor = System.Windows.Forms.AnchorStyles.Left;
            this.chkUseCalculatedPublicAwareness.AutoSize = true;
            this.chkUseCalculatedPublicAwareness.DefaultColorScheme = true;
            this.chkUseCalculatedPublicAwareness.Location = new System.Drawing.Point(3, 118);
            this.chkUseCalculatedPublicAwareness.Name = "chkUseCalculatedPublicAwareness";
            this.chkUseCalculatedPublicAwareness.Size = new System.Drawing.Size(289, 17);
            this.chkUseCalculatedPublicAwareness.TabIndex = 22;
            this.chkUseCalculatedPublicAwareness.Tag = "Checkbox_Options_UseCalculatedPublicAwareness";
            this.chkUseCalculatedPublicAwareness.Text = "Public Awareness should be (Street Cred + Notoriety /3)";
            this.chkUseCalculatedPublicAwareness.UseVisualStyleBackColor = true;
            // 
            // chkUnclampAttributeMinimum
            // 
            this.chkUnclampAttributeMinimum.Anchor = System.Windows.Forms.AnchorStyles.Left;
            this.chkUnclampAttributeMinimum.AutoSize = true;
            this.chkUnclampAttributeMinimum.DefaultColorScheme = true;
            this.chkUnclampAttributeMinimum.Location = new System.Drawing.Point(3, 26);
            this.chkUnclampAttributeMinimum.Name = "chkUnclampAttributeMinimum";
            this.chkUnclampAttributeMinimum.Size = new System.Drawing.Size(328, 17);
            this.chkUnclampAttributeMinimum.TabIndex = 50;
            this.chkUnclampAttributeMinimum.Tag = "Checkbox_Options_UnclampAttributeMinimum";
            this.chkUnclampAttributeMinimum.Text = "Attribute values are allowed to go below 0 due to Essence Loss.";
            this.chkUnclampAttributeMinimum.UseVisualStyleBackColor = true;
            // 
            // gpbHouseRulesSkills
            // 
            this.gpbHouseRulesSkills.AutoSize = true;
            this.gpbHouseRulesSkills.AutoSizeMode = System.Windows.Forms.AutoSizeMode.GrowAndShrink;
            this.gpbHouseRulesSkills.Controls.Add(this.tlpHouseRulesSkills);
            this.gpbHouseRulesSkills.Location = new System.Drawing.Point(3, 192);
            this.gpbHouseRulesSkills.Name = "gpbHouseRulesSkills";
            this.gpbHouseRulesSkills.Size = new System.Drawing.Size(452, 111);
            this.gpbHouseRulesSkills.TabIndex = 2;
            this.gpbHouseRulesSkills.TabStop = false;
            this.gpbHouseRulesSkills.Tag = "Tab_Skills";
            this.gpbHouseRulesSkills.Text = "Skills";
            // 
            // tlpHouseRulesSkills
            // 
            this.tlpHouseRulesSkills.AutoSize = true;
            this.tlpHouseRulesSkills.AutoSizeMode = System.Windows.Forms.AutoSizeMode.GrowAndShrink;
            this.tlpHouseRulesSkills.ColumnCount = 1;
            this.tlpHouseRulesSkills.ColumnStyles.Add(new System.Windows.Forms.ColumnStyle(System.Windows.Forms.SizeType.Percent, 100F));
            this.tlpHouseRulesSkills.Controls.Add(this.chkCompensateSkillGroupKarmaDifference, 0, 0);
            this.tlpHouseRulesSkills.Controls.Add(this.chkAllowSkillRegrouping, 0, 1);
            this.tlpHouseRulesSkills.Controls.Add(this.chkFreeMartialArtSpecialization, 0, 3);
            this.tlpHouseRulesSkills.Controls.Add(this.chkUsePointsOnBrokenGroups, 0, 2);
            this.tlpHouseRulesSkills.Dock = System.Windows.Forms.DockStyle.Fill;
            this.tlpHouseRulesSkills.Location = new System.Drawing.Point(3, 16);
            this.tlpHouseRulesSkills.Name = "tlpHouseRulesSkills";
            this.tlpHouseRulesSkills.RowCount = 4;
            this.tlpHouseRulesSkills.RowStyles.Add(new System.Windows.Forms.RowStyle());
            this.tlpHouseRulesSkills.RowStyles.Add(new System.Windows.Forms.RowStyle());
            this.tlpHouseRulesSkills.RowStyles.Add(new System.Windows.Forms.RowStyle());
            this.tlpHouseRulesSkills.RowStyles.Add(new System.Windows.Forms.RowStyle(System.Windows.Forms.SizeType.Percent, 100F));
            this.tlpHouseRulesSkills.Size = new System.Drawing.Size(446, 92);
            this.tlpHouseRulesSkills.TabIndex = 0;
            // 
            // chkCompensateSkillGroupKarmaDifference
            // 
            this.chkCompensateSkillGroupKarmaDifference.Anchor = System.Windows.Forms.AnchorStyles.Left;
            this.chkCompensateSkillGroupKarmaDifference.AutoSize = true;
            this.chkCompensateSkillGroupKarmaDifference.DefaultColorScheme = true;
            this.chkCompensateSkillGroupKarmaDifference.Location = new System.Drawing.Point(3, 3);
            this.chkCompensateSkillGroupKarmaDifference.Name = "chkCompensateSkillGroupKarmaDifference";
            this.chkCompensateSkillGroupKarmaDifference.Size = new System.Drawing.Size(440, 17);
            this.chkCompensateSkillGroupKarmaDifference.TabIndex = 36;
            this.chkCompensateSkillGroupKarmaDifference.Tag = "Checkbox_Options_CompensateSkillGroupKarmaDifference";
            this.chkCompensateSkillGroupKarmaDifference.Text = "Compensate for higher karma costs when raising the rating of the last skill in a " +
    "skill group";
            this.chkCompensateSkillGroupKarmaDifference.UseVisualStyleBackColor = true;
            // 
            // chkAllowSkillRegrouping
            // 
            this.chkAllowSkillRegrouping.Anchor = System.Windows.Forms.AnchorStyles.Left;
            this.chkAllowSkillRegrouping.AutoSize = true;
            this.chkAllowSkillRegrouping.DefaultColorScheme = true;
            this.chkAllowSkillRegrouping.Location = new System.Drawing.Point(3, 26);
            this.chkAllowSkillRegrouping.Name = "chkAllowSkillRegrouping";
            this.chkAllowSkillRegrouping.Size = new System.Drawing.Size(285, 17);
            this.chkAllowSkillRegrouping.TabIndex = 39;
            this.chkAllowSkillRegrouping.Tag = "Checkbox_Options_SkillRegroup";
            this.chkAllowSkillRegrouping.Text = "Allow Skills to be re-Grouped if all Ratings are the same";
            this.chkAllowSkillRegrouping.UseVisualStyleBackColor = true;
            // 
            // chkFreeMartialArtSpecialization
            // 
            this.chkFreeMartialArtSpecialization.Anchor = System.Windows.Forms.AnchorStyles.Left;
            this.chkFreeMartialArtSpecialization.AutoSize = true;
            this.chkFreeMartialArtSpecialization.DefaultColorScheme = true;
            this.chkFreeMartialArtSpecialization.Location = new System.Drawing.Point(3, 72);
            this.chkFreeMartialArtSpecialization.Name = "chkFreeMartialArtSpecialization";
            this.chkFreeMartialArtSpecialization.Size = new System.Drawing.Size(281, 17);
            this.chkFreeMartialArtSpecialization.TabIndex = 30;
            this.chkFreeMartialArtSpecialization.Tag = "Checkbox_Option_FreeMartialArtSpecialization";
            this.chkFreeMartialArtSpecialization.Text = "Allow Martial Arts to grant a free specialisation in a skill";
            this.chkFreeMartialArtSpecialization.UseVisualStyleBackColor = true;
            // 
            // chkUsePointsOnBrokenGroups
            // 
            this.chkUsePointsOnBrokenGroups.Anchor = System.Windows.Forms.AnchorStyles.Left;
            this.chkUsePointsOnBrokenGroups.AutoSize = true;
            this.chkUsePointsOnBrokenGroups.DefaultColorScheme = true;
            this.chkUsePointsOnBrokenGroups.Location = new System.Drawing.Point(3, 49);
            this.chkUsePointsOnBrokenGroups.Name = "chkUsePointsOnBrokenGroups";
            this.chkUsePointsOnBrokenGroups.Size = new System.Drawing.Size(185, 17);
            this.chkUsePointsOnBrokenGroups.TabIndex = 49;
            this.chkUsePointsOnBrokenGroups.Tag = "Checkbox_Options_PointsOnBrokenGroups";
            this.chkUsePointsOnBrokenGroups.Text = "Use Skill Points on broken groups";
            this.chkUsePointsOnBrokenGroups.UseVisualStyleBackColor = true;
            // 
            // gpbHouseRulesCombat
            // 
            this.gpbHouseRulesCombat.AutoSize = true;
            this.gpbHouseRulesCombat.AutoSizeMode = System.Windows.Forms.AutoSizeMode.GrowAndShrink;
            this.gpbHouseRulesCombat.Controls.Add(this.bufferedTableLayoutPanel2);
            this.gpbHouseRulesCombat.Location = new System.Drawing.Point(461, 192);
            this.gpbHouseRulesCombat.Name = "gpbHouseRulesCombat";
            this.gpbHouseRulesCombat.Size = new System.Drawing.Size(384, 88);
            this.gpbHouseRulesCombat.TabIndex = 4;
            this.gpbHouseRulesCombat.TabStop = false;
            this.gpbHouseRulesCombat.Tag = "Label_CharacterOptions_Combat";
            this.gpbHouseRulesCombat.Text = "Combat";
            // 
            // bufferedTableLayoutPanel2
            // 
            this.bufferedTableLayoutPanel2.AutoSize = true;
            this.bufferedTableLayoutPanel2.AutoSizeMode = System.Windows.Forms.AutoSizeMode.GrowAndShrink;
            this.bufferedTableLayoutPanel2.ColumnCount = 1;
            this.bufferedTableLayoutPanel2.ColumnStyles.Add(new System.Windows.Forms.ColumnStyle(System.Windows.Forms.SizeType.Percent, 100F));
            this.bufferedTableLayoutPanel2.Controls.Add(this.chkNoArmorEncumbrance, 0, 0);
            this.bufferedTableLayoutPanel2.Controls.Add(this.chkMoreLethalGameplay, 0, 2);
            this.bufferedTableLayoutPanel2.Controls.Add(this.chkUnarmedSkillImprovements, 0, 1);
            this.bufferedTableLayoutPanel2.Dock = System.Windows.Forms.DockStyle.Fill;
            this.bufferedTableLayoutPanel2.Location = new System.Drawing.Point(3, 16);
            this.bufferedTableLayoutPanel2.Name = "bufferedTableLayoutPanel2";
            this.bufferedTableLayoutPanel2.RowCount = 3;
            this.bufferedTableLayoutPanel2.RowStyles.Add(new System.Windows.Forms.RowStyle());
            this.bufferedTableLayoutPanel2.RowStyles.Add(new System.Windows.Forms.RowStyle());
            this.bufferedTableLayoutPanel2.RowStyles.Add(new System.Windows.Forms.RowStyle(System.Windows.Forms.SizeType.Percent, 100F));
            this.bufferedTableLayoutPanel2.Size = new System.Drawing.Size(378, 69);
            this.bufferedTableLayoutPanel2.TabIndex = 0;
            // 
            // chkNoArmorEncumbrance
            // 
            this.chkNoArmorEncumbrance.Anchor = System.Windows.Forms.AnchorStyles.Left;
            this.chkNoArmorEncumbrance.AutoSize = true;
            this.chkNoArmorEncumbrance.DefaultColorScheme = true;
            this.chkNoArmorEncumbrance.Location = new System.Drawing.Point(3, 3);
            this.chkNoArmorEncumbrance.Name = "chkNoArmorEncumbrance";
            this.chkNoArmorEncumbrance.Size = new System.Drawing.Size(139, 17);
            this.chkNoArmorEncumbrance.TabIndex = 38;
            this.chkNoArmorEncumbrance.Tag = "Checkbox_Options_NoArmorEncumbrance";
            this.chkNoArmorEncumbrance.Text = "No Armor Encumbrance";
            this.chkNoArmorEncumbrance.UseVisualStyleBackColor = true;
            // 
            // chkMoreLethalGameplay
            // 
            this.chkMoreLethalGameplay.Anchor = System.Windows.Forms.AnchorStyles.Left;
            this.chkMoreLethalGameplay.AutoSize = true;
            this.chkMoreLethalGameplay.DefaultColorScheme = true;
            this.chkMoreLethalGameplay.Location = new System.Drawing.Point(3, 49);
            this.chkMoreLethalGameplay.Name = "chkMoreLethalGameplay";
            this.chkMoreLethalGameplay.Size = new System.Drawing.Size(297, 17);
            this.chkMoreLethalGameplay.TabIndex = 41;
            this.chkMoreLethalGameplay.Tag = "Checkbox_Options_MoreLethalGameplace";
            this.chkMoreLethalGameplay.Text = "Use 4th Edition Rules for More Lethal Gameplay (SR4 75)";
            this.chkMoreLethalGameplay.UseVisualStyleBackColor = true;
            // 
            // chkUnarmedSkillImprovements
            // 
            this.chkUnarmedSkillImprovements.Anchor = System.Windows.Forms.AnchorStyles.Left;
            this.chkUnarmedSkillImprovements.AutoSize = true;
            this.chkUnarmedSkillImprovements.DefaultColorScheme = true;
            this.chkUnarmedSkillImprovements.Location = new System.Drawing.Point(3, 26);
            this.chkUnarmedSkillImprovements.Name = "chkUnarmedSkillImprovements";
            this.chkUnarmedSkillImprovements.Size = new System.Drawing.Size(372, 17);
            this.chkUnarmedSkillImprovements.TabIndex = 0;
            this.chkUnarmedSkillImprovements.Tag = "Checkbox_Options_UnarmedSkillImprovements";
            this.chkUnarmedSkillImprovements.Text = "Unarmed Combat-based Weapons Benefit from Unarmed Attack Bonuses";
            this.chkUnarmedSkillImprovements.UseVisualStyleBackColor = true;
            // 
            // gpbHouseRulesMagicResonance
            // 
            this.gpbHouseRulesMagicResonance.AutoSize = true;
            this.gpbHouseRulesMagicResonance.AutoSizeMode = System.Windows.Forms.AutoSizeMode.GrowAndShrink;
            this.gpbHouseRulesMagicResonance.Controls.Add(this.tlpHouseRulesMagicResonance);
            this.gpbHouseRulesMagicResonance.Location = new System.Drawing.Point(3, 309);
            this.gpbHouseRulesMagicResonance.Name = "gpbHouseRulesMagicResonance";
            this.gpbHouseRulesMagicResonance.Size = new System.Drawing.Size(440, 249);
            this.gpbHouseRulesMagicResonance.TabIndex = 0;
            this.gpbHouseRulesMagicResonance.TabStop = false;
            this.gpbHouseRulesMagicResonance.Tag = "Label_CharacterOptions_MagicAndResonance";
            this.gpbHouseRulesMagicResonance.Text = "Magic and Resonance";
            // 
            // tlpHouseRulesMagicResonance
            // 
            this.tlpHouseRulesMagicResonance.AutoSize = true;
            this.tlpHouseRulesMagicResonance.AutoSizeMode = System.Windows.Forms.AutoSizeMode.GrowAndShrink;
            this.tlpHouseRulesMagicResonance.ColumnCount = 1;
            this.tlpHouseRulesMagicResonance.ColumnStyles.Add(new System.Windows.Forms.ColumnStyle(System.Windows.Forms.SizeType.Percent, 100F));
            this.tlpHouseRulesMagicResonance.Controls.Add(this.chkMysAdPp, 0, 2);
            this.tlpHouseRulesMagicResonance.Controls.Add(this.chkPrioritySpellsAsAdeptPowers, 0, 3);
            this.tlpHouseRulesMagicResonance.Controls.Add(this.chkExtendAnyDetectionSpell, 0, 4);
            this.tlpHouseRulesMagicResonance.Controls.Add(this.chkIncreasedImprovedAbilityModifier, 0, 5);
            this.tlpHouseRulesMagicResonance.Controls.Add(this.chkIgnoreComplexFormLimit, 0, 9);
            this.tlpHouseRulesMagicResonance.Controls.Add(this.chkSpecialKarmaCost, 0, 6);
            this.tlpHouseRulesMagicResonance.Controls.Add(this.chkAllowTechnomancerSchooling, 0, 8);
            this.tlpHouseRulesMagicResonance.Controls.Add(this.chkAllowInitiation, 0, 7);
            this.tlpHouseRulesMagicResonance.Controls.Add(this.chkMysAdeptSecondMAGAttribute, 0, 1);
            this.tlpHouseRulesMagicResonance.Controls.Add(this.chkIgnoreArt, 0, 0);
            this.tlpHouseRulesMagicResonance.Dock = System.Windows.Forms.DockStyle.Fill;
            this.tlpHouseRulesMagicResonance.Location = new System.Drawing.Point(3, 16);
            this.tlpHouseRulesMagicResonance.Name = "tlpHouseRulesMagicResonance";
            this.tlpHouseRulesMagicResonance.RowCount = 10;
            this.tlpHouseRulesMagicResonance.RowStyles.Add(new System.Windows.Forms.RowStyle());
            this.tlpHouseRulesMagicResonance.RowStyles.Add(new System.Windows.Forms.RowStyle());
            this.tlpHouseRulesMagicResonance.RowStyles.Add(new System.Windows.Forms.RowStyle());
            this.tlpHouseRulesMagicResonance.RowStyles.Add(new System.Windows.Forms.RowStyle());
            this.tlpHouseRulesMagicResonance.RowStyles.Add(new System.Windows.Forms.RowStyle());
            this.tlpHouseRulesMagicResonance.RowStyles.Add(new System.Windows.Forms.RowStyle());
            this.tlpHouseRulesMagicResonance.RowStyles.Add(new System.Windows.Forms.RowStyle());
            this.tlpHouseRulesMagicResonance.RowStyles.Add(new System.Windows.Forms.RowStyle());
            this.tlpHouseRulesMagicResonance.RowStyles.Add(new System.Windows.Forms.RowStyle());
            this.tlpHouseRulesMagicResonance.RowStyles.Add(new System.Windows.Forms.RowStyle(System.Windows.Forms.SizeType.Percent, 100F));
            this.tlpHouseRulesMagicResonance.RowStyles.Add(new System.Windows.Forms.RowStyle(System.Windows.Forms.SizeType.Absolute, 20F));
            this.tlpHouseRulesMagicResonance.Size = new System.Drawing.Size(434, 230);
            this.tlpHouseRulesMagicResonance.TabIndex = 0;
            // 
            // chkMysAdPp
            // 
            this.chkMysAdPp.Anchor = System.Windows.Forms.AnchorStyles.Left;
            this.chkMysAdPp.AutoSize = true;
            this.chkMysAdPp.DefaultColorScheme = true;
            this.chkMysAdPp.Location = new System.Drawing.Point(3, 49);
            this.chkMysAdPp.Name = "chkMysAdPp";
            this.chkMysAdPp.Size = new System.Drawing.Size(280, 17);
            this.chkMysAdPp.TabIndex = 29;
            this.chkMysAdPp.Tag = "Checkbox_Option_AllowMysadPowerPointCareer";
            this.chkMysAdPp.Text = "Allow Mystic Adepts to buy power points during career";
            this.chkMysAdPp.UseVisualStyleBackColor = true;
            // 
            // chkPrioritySpellsAsAdeptPowers
            // 
            this.chkPrioritySpellsAsAdeptPowers.Anchor = System.Windows.Forms.AnchorStyles.Left;
            this.chkPrioritySpellsAsAdeptPowers.AutoSize = true;
            this.chkPrioritySpellsAsAdeptPowers.DefaultColorScheme = true;
            this.chkPrioritySpellsAsAdeptPowers.Location = new System.Drawing.Point(3, 72);
            this.chkPrioritySpellsAsAdeptPowers.Name = "chkPrioritySpellsAsAdeptPowers";
            this.chkPrioritySpellsAsAdeptPowers.Size = new System.Drawing.Size(325, 17);
            this.chkPrioritySpellsAsAdeptPowers.TabIndex = 31;
            this.chkPrioritySpellsAsAdeptPowers.Tag = "Checkbox_Option_PrioritySpellsAsAdeptPowers";
            this.chkPrioritySpellsAsAdeptPowers.Text = "Allow spending of free spells from Magic Priority as power points";
            this.chkPrioritySpellsAsAdeptPowers.UseVisualStyleBackColor = true;
            // 
            // chkExtendAnyDetectionSpell
            // 
            this.chkExtendAnyDetectionSpell.Anchor = System.Windows.Forms.AnchorStyles.Left;
            this.chkExtendAnyDetectionSpell.AutoSize = true;
            this.chkExtendAnyDetectionSpell.DefaultColorScheme = true;
            this.chkExtendAnyDetectionSpell.Location = new System.Drawing.Point(3, 95);
            this.chkExtendAnyDetectionSpell.Name = "chkExtendAnyDetectionSpell";
            this.chkExtendAnyDetectionSpell.Size = new System.Drawing.Size(332, 17);
            this.chkExtendAnyDetectionSpell.TabIndex = 40;
            this.chkExtendAnyDetectionSpell.Tag = "Checkbox_Options_ExtendAnyDetectionSpell";
            this.chkExtendAnyDetectionSpell.Text = "Allow any Detection Spell to be taken as Extended range version";
            this.chkExtendAnyDetectionSpell.UseVisualStyleBackColor = true;
            // 
            // chkIncreasedImprovedAbilityModifier
            // 
            this.chkIncreasedImprovedAbilityModifier.Anchor = System.Windows.Forms.AnchorStyles.Left;
            this.chkIncreasedImprovedAbilityModifier.AutoSize = true;
            this.chkIncreasedImprovedAbilityModifier.DefaultColorScheme = true;
            this.chkIncreasedImprovedAbilityModifier.Location = new System.Drawing.Point(3, 118);
            this.chkIncreasedImprovedAbilityModifier.Name = "chkIncreasedImprovedAbilityModifier";
            this.chkIncreasedImprovedAbilityModifier.Size = new System.Drawing.Size(332, 17);
            this.chkIncreasedImprovedAbilityModifier.TabIndex = 44;
            this.chkIncreasedImprovedAbilityModifier.Tag = "Checkbox_Options_IncreasedImprovedAbilityModifier";
            this.chkIncreasedImprovedAbilityModifier.Text = "Improved Ability is capped by Learned Rating x 1.5 instead of 0.5";
            this.chkIncreasedImprovedAbilityModifier.UseVisualStyleBackColor = true;
            // 
            // chkIgnoreComplexFormLimit
            // 
            this.chkIgnoreComplexFormLimit.Anchor = System.Windows.Forms.AnchorStyles.Left;
            this.chkIgnoreComplexFormLimit.AutoSize = true;
            this.chkIgnoreComplexFormLimit.DefaultColorScheme = true;
            this.chkIgnoreComplexFormLimit.Location = new System.Drawing.Point(3, 210);
            this.chkIgnoreComplexFormLimit.Name = "chkIgnoreComplexFormLimit";
            this.chkIgnoreComplexFormLimit.Size = new System.Drawing.Size(215, 17);
            this.chkIgnoreComplexFormLimit.TabIndex = 43;
            this.chkIgnoreComplexFormLimit.Tag = "Checkbox_Options_IgnoreComplexFormLimit";
            this.chkIgnoreComplexFormLimit.Text = "Ignore complex form limit in Career mode";
            this.chkIgnoreComplexFormLimit.UseVisualStyleBackColor = true;
            // 
            // chkSpecialKarmaCost
            // 
            this.chkSpecialKarmaCost.Anchor = System.Windows.Forms.AnchorStyles.Left;
            this.chkSpecialKarmaCost.AutoSize = true;
            this.chkSpecialKarmaCost.DefaultColorScheme = true;
            this.chkSpecialKarmaCost.Location = new System.Drawing.Point(3, 141);
            this.chkSpecialKarmaCost.Name = "chkSpecialKarmaCost";
            this.chkSpecialKarmaCost.Size = new System.Drawing.Size(373, 17);
            this.chkSpecialKarmaCost.TabIndex = 42;
            this.chkSpecialKarmaCost.Tag = "Checkbox_Options_SpecialKarmaCost";
            this.chkSpecialKarmaCost.Text = "Karma cost for increasing Special Attributes is reduced with Essence Loss";
            this.chkSpecialKarmaCost.UseVisualStyleBackColor = true;
            // 
            // chkAllowTechnomancerSchooling
            // 
            this.chkAllowTechnomancerSchooling.Anchor = System.Windows.Forms.AnchorStyles.Left;
            this.chkAllowTechnomancerSchooling.AutoSize = true;
            this.chkAllowTechnomancerSchooling.DefaultColorScheme = true;
            this.chkAllowTechnomancerSchooling.Location = new System.Drawing.Point(3, 187);
            this.chkAllowTechnomancerSchooling.Name = "chkAllowTechnomancerSchooling";
            this.chkAllowTechnomancerSchooling.Size = new System.Drawing.Size(273, 17);
            this.chkAllowTechnomancerSchooling.TabIndex = 45;
            this.chkAllowTechnomancerSchooling.Tag = "Checkbox_Options_AllowTechnomancerSchooling";
            this.chkAllowTechnomancerSchooling.Text = "Technomancer: Allow \'Schooling\' Initiation discounts";
            this.chkAllowTechnomancerSchooling.UseVisualStyleBackColor = true;
            // 
            // chkAllowInitiation
            // 
            this.chkAllowInitiation.Anchor = System.Windows.Forms.AnchorStyles.Left;
            this.chkAllowInitiation.AutoSize = true;
            this.chkAllowInitiation.DefaultColorScheme = true;
            this.chkAllowInitiation.Location = new System.Drawing.Point(3, 164);
            this.chkAllowInitiation.Name = "chkAllowInitiation";
            this.chkAllowInitiation.Size = new System.Drawing.Size(227, 17);
            this.chkAllowInitiation.TabIndex = 7;
            this.chkAllowInitiation.Tag = "Checkbox_Options_AllowInitiation";
            this.chkAllowInitiation.Text = "Allow Initiation/Submersion in Create mode";
            this.chkAllowInitiation.UseVisualStyleBackColor = true;
            // 
            // chkMysAdeptSecondMAGAttribute
            // 
            this.chkMysAdeptSecondMAGAttribute.Anchor = System.Windows.Forms.AnchorStyles.Left;
            this.chkMysAdeptSecondMAGAttribute.AutoSize = true;
            this.chkMysAdeptSecondMAGAttribute.DefaultColorScheme = true;
            this.chkMysAdeptSecondMAGAttribute.Location = new System.Drawing.Point(3, 26);
            this.chkMysAdeptSecondMAGAttribute.Name = "chkMysAdeptSecondMAGAttribute";
            this.chkMysAdeptSecondMAGAttribute.Size = new System.Drawing.Size(428, 17);
            this.chkMysAdeptSecondMAGAttribute.TabIndex = 35;
            this.chkMysAdeptSecondMAGAttribute.Tag = "Checkbox_Options_MysAdeptSecondMAGAttribute";
            this.chkMysAdeptSecondMAGAttribute.Text = "Mystic Adepts use second MAG attribute for Adept abilities instead of special PP " +
    "rules";
            this.chkMysAdeptSecondMAGAttribute.UseVisualStyleBackColor = true;
            // 
            // chkIgnoreArt
            // 
            this.chkIgnoreArt.Anchor = System.Windows.Forms.AnchorStyles.Left;
            this.chkIgnoreArt.AutoSize = true;
            this.chkIgnoreArt.DefaultColorScheme = true;
            this.chkIgnoreArt.Location = new System.Drawing.Point(3, 3);
            this.chkIgnoreArt.Name = "chkIgnoreArt";
            this.chkIgnoreArt.Size = new System.Drawing.Size(235, 17);
            this.chkIgnoreArt.TabIndex = 1;
            this.chkIgnoreArt.Tag = "Checkbox_Options_IgnoreArt";
            this.chkIgnoreArt.Text = "Ignore Art Requirements from Street Grimoire";
            this.chkIgnoreArt.UseVisualStyleBackColor = true;
            // 
            // lblSettingName
            // 
            this.lblSettingName.Anchor = System.Windows.Forms.AnchorStyles.Right;
            this.lblSettingName.AutoSize = true;
            this.lblSettingName.Location = new System.Drawing.Point(3, 642);
            this.lblSettingName.Margin = new System.Windows.Forms.Padding(3, 6, 3, 6);
            this.lblSettingName.Name = "lblSettingName";
            this.lblSettingName.Size = new System.Drawing.Size(74, 13);
            this.lblSettingName.TabIndex = 2;
            this.lblSettingName.Tag = "Label_Options_SettingName";
            this.lblSettingName.Text = "Setting Name:";
            this.lblSettingName.TextAlign = System.Drawing.ContentAlignment.MiddleRight;
            // 
            // tlpButtons
            // 
            this.tlpButtons.AutoSize = true;
            this.tlpButtons.AutoSizeMode = System.Windows.Forms.AutoSizeMode.GrowAndShrink;
            this.tlpButtons.ColumnCount = 6;
            this.tlpButtons.ColumnStyles.Add(new System.Windows.Forms.ColumnStyle(System.Windows.Forms.SizeType.Percent, 16.66667F));
            this.tlpButtons.ColumnStyles.Add(new System.Windows.Forms.ColumnStyle(System.Windows.Forms.SizeType.Percent, 16.66667F));
            this.tlpButtons.ColumnStyles.Add(new System.Windows.Forms.ColumnStyle(System.Windows.Forms.SizeType.Percent, 16.66667F));
            this.tlpButtons.ColumnStyles.Add(new System.Windows.Forms.ColumnStyle(System.Windows.Forms.SizeType.Percent, 16.66667F));
            this.tlpButtons.ColumnStyles.Add(new System.Windows.Forms.ColumnStyle(System.Windows.Forms.SizeType.Percent, 16.66667F));
            this.tlpButtons.ColumnStyles.Add(new System.Windows.Forms.ColumnStyle(System.Windows.Forms.SizeType.Percent, 16.66667F));
            this.tlpButtons.Controls.Add(this.cmdRename, 0, 0);
            this.tlpButtons.Controls.Add(this.cmdDelete, 2, 0);
            this.tlpButtons.Controls.Add(this.cmdOK, 5, 0);
            this.tlpButtons.Controls.Add(this.cmdRestoreDefaults, 0, 0);
            this.tlpButtons.Controls.Add(this.cmdSave, 4, 0);
            this.tlpButtons.Controls.Add(this.cmdSaveAs, 3, 0);
            this.tlpButtons.Location = new System.Drawing.Point(649, 637);
            this.tlpButtons.Name = "tlpButtons";
            this.tlpButtons.RowCount = 1;
            this.tlpButtons.RowStyles.Add(new System.Windows.Forms.RowStyle(System.Windows.Forms.SizeType.Percent, 100F));
            this.tlpButtons.Size = new System.Drawing.Size(594, 23);
            this.tlpButtons.TabIndex = 6;
            // 
            // cmdRename
            // 
            this.cmdRename.AutoSize = true;
            this.cmdRename.AutoSizeMode = System.Windows.Forms.AutoSizeMode.GrowAndShrink;
            this.cmdRename.Dock = System.Windows.Forms.DockStyle.Fill;
            this.cmdRename.Location = new System.Drawing.Point(101, 0);
            this.cmdRename.Margin = new System.Windows.Forms.Padding(3, 0, 3, 0);
            this.cmdRename.Name = "cmdRename";
            this.cmdRename.Size = new System.Drawing.Size(92, 23);
            this.cmdRename.TabIndex = 10;
            this.cmdRename.Tag = "String_Rename";
            this.cmdRename.Text = "Rename";
            this.cmdRename.UseVisualStyleBackColor = true;
            this.cmdRename.Click += new System.EventHandler(this.cmdRename_Click);
            // 
            // cmdDelete
            // 
            this.cmdDelete.AutoSize = true;
            this.cmdDelete.AutoSizeMode = System.Windows.Forms.AutoSizeMode.GrowAndShrink;
            this.cmdDelete.Dock = System.Windows.Forms.DockStyle.Fill;
            this.cmdDelete.Location = new System.Drawing.Point(199, 0);
            this.cmdDelete.Margin = new System.Windows.Forms.Padding(3, 0, 3, 0);
            this.cmdDelete.Name = "cmdDelete";
            this.cmdDelete.Size = new System.Drawing.Size(92, 23);
            this.cmdDelete.TabIndex = 9;
            this.cmdDelete.Tag = "String_Delete";
            this.cmdDelete.Text = "Delete";
            this.cmdDelete.UseVisualStyleBackColor = true;
            this.cmdDelete.Click += new System.EventHandler(this.cmdDelete_Click);
            // 
            // cmdOK
            // 
            this.cmdOK.AutoSize = true;
            this.cmdOK.AutoSizeMode = System.Windows.Forms.AutoSizeMode.GrowAndShrink;
            this.cmdOK.DialogResult = System.Windows.Forms.DialogResult.Cancel;
            this.cmdOK.Dock = System.Windows.Forms.DockStyle.Fill;
            this.cmdOK.Location = new System.Drawing.Point(493, 0);
            this.cmdOK.Margin = new System.Windows.Forms.Padding(3, 0, 0, 0);
            this.cmdOK.Name = "cmdOK";
            this.cmdOK.Size = new System.Drawing.Size(101, 23);
            this.cmdOK.TabIndex = 6;
            this.cmdOK.Tag = "String_OK";
            this.cmdOK.Text = "Cancel";
            this.cmdOK.UseVisualStyleBackColor = true;
            this.cmdOK.Click += new System.EventHandler(this.cmdOK_Click);
            // 
            // cmdRestoreDefaults
            // 
            this.cmdRestoreDefaults.AutoSize = true;
            this.cmdRestoreDefaults.AutoSizeMode = System.Windows.Forms.AutoSizeMode.GrowAndShrink;
            this.cmdRestoreDefaults.Dock = System.Windows.Forms.DockStyle.Fill;
            this.cmdRestoreDefaults.Location = new System.Drawing.Point(0, 0);
            this.cmdRestoreDefaults.Margin = new System.Windows.Forms.Padding(0, 0, 3, 0);
            this.cmdRestoreDefaults.Name = "cmdRestoreDefaults";
            this.cmdRestoreDefaults.Size = new System.Drawing.Size(95, 23);
            this.cmdRestoreDefaults.TabIndex = 8;
            this.cmdRestoreDefaults.Tag = "Button_Options_RestoreDefaults";
            this.cmdRestoreDefaults.Text = "Restore Defaults";
            this.cmdRestoreDefaults.UseVisualStyleBackColor = true;
            this.cmdRestoreDefaults.Click += new System.EventHandler(this.cmdRestoreDefaults_Click);
            // 
            // cmdSave
            // 
            this.cmdSave.AutoSize = true;
            this.cmdSave.AutoSizeMode = System.Windows.Forms.AutoSizeMode.GrowAndShrink;
            this.cmdSave.Dock = System.Windows.Forms.DockStyle.Fill;
            this.cmdSave.Location = new System.Drawing.Point(395, 0);
            this.cmdSave.Margin = new System.Windows.Forms.Padding(3, 0, 3, 0);
            this.cmdSave.Name = "cmdSave";
            this.cmdSave.Size = new System.Drawing.Size(92, 23);
            this.cmdSave.TabIndex = 5;
            this.cmdSave.Tag = "String_Save";
            this.cmdSave.Text = "Save";
            this.cmdSave.UseVisualStyleBackColor = true;
            this.cmdSave.Click += new System.EventHandler(this.cmdSave_Click);
            // 
            // cmdSaveAs
            // 
            this.cmdSaveAs.AutoSize = true;
            this.cmdSaveAs.AutoSizeMode = System.Windows.Forms.AutoSizeMode.GrowAndShrink;
            this.cmdSaveAs.Dock = System.Windows.Forms.DockStyle.Fill;
            this.cmdSaveAs.Location = new System.Drawing.Point(297, 0);
            this.cmdSaveAs.Margin = new System.Windows.Forms.Padding(3, 0, 3, 0);
            this.cmdSaveAs.Name = "cmdSaveAs";
            this.cmdSaveAs.Size = new System.Drawing.Size(92, 23);
            this.cmdSaveAs.TabIndex = 7;
            this.cmdSaveAs.Tag = "String_SaveAs";
            this.cmdSaveAs.Text = "Save As...";
            this.cmdSaveAs.UseVisualStyleBackColor = true;
            this.cmdSaveAs.Click += new System.EventHandler(this.cmdSaveAs_Click);
            // 
            // lblKarmaSpiritFettering
            // 
            this.lblKarmaSpiritFettering.Anchor = System.Windows.Forms.AnchorStyles.Right;
            this.lblKarmaSpiritFettering.AutoSize = true;
            this.lblKarmaSpiritFettering.Location = new System.Drawing.Point(443, 110);
            this.lblKarmaSpiritFettering.Margin = new System.Windows.Forms.Padding(3, 6, 3, 6);
            this.lblKarmaSpiritFettering.Name = "lblKarmaSpiritFettering";
            this.lblKarmaSpiritFettering.Size = new System.Drawing.Size(74, 13);
            this.lblKarmaSpiritFettering.TabIndex = 129;
            this.lblKarmaSpiritFettering.Tag = "Label_Options_SpiritFettering";
            this.lblKarmaSpiritFettering.Text = "Spirit Fettering";
            this.lblKarmaSpiritFettering.TextAlign = System.Drawing.ContentAlignment.MiddleRight;
            // 
            // nudKarmaSpiritFettering
            // 
            this.nudKarmaSpiritFettering.Anchor = ((System.Windows.Forms.AnchorStyles)((System.Windows.Forms.AnchorStyles.Left | System.Windows.Forms.AnchorStyles.Right)));
            this.nudKarmaSpiritFettering.AutoSize = true;
            this.nudKarmaSpiritFettering.Location = new System.Drawing.Point(523, 107);
            this.nudKarmaSpiritFettering.Maximum = new decimal(new int[] {
            100,
            0,
            0,
            0});
            this.nudKarmaSpiritFettering.Minimum = new decimal(new int[] {
            0,
            0,
            0,
            0});
            this.nudKarmaSpiritFettering.Name = "nudKarmaSpiritFettering";
            this.nudKarmaSpiritFettering.Size = new System.Drawing.Size(41, 20);
            this.nudKarmaSpiritFettering.TabIndex = 130;
            // 
            // lblKarmaSpiritFetteringExtra
            // 
            this.lblKarmaSpiritFetteringExtra.Anchor = System.Windows.Forms.AnchorStyles.Left;
            this.lblKarmaSpiritFetteringExtra.AutoSize = true;
            this.tlpKarmaCosts.SetColumnSpan(this.lblKarmaSpiritFetteringExtra, 2);
            this.lblKarmaSpiritFetteringExtra.Location = new System.Drawing.Point(570, 110);
            this.lblKarmaSpiritFetteringExtra.Margin = new System.Windows.Forms.Padding(3, 6, 3, 6);
            this.lblKarmaSpiritFetteringExtra.Name = "lblKarmaSpiritFetteringExtra";
            this.lblKarmaSpiritFetteringExtra.Size = new System.Drawing.Size(42, 13);
            this.lblKarmaSpiritFetteringExtra.TabIndex = 131;
            this.lblKarmaSpiritFetteringExtra.Tag = "Label_Options_Force";
            this.lblKarmaSpiritFetteringExtra.Text = "x Force";
            this.lblKarmaSpiritFetteringExtra.TextAlign = System.Drawing.ContentAlignment.MiddleLeft;
            // 
            // frmCharacterOptions
            // 
            this.AutoScaleDimensions = new System.Drawing.SizeF(6F, 13F);
            this.AutoScaleMode = System.Windows.Forms.AutoScaleMode.Font;
            this.AutoScroll = true;
            this.AutoSize = true;
            this.ClientSize = new System.Drawing.Size(1264, 681);
            this.Controls.Add(this.tlpOptions);
            this.Icon = ((System.Drawing.Icon)(resources.GetObject("$this.Icon")));
            this.MinimizeBox = false;
            this.Name = "frmCharacterOptions";
            this.Padding = new System.Windows.Forms.Padding(9);
            this.ShowInTaskbar = false;
            this.StartPosition = System.Windows.Forms.FormStartPosition.CenterParent;
            this.Tag = "Title_CharacterOptions";
            this.Text = "Character Settings";
            this.FormClosing += new System.Windows.Forms.FormClosingEventHandler(this.frmCharacterOptions_FormClosing);
            this.Load += new System.EventHandler(this.frmCharacterOptions_Load);
            this.tlpOptions.ResumeLayout(false);
            this.tlpOptions.PerformLayout();
            this.tabOptions.ResumeLayout(false);
            this.tabBasicOptions.ResumeLayout(false);
            this.tabBasicOptions.PerformLayout();
            this.tlpBasicOptions.ResumeLayout(false);
            this.tlpBasicOptions.PerformLayout();
            this.gpbSourcebook.ResumeLayout(false);
            this.flpBasicOptions.ResumeLayout(false);
            this.flpBasicOptions.PerformLayout();
            this.gpbBasicOptionsCreateSettings.ResumeLayout(false);
            this.gpbBasicOptionsCreateSettings.PerformLayout();
            this.tlpBasicOptionsCreateSettings.ResumeLayout(false);
            this.tlpBasicOptionsCreateSettings.PerformLayout();
            ((System.ComponentModel.ISupportInitialize)(this.nudMaxAvail)).EndInit();
            ((System.ComponentModel.ISupportInitialize)(this.nudMaxNuyenKarma)).EndInit();
            ((System.ComponentModel.ISupportInitialize)(this.nudQualityKarmaLimit)).EndInit();
            ((System.ComponentModel.ISupportInitialize)(this.nudStartingKarma)).EndInit();
            ((System.ComponentModel.ISupportInitialize)(this.nudSumToTen)).EndInit();
            this.gpbBasicOptionsOfficialRules.ResumeLayout(false);
            this.gpbBasicOptionsOfficialRules.PerformLayout();
            this.tlpBasicOptionsOfficialRules.ResumeLayout(false);
            this.tlpBasicOptionsOfficialRules.PerformLayout();
            this.gpbBasicOptionsCyberlimbs.ResumeLayout(false);
            this.gpbBasicOptionsCyberlimbs.PerformLayout();
            this.tlpBasicOptionsCyberlimbs.ResumeLayout(false);
            this.tlpBasicOptionsCyberlimbs.PerformLayout();
            this.tlpCyberlimbAttributeBonusCap.ResumeLayout(false);
            this.tlpCyberlimbAttributeBonusCap.PerformLayout();
            ((System.ComponentModel.ISupportInitialize)(this.nudCyberlimbAttributeBonusCap)).EndInit();
            this.flpCyberlimbAttributeBonusCap.ResumeLayout(false);
            this.flpCyberlimbAttributeBonusCap.PerformLayout();
            this.flpRedlinerLimbs.ResumeLayout(false);
            this.flpRedlinerLimbs.PerformLayout();
            this.gpbBasicOptionsRounding.ResumeLayout(false);
            this.gpbBasicOptionsRounding.PerformLayout();
            this.tlpBasicOptionsRounding.ResumeLayout(false);
            this.tlpBasicOptionsRounding.PerformLayout();
            ((System.ComponentModel.ISupportInitialize)(this.nudNuyenDecimalsMinimum)).EndInit();
            ((System.ComponentModel.ISupportInitialize)(this.nudNuyenDecimalsMaximum)).EndInit();
            ((System.ComponentModel.ISupportInitialize)(this.nudEssenceDecimals)).EndInit();
            this.tabKarmaCosts.ResumeLayout(false);
            this.tabKarmaCosts.PerformLayout();
            this.tlpKarmaCosts.ResumeLayout(false);
            this.tlpKarmaCosts.PerformLayout();
            ((System.ComponentModel.ISupportInitialize)(this.nudKarmaSpecialization)).EndInit();
            ((System.ComponentModel.ISupportInitialize)(this.nudKarmaKnowledgeSpecialization)).EndInit();
            ((System.ComponentModel.ISupportInitialize)(this.nudKarmaNewKnowledgeSkill)).EndInit();
            ((System.ComponentModel.ISupportInitialize)(this.nudKarmaLeaveGroup)).EndInit();
            ((System.ComponentModel.ISupportInitialize)(this.nudKarmaNewActiveSkill)).EndInit();
            ((System.ComponentModel.ISupportInitialize)(this.nudKarmaNewSkillGroup)).EndInit();
            ((System.ComponentModel.ISupportInitialize)(this.nudKarmaImproveKnowledgeSkill)).EndInit();
            ((System.ComponentModel.ISupportInitialize)(this.nudKarmaImproveActiveSkill)).EndInit();
            ((System.ComponentModel.ISupportInitialize)(this.nudKarmaImproveSkillGroup)).EndInit();
            ((System.ComponentModel.ISupportInitialize)(this.nudKarmaAttribute)).EndInit();
            ((System.ComponentModel.ISupportInitialize)(this.nudKarmaAlchemicalFocus)).EndInit();
            ((System.ComponentModel.ISupportInitialize)(this.nudKarmaBanishingFocus)).EndInit();
            ((System.ComponentModel.ISupportInitialize)(this.nudKarmaBindingFocus)).EndInit();
            ((System.ComponentModel.ISupportInitialize)(this.nudKarmaCenteringFocus)).EndInit();
            ((System.ComponentModel.ISupportInitialize)(this.nudKarmaCounterspellingFocus)).EndInit();
            ((System.ComponentModel.ISupportInitialize)(this.nudKarmaDisenchantingFocus)).EndInit();
            ((System.ComponentModel.ISupportInitialize)(this.nudKarmaFlexibleSignatureFocus)).EndInit();
            ((System.ComponentModel.ISupportInitialize)(this.nudKarmaMaskingFocus)).EndInit();
            ((System.ComponentModel.ISupportInitialize)(this.nudKarmaPowerFocus)).EndInit();
            ((System.ComponentModel.ISupportInitialize)(this.nudKarmaQiFocus)).EndInit();
            ((System.ComponentModel.ISupportInitialize)(this.nudKarmaRitualSpellcastingFocus)).EndInit();
            ((System.ComponentModel.ISupportInitialize)(this.nudKarmaSpellcastingFocus)).EndInit();
            ((System.ComponentModel.ISupportInitialize)(this.nudKarmaSpell)).EndInit();
            ((System.ComponentModel.ISupportInitialize)(this.nudKarmaContact)).EndInit();
            ((System.ComponentModel.ISupportInitialize)(this.nudKarmaEnemy)).EndInit();
            ((System.ComponentModel.ISupportInitialize)(this.nudKarmaSpirit)).EndInit();
            ((System.ComponentModel.ISupportInitialize)(this.nudKarmaNewComplexForm)).EndInit();
            ((System.ComponentModel.ISupportInitialize)(this.nudKarmaMysticAdeptPowerPoint)).EndInit();
            ((System.ComponentModel.ISupportInitialize)(this.nudKarmaNuyenPer)).EndInit();
            ((System.ComponentModel.ISupportInitialize)(this.nudKarmaJoinGroup)).EndInit();
            ((System.ComponentModel.ISupportInitialize)(this.nudKarmaNewAIProgram)).EndInit();
            ((System.ComponentModel.ISupportInitialize)(this.nudKarmaNewAIAdvancedProgram)).EndInit();
            ((System.ComponentModel.ISupportInitialize)(this.nudKarmaMetamagic)).EndInit();
            ((System.ComponentModel.ISupportInitialize)(this.nudKarmaTechnique)).EndInit();
            this.flpKarmaInitiation.ResumeLayout(false);
            this.flpKarmaInitiation.PerformLayout();
            ((System.ComponentModel.ISupportInitialize)(this.nudKarmaInitiation)).EndInit();
            ((System.ComponentModel.ISupportInitialize)(this.nudKarmaInitiationFlat)).EndInit();
            ((System.ComponentModel.ISupportInitialize)(this.nudKarmaCarryover)).EndInit();
            ((System.ComponentModel.ISupportInitialize)(this.nudKarmaQuality)).EndInit();
            ((System.ComponentModel.ISupportInitialize)(this.nudKarmaSummoningFocus)).EndInit();
            ((System.ComponentModel.ISupportInitialize)(this.nudKarmaSpellShapingFocus)).EndInit();
            ((System.ComponentModel.ISupportInitialize)(this.nudKarmaSustainingFocus)).EndInit();
            ((System.ComponentModel.ISupportInitialize)(this.nudKarmaWeaponFocus)).EndInit();
            ((System.ComponentModel.ISupportInitialize)(this.nudMetatypeCostsKarmaMultiplier)).EndInit();
            this.tabCustomData.ResumeLayout(false);
            this.tabCustomData.PerformLayout();
            this.tlpOptionalRules.ResumeLayout(false);
            this.tlpOptionalRules.PerformLayout();
            this.gbpDirectoryInfo.ResumeLayout(false);
            this.tlpDirectoryInfo.ResumeLayout(false);
            this.tlpDirectoryInfo.PerformLayout();
            this.gbpDirectoryInfoDependencies.ResumeLayout(false);
            this.gbpDirectoryInfoExclusivities.ResumeLayout(false);
            this.tabHouseRules.ResumeLayout(false);
            this.flpHouseRules.ResumeLayout(false);
            this.flpHouseRules.PerformLayout();
            this.gpbHouseRulesQualities.ResumeLayout(false);
            this.gpbHouseRulesQualities.PerformLayout();
            this.tlpHouseRulesQualities.ResumeLayout(false);
            this.tlpHouseRulesQualities.PerformLayout();
            this.gpbHouseRulesAttributes.ResumeLayout(false);
            this.gpbHouseRulesAttributes.PerformLayout();
            this.bufferedTableLayoutPanel1.ResumeLayout(false);
            this.bufferedTableLayoutPanel1.PerformLayout();
            this.flpDroneArmorMultiplier.ResumeLayout(false);
            this.flpDroneArmorMultiplier.PerformLayout();
            ((System.ComponentModel.ISupportInitialize)(this.nudDroneArmorMultiplier)).EndInit();
            this.gpbHouseRulesSkills.ResumeLayout(false);
            this.gpbHouseRulesSkills.PerformLayout();
            this.tlpHouseRulesSkills.ResumeLayout(false);
            this.tlpHouseRulesSkills.PerformLayout();
            this.gpbHouseRulesCombat.ResumeLayout(false);
            this.gpbHouseRulesCombat.PerformLayout();
            this.bufferedTableLayoutPanel2.ResumeLayout(false);
            this.bufferedTableLayoutPanel2.PerformLayout();
            this.gpbHouseRulesMagicResonance.ResumeLayout(false);
            this.gpbHouseRulesMagicResonance.PerformLayout();
            this.tlpHouseRulesMagicResonance.ResumeLayout(false);
            this.tlpHouseRulesMagicResonance.PerformLayout();
            this.tlpButtons.ResumeLayout(false);
            this.tlpButtons.PerformLayout();
            ((System.ComponentModel.ISupportInitialize)(this.nudKarmaSpiritFettering)).EndInit();
            this.ResumeLayout(false);
            this.PerformLayout();

        }

        #endregion

        private BufferedTableLayoutPanel tlpOptions;
        private System.Windows.Forms.Label lblSettingName;
        private ElasticComboBox cboSetting;
        private System.Windows.Forms.TabControl tabOptions;
        private System.Windows.Forms.TabPage tabBasicOptions;
        private BufferedTableLayoutPanel tlpBasicOptions;
        private System.Windows.Forms.TreeView treSourcebook;
        private ColorableCheckBox chkDontUseCyberlimbCalculation;
        private ColorableCheckBox chkEnforceCapacity;
        private ColorableCheckBox chkLicenseEachRestrictedItem;
        private System.Windows.Forms.Label lblEssenceDecimals;
        private System.Windows.Forms.Label lblNuyenDecimalsMaximumLabel;
        private System.Windows.Forms.Label lblNuyenDecimalsMinimumLabel;
        private ColorableCheckBox chkDontRoundEssenceInternally;
        private ColorableCheckBox chkDronemods;
        private ColorableCheckBox chkRestrictRecoil;
        private NumericUpDownEx nudNuyenDecimalsMinimum;
        private NumericUpDownEx nudNuyenDecimalsMaximum;
        private NumericUpDownEx nudEssenceDecimals;
        private ColorableCheckBox chkDronemodsMaximumPilot;
        private System.Windows.Forms.Label lblLimbCount;
        private ElasticComboBox cboLimbCount;
        private System.Windows.Forms.Button cmdEnableSourcebooks;
        private System.Windows.Forms.TabPage tabKarmaCosts;
        private BufferedTableLayoutPanel tlpKarmaCosts;
        private NumericUpDownEx nudKarmaMysticAdeptPowerPoint;
        private System.Windows.Forms.Label lblKarmaSpecialization;
        private System.Windows.Forms.Label lblKarmaMysticAdeptPowerPoint;
        private NumericUpDownEx nudKarmaSpecialization;
        private NumericUpDownEx nudKarmaNewAIAdvancedProgram;
        private System.Windows.Forms.Label lblKarmaWeaponFocusExtra;
        private NumericUpDownEx nudKarmaInitiationFlat;
        private NumericUpDownEx nudKarmaWeaponFocus;
        private System.Windows.Forms.Label lblKarmaNewAIAdvancedProgram;
        private System.Windows.Forms.Label lblKarmaWeaponFocus;
        private NumericUpDownEx nudKarmaNewAIProgram;
        private System.Windows.Forms.Label lblKarmaKnowledgeSpecialization;
        private System.Windows.Forms.Label lblKarmaRitualSpellcastingFocusExtra;
        private System.Windows.Forms.Label lblKarmaNewAIProgram;
        private NumericUpDownEx nudKarmaKnowledgeSpecialization;
        private NumericUpDownEx nudKarmaRitualSpellcastingFocus;
        private System.Windows.Forms.Label lblKarmaNewKnowledgeSkill;
        private System.Windows.Forms.Label lblKarmaRitualSpellcastingFocus;
        private NumericUpDownEx nudKarmaNewKnowledgeSkill;
        private System.Windows.Forms.Label lblFlexibleSignatureFocusExtra;
        private System.Windows.Forms.Label lblKarmaMetamagic;
        private System.Windows.Forms.Label lblKarmaInitiationExtra;
        private System.Windows.Forms.Label lblKarmaInitiationBracket;
        private NumericUpDownEx nudKarmaInitiation;
        private System.Windows.Forms.Label lblKarmaSpellShapingFocusExtra;
        private NumericUpDownEx nudKarmaFlexibleSignatureFocus;
        private NumericUpDownEx nudKarmaSpellShapingFocus;
        private System.Windows.Forms.Label lblKarmaInitiation;
        private NumericUpDownEx nudKarmaMetamagic;
        private System.Windows.Forms.Label lblKarmaCarryoverExtra;
        private System.Windows.Forms.Label lblKarmaSpellShapingFocus;
        private NumericUpDownEx nudKarmaCarryover;
        private System.Windows.Forms.Label lblKarmaFlexibleSignatureFocus;
        private System.Windows.Forms.Label lblKarmaCarryover;
        private System.Windows.Forms.Label lblKarmaSustainingFocusExtra;
        private System.Windows.Forms.Label lblKarmaEnemyExtra;
        private NumericUpDownEx nudKarmaEnemy;
        private System.Windows.Forms.Label lblKarmaEnemy;
        private System.Windows.Forms.Label lblKarmaContactExtra;
        private NumericUpDownEx nudKarmaContact;
        private System.Windows.Forms.Label lblKarmaContact;
        private System.Windows.Forms.Label lblKarmaJoinGroup;
        private NumericUpDownEx nudKarmaSustainingFocus;
        private NumericUpDownEx nudKarmaJoinGroup;
        private System.Windows.Forms.Label lblKarmaSustainingFocus;
        private System.Windows.Forms.Label lblKarmaLeaveGroup;
        private System.Windows.Forms.Label lblKarmaSummoningFocusExtra;
        private NumericUpDownEx nudKarmaLeaveGroup;
        private NumericUpDownEx nudKarmaSummoningFocus;
        private System.Windows.Forms.Label lblKarmaNewActiveSkill;
        private NumericUpDownEx nudKarmaTechnique;
        private System.Windows.Forms.Label lblKarmaSummoningFocus;
        private System.Windows.Forms.Label lblKarmaTechnique;
        private NumericUpDownEx nudKarmaNewActiveSkill;
        private System.Windows.Forms.Label lblKarmaSpellcastingFocusExtra;
        private System.Windows.Forms.Label lblKarmaAlchemicalFocus;
        private System.Windows.Forms.Label lblKarmaNuyenPerExtra;
        private NumericUpDownEx nudKarmaSpellcastingFocus;
        private NumericUpDownEx nudKarmaNuyenPer;
        private System.Windows.Forms.Label lblKarmaSpiritExtra;
        private System.Windows.Forms.Label lblKarmaNuyenPer;
        private NumericUpDownEx nudKarmaSpirit;
        private NumericUpDownEx nudKarmaAlchemicalFocus;
        private System.Windows.Forms.Label lblKarmaSpirit;
        private System.Windows.Forms.Label lblKarmaSpellcastingFocus;
        private System.Windows.Forms.Label lblKarmaAlchemicalFocusExtra;
        private System.Windows.Forms.Label lblKarmaNewSkillGroup;
        private NumericUpDownEx nudKarmaNewSkillGroup;
        private System.Windows.Forms.Label lblKarmaBanishingFocus;
        private NumericUpDownEx nudKarmaBanishingFocus;
        private System.Windows.Forms.Label lblKarmaBanishingFocusExtra;
        private System.Windows.Forms.Label lblKarmaImproveKnowledgeSkill;
        private System.Windows.Forms.Label lblKarmaQiFocusExtra;
        private NumericUpDownEx nudKarmaImproveKnowledgeSkill;
        private NumericUpDownEx nudKarmaQiFocus;
        private System.Windows.Forms.Label lblKarmaImproveKnowledgeSkillExtra;
        private System.Windows.Forms.Label lblKarmaQiFocus;
        private System.Windows.Forms.Label lblKarmaBindingFocus;
        private System.Windows.Forms.Label lblKarmaPowerFocusExtra;
        private NumericUpDownEx nudKarmaBindingFocus;
        private NumericUpDownEx nudKarmaPowerFocus;
        private System.Windows.Forms.Label lblKarmaBindingFocusExtra;
        private System.Windows.Forms.Label lblKarmaPowerFocus;
        private System.Windows.Forms.Label lblKarmaImproveActiveSkill;
        private System.Windows.Forms.Label lblKarmaMaskingFocusExtra;
        private NumericUpDownEx nudKarmaImproveActiveSkill;
        private NumericUpDownEx nudKarmaMaskingFocus;
        private System.Windows.Forms.Label lblKarmaImproveActiveSkillExtra;
        private System.Windows.Forms.Label lblKarmaMaskingFocus;
        private System.Windows.Forms.Label lblKarmaCenteringFocus;
        private NumericUpDownEx nudKarmaCenteringFocus;
        private System.Windows.Forms.Label lblKarmaCenteringFocusExtra;
        private System.Windows.Forms.Label lblKarmaCounterspellingFocus;
        private NumericUpDownEx nudKarmaCounterspellingFocus;
        private System.Windows.Forms.Label lblKarmaCounterspellingFocusExtra;
        private System.Windows.Forms.Label lblKarmaImproveSkillGroup;
        private System.Windows.Forms.Label lblKarmaDisenchantingFocusExtra;
        private NumericUpDownEx nudKarmaImproveSkillGroup;
        private NumericUpDownEx nudKarmaDisenchantingFocus;
        private System.Windows.Forms.Label lblKarmaImproveSkillGroupExtra;
        private System.Windows.Forms.Label lblKarmaDisenchantingFocus;
        private System.Windows.Forms.Label lblKarmaAttribute;
        private NumericUpDownEx nudKarmaAttribute;
        private System.Windows.Forms.Label lblKarmaAttributeExtra;
        private System.Windows.Forms.Label lblKarmaQuality;
        private NumericUpDownEx nudKarmaQuality;
        private System.Windows.Forms.Label lblKarmaQualityExtra;
        private System.Windows.Forms.Label lblKarmaSpell;
        private NumericUpDownEx nudKarmaSpell;
        private System.Windows.Forms.Label lblKarmaNewComplexForm;
        private NumericUpDownEx nudKarmaNewComplexForm;
        private NumericUpDownEx nudMetatypeCostsKarmaMultiplier;
        private System.Windows.Forms.Label lblMetatypeCostsKarmaMultiplierLabel;
        private System.Windows.Forms.TabPage tabCustomData;
        private BufferedTableLayoutPanel tlpOptionalRules;
        private System.Windows.Forms.Button cmdDecreaseCustomDirectoryLoadOrder;
        private System.Windows.Forms.Button cmdIncreaseCustomDirectoryLoadOrder;
        private System.Windows.Forms.Label lblCustomDataDirectoriesLabel;
        private System.Windows.Forms.TreeView treCustomDataDirectories;
        private System.Windows.Forms.TabPage tabHouseRules;
        private ColorableCheckBox chkIgnoreArt;
        private ColorableCheckBox chkExceedNegativeQualitiesLimit;
        private ColorableCheckBox chkExceedNegativeQualities;
        private ColorableCheckBox chkExceedPositiveQualitiesCostDoubled;
        private ColorableCheckBox chkExceedPositiveQualities;
        private ColorableCheckBox chkUnarmedSkillImprovements;
        private ColorableCheckBox chkCompensateSkillGroupKarmaDifference;
        private ColorableCheckBox chkMysAdeptSecondMAGAttribute;
        private ColorableCheckBox chkDontDoubleQualityPurchases;
        private ColorableCheckBox chkDontDoubleQualityRefunds;
        private ColorableCheckBox chkReverseAttributePriorityOrder;
        private ColorableCheckBox chkPrioritySpellsAsAdeptPowers;
        private ColorableCheckBox chkAllowInitiation;
        private ColorableCheckBox chkFreeMartialArtSpecialization;
        private ColorableCheckBox chkAllowCyberwareESSDiscounts;
        private ColorableCheckBox chkMysAdPp;
        private ColorableCheckBox chkESSLossReducesMaximumOnly;
        private ColorableCheckBox chkAlternateMetatypeAttributeKarma;
        private ColorableCheckBox chkUseCalculatedPublicAwareness;
        private NumericUpDownEx nudDroneArmorMultiplier;
        private System.Windows.Forms.Label lblDroneArmorMultiplierTimes;
        private ColorableCheckBox chkDroneArmorMultiplier;
        private ColorableCheckBox chkIgnoreComplexFormLimit;
        private ColorableCheckBox chkSpecialKarmaCost;
        private ColorableCheckBox chkMoreLethalGameplay;
        private ColorableCheckBox chkExtendAnyDetectionSpell;
        private ColorableCheckBox chkAllowSkillRegrouping;
        private ColorableCheckBox chkNoArmorEncumbrance;
        private ColorableCheckBox chkIncreasedImprovedAbilityModifier;
        private ColorableCheckBox chkAllowTechnomancerSchooling;
        private ColorableCheckBox chkUsePointsOnBrokenGroups;
        private ColorableCheckBox chkUnclampAttributeMinimum;
        private System.Windows.Forms.Button cmdSave;
        private System.Windows.Forms.Button cmdOK;
        private System.Windows.Forms.FlowLayoutPanel flpKarmaInitiation;
        private System.Windows.Forms.GroupBox gpbSourcebook;
        private System.Windows.Forms.FlowLayoutPanel flpBasicOptions;
        private System.Windows.Forms.GroupBox gpbBasicOptionsCyberlimbs;
        private System.Windows.Forms.GroupBox gpbBasicOptionsRounding;
        private BufferedTableLayoutPanel tlpBasicOptionsRounding;
        private BufferedTableLayoutPanel tlpBasicOptionsCyberlimbs;
        private ColorableCheckBox chkCyberlegMovement;
        private System.Windows.Forms.GroupBox gpbBasicOptionsOfficialRules;
        private BufferedTableLayoutPanel tlpBasicOptionsOfficialRules;
        private ColorableCheckBox chkStrictSkillGroups;
        private ColorableCheckBox chkAllowFreeGrids;
        private ColorableCheckBox chkAllowPointBuySpecializationsOnKarmaSkills;
        private BufferedTableLayoutPanel tlpCyberlimbAttributeBonusCap;
        private NumericUpDownEx nudCyberlimbAttributeBonusCap;
        private System.Windows.Forms.FlowLayoutPanel flpCyberlimbAttributeBonusCap;
        private ColorableCheckBox chkCyberlimbAttributeBonusCap;
        private System.Windows.Forms.Label lblCyberlimbAttributeBonusCapPlus;
        private ColorableCheckBox chkEnemyKarmaQualityLimit;
        private LabelWithToolTip lblContactPoints;
        private LabelWithToolTip lblKnowledgePoints;
        private System.Windows.Forms.TextBox txtContactPoints;
        private System.Windows.Forms.TextBox txtKnowledgePoints;
        private System.Windows.Forms.FlowLayoutPanel flpDroneArmorMultiplier;
        private System.Windows.Forms.GroupBox gpbBasicOptionsCreateSettings;
        private BufferedTableLayoutPanel tlpBasicOptionsCreateSettings;
        private System.Windows.Forms.Label lblBuildMethod;
        private ElasticComboBox cboBuildMethod;
        private LabelWithToolTip lblPriorities;
        private System.Windows.Forms.TextBox txtPriorities;
        private System.Windows.Forms.Label lblSumToTen;
        private NumericUpDownEx nudSumToTen;
        private System.Windows.Forms.Label lblStartingKarma;
        private System.Windows.Forms.Label lblMaxNuyenKarma;
        private ElasticComboBox cboPriorityTable;
        private System.Windows.Forms.Label lblPriorityTable;
        private System.Windows.Forms.Label lblMaxAvail;
        private System.Windows.Forms.Label lblRedlinerLimbs;
        private System.Windows.Forms.FlowLayoutPanel flpRedlinerLimbs;
        private ColorableCheckBox chkRedlinerLimbsSkull;
        private ColorableCheckBox chkRedlinerLimbsTorso;
        private ColorableCheckBox chkRedlinerLimbsArms;
        private ColorableCheckBox chkRedlinerLimbsLegs;
        private NumericUpDownEx nudStartingKarma;
        private NumericUpDownEx nudMaxAvail;
        private NumericUpDownEx nudMaxNuyenKarma;
        private System.Windows.Forms.Button cmdSaveAs;
        private System.Windows.Forms.Button cmdRestoreDefaults;
        private BufferedTableLayoutPanel tlpButtons;
        private System.Windows.Forms.Label lblAllowedCyberwareGrades;
        private System.Windows.Forms.FlowLayoutPanel flpAllowedCyberwareGrades;
        private System.Windows.Forms.Label lblQualityKarmaLimit;
        private NumericUpDownEx nudQualityKarmaLimit;
        private System.Windows.Forms.Button cmdDelete;
        private System.Windows.Forms.FlowLayoutPanel flpHouseRules;
        private System.Windows.Forms.GroupBox gpbHouseRulesQualities;
        private BufferedTableLayoutPanel tlpHouseRulesQualities;
        private System.Windows.Forms.GroupBox gpbHouseRulesAttributes;
        private BufferedTableLayoutPanel bufferedTableLayoutPanel1;
        private System.Windows.Forms.GroupBox gpbHouseRulesSkills;
        private BufferedTableLayoutPanel tlpHouseRulesSkills;
        private System.Windows.Forms.GroupBox gpbHouseRulesCombat;
        private BufferedTableLayoutPanel bufferedTableLayoutPanel2;
        private System.Windows.Forms.GroupBox gpbHouseRulesMagicResonance;
        private BufferedTableLayoutPanel tlpHouseRulesMagicResonance;
        private System.Windows.Forms.Button cmdGlobalOptionsCustomData;
        private System.Windows.Forms.Button cmdRename;
<<<<<<< HEAD
        private System.Windows.Forms.GroupBox gbpDirectoryInfo;
        private BufferedTableLayoutPanel tlpDirectoryInfo;
        private System.Windows.Forms.Label lblDirectoryNameLabel;
        private System.Windows.Forms.Label lblDirectoryVersion;
        private System.Windows.Forms.Label lblDirectoryName;
        private System.Windows.Forms.Label lblDirectoryVersionLabel;
        private System.Windows.Forms.Label lblDirectoryDescriptionLabel;
        private System.Windows.Forms.GroupBox gbpDirectoryInfoExclusivities;
        private System.Windows.Forms.FlowLayoutPanel flpExclusivities;
        private System.Windows.Forms.Label lblDirectoryAuthors;
        private System.Windows.Forms.GroupBox gbpDirectoryInfoDependencies;
        private System.Windows.Forms.FlowLayoutPanel flpDirectoryDependencies;
        private System.Windows.Forms.Label lblDirectoryAuthorsLabel;
        private System.Windows.Forms.TextBox tboxDirectoryDescription;
=======
        private System.Windows.Forms.Label lblKarmaSpiritFettering;
        private NumericUpDownEx nudKarmaSpiritFettering;
        private System.Windows.Forms.Label lblKarmaSpiritFetteringExtra;
>>>>>>> 6b6c3cea
    }
}<|MERGE_RESOLUTION|>--- conflicted
+++ resolved
@@ -4924,7 +4924,9 @@
         private BufferedTableLayoutPanel tlpHouseRulesMagicResonance;
         private System.Windows.Forms.Button cmdGlobalOptionsCustomData;
         private System.Windows.Forms.Button cmdRename;
-<<<<<<< HEAD
+        private System.Windows.Forms.Label lblKarmaSpiritFettering;
+        private NumericUpDownEx nudKarmaSpiritFettering;
+        private System.Windows.Forms.Label lblKarmaSpiritFetteringExtra;
         private System.Windows.Forms.GroupBox gbpDirectoryInfo;
         private BufferedTableLayoutPanel tlpDirectoryInfo;
         private System.Windows.Forms.Label lblDirectoryNameLabel;
@@ -4939,10 +4941,5 @@
         private System.Windows.Forms.FlowLayoutPanel flpDirectoryDependencies;
         private System.Windows.Forms.Label lblDirectoryAuthorsLabel;
         private System.Windows.Forms.TextBox tboxDirectoryDescription;
-=======
-        private System.Windows.Forms.Label lblKarmaSpiritFettering;
-        private NumericUpDownEx nudKarmaSpiritFettering;
-        private System.Windows.Forms.Label lblKarmaSpiritFetteringExtra;
->>>>>>> 6b6c3cea
     }
 }