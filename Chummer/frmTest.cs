﻿/*  This file is part of Chummer5a.
 *
 *  Chummer5a is free software: you can redistribute it and/or modify
 *  it under the terms of the GNU General Public License as published by
 *  the Free Software Foundation, either version 3 of the License, or
 *  (at your option) any later version.
 *
 *  Chummer5a is distributed in the hope that it will be useful,
 *  but WITHOUT ANY WARRANTY; without even the implied warranty of
 *  MERCHANTABILITY or FITNESS FOR A PARTICULAR PURPOSE.  See the
 *  GNU General Public License for more details.
 *
 *  You should have received a copy of the GNU General Public License
 *  along with Chummer5a.  If not, see <http://www.gnu.org/licenses/>.
 *
 *  You can obtain the full source code for Chummer5a at
 *  https://github.com/chummer5a/chummer5a
 */
 using System;
using System.Collections.Generic;
using System.ComponentModel;
using System.Data;
using System.Drawing;
using System.Linq;
using System.Text;
using System.Windows.Forms;
using System.Xml;
using System.Xml.XPath;
 using Chummer.Backend.Equipment;
 using Chummer.Skills;

namespace Chummer
{
	public partial class frmTest : Form
	{
		public frmTest()
		{
			InitializeComponent();
		}

		private void cmdTest_Click(object sender, EventArgs e)
		{
			txtOutput.Text = string.Empty;
			switch (cboTest.Text)
			{
				case "armor.xml":
					TestArmor();
					break;
				case "bioware.xml":
				case "cyberware.xml":
					TestCyberware(cboTest.Text);
					break;
				case "critters.xml":
					TestMetatype("critters.xml");
					break;
				case "gear.xml":
					TestGear();
					break;
				case "metatypes.xml":
					TestMetatype("metatypes.xml");
					break;
				case "qualities.xml":
					TestQuality();
					break;
				case "vehicles.xml":
					TestVehicles();
					break;
				case "weapons.xml":
					TestWeapons();
					break;
			}
			txtOutput.Text += "Done validation";
		}

		private void TestVehicles()
		{
			Character objCharacter = new Character();
			XmlDocument objXmlDocument = XmlManager.Instance.Load("vehicles.xml");
			pgbProgress.Minimum = 0;
			pgbProgress.Value = 0;
			pgbProgress.Maximum = objXmlDocument.SelectNodes("/chummer/vehicles/vehicle").Count;
			pgbProgress.Maximum += objXmlDocument.SelectNodes("/chummer/mods/mod").Count;

			// Vehicles.
			foreach (XmlNode objXmlGear in objXmlDocument.SelectNodes("/chummer/vehicles/vehicle"))
			{
				pgbProgress.Value++;
				Application.DoEvents();
				try
				{
					TreeNode objTempNode = new TreeNode();
					Vehicle objTemp = new Vehicle(objCharacter);
					objTemp.Create(objXmlGear, objTempNode, null, null, null, null);
					try
					{
						int objValue = objTemp.TotalCost;
					}
					catch
					{
						txtOutput.Text += objXmlGear["name"].InnerText + " failed TotalCost\r\n";
					}
					try
					{
                        string objValue = objTemp.TotalAccel;
					}
					catch
					{
						txtOutput.Text += objXmlGear["name"].InnerText + " failed TotalAccel\r\n";
					}
					try
					{
						int objValue = objTemp.TotalArmor;
					}
					catch
					{
						txtOutput.Text += objXmlGear["name"].InnerText + " failed TotalArmor\r\n";
					}
					try
					{
						int objValue = objTemp.TotalBody;
					}
					catch
					{
						txtOutput.Text += objXmlGear["name"].InnerText + " failed TotalBody\r\n";
					}
					try
					{
						string objValue = objTemp.TotalHandling;
					}
					catch
					{
						txtOutput.Text += objXmlGear["name"].InnerText + " failed TotalHandling\r\n";
					}
					try
					{
						string objValue = objTemp.TotalSpeed;
					}
					catch
					{
						txtOutput.Text += objXmlGear["name"].InnerText + " failed TotalSpeed\r\n";
					}
					try
					{
						string objValue = objTemp.CalculatedAvail;
					}
					catch
					{
						txtOutput.Text += objXmlGear["name"].InnerText + " failed CalculatedAvail\r\n";
					}
				}
				catch
				{
					txtOutput.Text += objXmlGear["name"].InnerText + " general failure\r\n";
				}
			}

			// Vehicle Mods.
			foreach (XmlNode objXmlGear in objXmlDocument.SelectNodes("/chummer/mods/mod"))
			{
				pgbProgress.Value++;
				Application.DoEvents();
				try
				{
					TreeNode objTempNode = new TreeNode();
					VehicleMod objTemp = new VehicleMod(objCharacter);
					objTemp.Create(objXmlGear, objTempNode, 1, null);
					try
					{
						int objValue = objTemp.TotalCost;
					}
					catch
					{
						txtOutput.Text += objXmlGear["name"].InnerText + " failed TotalCost\r\n";
					}
					try
					{
						string objValue = objTemp.TotalAvail;
					}
					catch
					{
						txtOutput.Text += objXmlGear["name"].InnerText + " failed TotalAvail\r\n";
					}
					try
					{
						int objValue = objTemp.CalculatedSlots;
					}
					catch
					{
						txtOutput.Text += objXmlGear["name"].InnerText + " failed CalculatedSlots\r\n";
					}
				}
				catch
				{
					txtOutput.Text += objXmlGear["name"].InnerText + " general failure\r\n";
				}
			}
		}

		private void TestWeapons()
		{
			Character objCharacter = new Character();
			XmlDocument objXmlDocument = XmlManager.Instance.Load("weapons.xml");
			pgbProgress.Minimum = 0;
			pgbProgress.Value = 0;
			pgbProgress.Maximum = objXmlDocument.SelectNodes("/chummer/weapons/weapon").Count;
			pgbProgress.Maximum += objXmlDocument.SelectNodes("/chummer/accessories/accessory").Count;
			pgbProgress.Maximum += objXmlDocument.SelectNodes("/chummer/mods/mod").Count;

			// Weapons.
			foreach (XmlNode objXmlGear in objXmlDocument.SelectNodes("/chummer/weapons/weapon"))
			{
				pgbProgress.Value++;
				Application.DoEvents();
				try
				{
					TreeNode objTempNode = new TreeNode();
					Weapon objTemp = new Weapon(objCharacter);
					objTemp.Create(objXmlGear, objCharacter, objTempNode, null, null);
					try
					{
						int objValue = objTemp.TotalCost;
					}
					catch
					{
						txtOutput.Text += objXmlGear["name"].InnerText + " failed TotalCost\r\n";
					}
					try
					{
						string objValue = objTemp.TotalAP;
					}
					catch
					{
						txtOutput.Text += objXmlGear["name"].InnerText + " failed TotalAP\r\n";
					}
					try
					{
						string objValue = objTemp.TotalAvail;
					}
					catch
					{
						txtOutput.Text += objXmlGear["name"].InnerText + " failed TotalAvail\r\n";
					}
					try
					{
						string objValue = objTemp.TotalRC;
					}
					catch
					{
						txtOutput.Text += objXmlGear["name"].InnerText + " failed TotalRC\r\n";
					}
					try
					{
						int objValue = objTemp.TotalReach;
					}
					catch
					{
						txtOutput.Text += objXmlGear["name"].InnerText + " failed TotalReach\r\n";
					}
					try
					{
						string objValue = objTemp.CalculatedAmmo();
					}
					catch
					{
						txtOutput.Text += objXmlGear["name"].InnerText + " failed CalculatedAmmo\r\n";
					}
					try
					{
						string objValue = objTemp.CalculatedConcealability();
					}
					catch
					{
						txtOutput.Text += objXmlGear["name"].InnerText + " failed CalculatedConcealability\r\n";
					}
					try
					{
						string objValue = objTemp.CalculatedDamage();
					}
					catch
					{
						txtOutput.Text += objXmlGear["name"].InnerText + " failed CalculatedDamage\r\n";
					}
				}
				catch
				{
					txtOutput.Text += objXmlGear["name"].InnerText + " general failure\r\n";
				}
			}

			// Weapon Accessories.
			foreach (XmlNode objXmlGear in objXmlDocument.SelectNodes("/chummer/accessories/accessory"))
			{
				pgbProgress.Value++;
				Application.DoEvents();
				try
				{
					TreeNode objTempNode = new TreeNode();
					WeaponAccessory objTemp = new WeaponAccessory(objCharacter);
					objTemp.Create(objXmlGear, objTempNode, new Tuple<string, string>("" , string.Empty), 0, null);
					try
					{
						int objValue = objTemp.TotalCost;
					}
					catch
					{
						txtOutput.Text += objXmlGear["name"].InnerText + " failed CalculatedCost\r\n";
					}
					try
					{
						string objValue = objTemp.TotalAvail;
					}
					catch
					{
						txtOutput.Text += objXmlGear["name"].InnerText + " failed TotalAvail\r\n";
					}
				}
				catch
				{
					txtOutput.Text += objXmlGear["name"].InnerText + " general failure\r\n";
				}
			}
		}

		private void TestArmor()
		{
			Character objCharacter = new Character();
			XmlDocument objXmlDocument = XmlManager.Instance.Load("armor.xml");
			pgbProgress.Minimum = 0;
			pgbProgress.Value = 0;
			pgbProgress.Maximum = objXmlDocument.SelectNodes("/chummer/armors/armor").Count;
			pgbProgress.Maximum += objXmlDocument.SelectNodes("/chummer/mods/mod").Count;

			// Armor.
			foreach (XmlNode objXmlGear in objXmlDocument.SelectNodes("/chummer/armors/armor"))
			{
				pgbProgress.Value++;
				Application.DoEvents();
				try
				{
					TreeNode objTempNode = new TreeNode();
					Armor objTemp = new Armor(objCharacter);
					List<Weapon> objWeapons = new List<Weapon>();
					objTemp.Create(objXmlGear, objTempNode, null, 0, objWeapons);
					try
					{
						int objValue = objTemp.TotalCost;
					}
					catch
					{
						txtOutput.Text += objXmlGear["name"].InnerText + " failed TotalCost\r\n";
					}
					try
					{
						int objValue = objTemp.TotalArmor;
					}
					catch
					{
						txtOutput.Text += objXmlGear["name"].InnerText + " failed TotalArmor\r\n";
					}
					try
					{
						string objValue = objTemp.TotalAvail;
					}
					catch
					{
						txtOutput.Text += objXmlGear["name"].InnerText + " failed TotalAvail\r\n";
					}
					try
					{
						string objValue = objTemp.CalculatedCapacity;
					}
					catch
					{
						txtOutput.Text += objXmlGear["name"].InnerText + " failed CalculatedCapacity\r\n";
					}
				}
				catch
				{
					txtOutput.Text += objXmlGear["name"].InnerText + " general failure\r\n";
				}
			}

			// Armor Mods.
			foreach (XmlNode objXmlGear in objXmlDocument.SelectNodes("/chummer/mods/mod"))
			{
				pgbProgress.Value++;
				Application.DoEvents();
				try
				{
					TreeNode objTempNode = new TreeNode();
					ArmorMod objTemp = new ArmorMod(objCharacter);
					List<Weapon> lstWeaopns = new List<Weapon>();
					List<TreeNode> lstNodes = new List<TreeNode>();
					objTemp.Create(objXmlGear, objTempNode, 1, lstWeaopns, lstNodes);
					try
					{
						string objValue = objTemp.TotalAvail;
					}
					catch
					{
						txtOutput.Text += objXmlGear["name"].InnerText + " failed TotalAvail\r\n";
					}
					try
					{
						string objValue = objTemp.CalculatedCapacity;
					}
					catch
					{
						txtOutput.Text += objXmlGear["name"].InnerText + " failed CalculatedCapacity\r\n";
					}
				}
				catch
				{
					txtOutput.Text += objXmlGear["name"].InnerText + " general failure\r\n";
				}
			}
		}

		private void TestGear()
		{
			Character objCharacter = new Character();
			XmlDocument objXmlDocument = XmlManager.Instance.Load("gear.xml");
			pgbProgress.Minimum = 0;
			pgbProgress.Value = 0;
			pgbProgress.Maximum = objXmlDocument.SelectNodes("/chummer/gears/gear").Count;

			// Gear.
			foreach (XmlNode objXmlGear in objXmlDocument.SelectNodes("/chummer/gears/gear"))
			{
				pgbProgress.Value++;
				Application.DoEvents();
				try
				{
					TreeNode objTempNode = new TreeNode();
					Gear objTemp = new Gear(objCharacter);
					List<Weapon> lstWeapons = new List<Weapon>();
					List<TreeNode> lstNodes = new List<TreeNode>();
					objTemp.Create(objXmlGear, objCharacter, objTempNode, 1, lstWeapons, lstNodes);
					try
					{
						int objValue = objTemp.TotalCost;
					}
					catch
					{
						if (objXmlGear["category"].InnerText != "Mook")
							txtOutput.Text += objXmlGear["name"].InnerText + " failed TotalCost\r\n";
					}
					try
					{
						string objValue = objTemp.TotalAvail();
					}
					catch
					{
						txtOutput.Text += objXmlGear["name"].InnerText + " failed TotalAvail\r\n";
					}
					try
					{
						string objValue = objTemp.CalculatedArmorCapacity;
					}
					catch
					{
						txtOutput.Text += objXmlGear["name"].InnerText + " failed CalculatedArmorCapacity\r\n";
					}
					try
					{
						string objValue = objTemp.CalculatedCapacity;
					}
					catch
					{
						txtOutput.Text += objXmlGear["name"].InnerText + " failed CalculatedCapacity\r\n";
					}
					try
					{
						int objValue = objTemp.CalculatedCost;
					}
					catch
					{
						if (objXmlGear["category"].InnerText != "Mook")
							txtOutput.Text += objXmlGear["name"].InnerText + " failed CalculatedCost\r\n";
					}
				}
				catch
				{
					txtOutput.Text += objXmlGear["name"].InnerText + " general failure\r\n";
				}
			}
		}

		private void TestCyberware(string strFile)
		{
			string strPrefix = string.Empty;
			Improvement.ImprovementSource objSource = new Improvement.ImprovementSource();
			if (strFile == "bioware.xml")
			{
				strPrefix = "bioware";
				objSource = Improvement.ImprovementSource.Bioware;
			}
			else
			{
				strPrefix = "cyberware";
				objSource = Improvement.ImprovementSource.Cyberware;
			}

			Character objCharacter = new Character();
			XmlDocument objXmlDocument = XmlManager.Instance.Load(strFile);
			pgbProgress.Minimum = 0;
			pgbProgress.Value = 0;
			pgbProgress.Maximum = objXmlDocument.SelectNodes("/chummer/" + strPrefix + "s/" + strPrefix).Count;

			// Gear.
			foreach (XmlNode objXmlGear in objXmlDocument.SelectNodes("/chummer/" + strPrefix + "s/" + strPrefix))
			{
				pgbProgress.Value++;
				Application.DoEvents();
				try
				{
					TreeNode objTempNode = new TreeNode();
					Cyberware objTemp = new Cyberware(objCharacter);
					List<Weapon> lstWeapons = new List<Weapon>();
					List<TreeNode> lstNodes = new List<TreeNode>();
                    List<Vehicle> objVehicles = new List<Vehicle>();
                    List<TreeNode> objVehicleNodes = new List<TreeNode>();
                    objTemp.Create(objXmlGear, objCharacter, GlobalOptions.CyberwareGrades.GetGrade("Standard"), objSource, 1, objTempNode, lstWeapons, lstNodes, objVehicles, objVehicleNodes);
					try
					{
						int objValue = objTemp.TotalCost;
					}
					catch
					{
						txtOutput.Text += objXmlGear["name"].InnerText + " failed TotalCost\r\n";
					}
					try
					{
						string objValue = objTemp.TotalAvail;
					}
					catch
					{
						txtOutput.Text += objXmlGear["name"].InnerText + " failed TotalAvail\r\n";
					}
					try
					{
						int objValue = objTemp.TotalAgility;
					}
					catch
					{
						txtOutput.Text += objXmlGear["name"].InnerText + " failed TotalAgility\r\n";
					}
					try
					{
						int objValue = objTemp.TotalBody;
					}
					catch
					{
						txtOutput.Text += objXmlGear["name"].InnerText + " failed TotalBody\r\n";
					}
					try
					{
						int objValue = objTemp.TotalStrength;
					}
					catch
					{
						txtOutput.Text += objXmlGear["name"].InnerText + " failed TotalStrength\r\n";
					}
					try
					{
						string objValue = objTemp.CalculatedCapacity;
					}
					catch
					{
						txtOutput.Text += objXmlGear["name"].InnerText + " failed CalculatedCapacity\r\n";
					}
					try
					{
						decimal objValue = objTemp.CalculatedESS;
					}
					catch
					{
						txtOutput.Text += objXmlGear["name"].InnerText + " failed CalculatedESS\r\n";
					}
				}
				catch
				{
					txtOutput.Text += objXmlGear["name"].InnerText + " general failure\r\n";
				}
			}
		}

		private void TestQuality()
		{
			Character objCharacter = new Character();
			XmlDocument objXmlDocument = XmlManager.Instance.Load("qualities.xml");
			pgbProgress.Minimum = 0;
			pgbProgress.Value = 0;
			pgbProgress.Maximum = objXmlDocument.SelectNodes("/chummer/qualities/quality").Count;

			// Qualities.
			foreach (XmlNode objXmlGear in objXmlDocument.SelectNodes("/chummer/qualities/quality"))
			{
				pgbProgress.Value++;
				Application.DoEvents();
				try
				{
					TreeNode objTempNode = new TreeNode();
					List<Weapon> objWeapons = new List<Weapon>();
					List<TreeNode> objWeaponNodes = new List<TreeNode>();
					Quality objTemp = new Quality(objCharacter);
					objTemp.Create(objXmlGear, objCharacter, QualitySource.Selected, objTempNode, objWeapons, objWeaponNodes);
				}
				catch
				{
					txtOutput.Text += objXmlGear["name"].InnerText + " general failure\r\n";
				}
			}
		}

		void TestMetatype(string strFile)
		{
			XmlDocument objXmlDocument = XmlManager.Instance.Load(strFile);

			pgbProgress.Minimum = 0;
			pgbProgress.Value = 0;
			pgbProgress.Maximum = objXmlDocument.SelectNodes("/chummer/metatypes/metatype").Count;

			foreach (XmlNode objXmlMetatype in objXmlDocument.SelectNodes("/chummer/metatypes/metatype"))
			{
				pgbProgress.Value++;
				Application.DoEvents();

				objXmlDocument = XmlManager.Instance.Load(strFile);
				Character _objCharacter = new Character();
				ImprovementManager objImprovementManager = new ImprovementManager(_objCharacter);

				try
				{
					int intForce = 0;
					if (objXmlMetatype["forcecreature"] != null)
						intForce = 1;

					// Set Metatype information.
					if (strFile != "critters.xml" || objXmlMetatype["name"].InnerText == "Ally Spirit")
					{
						_objCharacter.BOD.AssignLimits(ExpressionToString(objXmlMetatype["bodmin"].InnerText, intForce, 0), ExpressionToString(objXmlMetatype["bodmax"].InnerText, intForce, 0), ExpressionToString(objXmlMetatype["bodaug"].InnerText, intForce, 0));
						_objCharacter.AGI.AssignLimits(ExpressionToString(objXmlMetatype["agimin"].InnerText, intForce, 0), ExpressionToString(objXmlMetatype["agimax"].InnerText, intForce, 0), ExpressionToString(objXmlMetatype["agiaug"].InnerText, intForce, 0));
						_objCharacter.REA.AssignLimits(ExpressionToString(objXmlMetatype["reamin"].InnerText, intForce, 0), ExpressionToString(objXmlMetatype["reamax"].InnerText, intForce, 0), ExpressionToString(objXmlMetatype["reaaug"].InnerText, intForce, 0));
						_objCharacter.STR.AssignLimits(ExpressionToString(objXmlMetatype["strmin"].InnerText, intForce, 0), ExpressionToString(objXmlMetatype["strmax"].InnerText, intForce, 0), ExpressionToString(objXmlMetatype["straug"].InnerText, intForce, 0));
						_objCharacter.CHA.AssignLimits(ExpressionToString(objXmlMetatype["chamin"].InnerText, intForce, 0), ExpressionToString(objXmlMetatype["chamax"].InnerText, intForce, 0), ExpressionToString(objXmlMetatype["chaaug"].InnerText, intForce, 0));
						_objCharacter.INT.AssignLimits(ExpressionToString(objXmlMetatype["intmin"].InnerText, intForce, 0), ExpressionToString(objXmlMetatype["intmax"].InnerText, intForce, 0), ExpressionToString(objXmlMetatype["intaug"].InnerText, intForce, 0));
						_objCharacter.LOG.AssignLimits(ExpressionToString(objXmlMetatype["logmin"].InnerText, intForce, 0), ExpressionToString(objXmlMetatype["logmax"].InnerText, intForce, 0), ExpressionToString(objXmlMetatype["logaug"].InnerText, intForce, 0));
						_objCharacter.WIL.AssignLimits(ExpressionToString(objXmlMetatype["wilmin"].InnerText, intForce, 0), ExpressionToString(objXmlMetatype["wilmax"].InnerText, intForce, 0), ExpressionToString(objXmlMetatype["wilaug"].InnerText, intForce, 0));
						_objCharacter.MAG.AssignLimits(ExpressionToString(objXmlMetatype["magmin"].InnerText, intForce, 0), ExpressionToString(objXmlMetatype["magmax"].InnerText, intForce, 0), ExpressionToString(objXmlMetatype["magaug"].InnerText, intForce, 0));
						_objCharacter.RES.AssignLimits(ExpressionToString(objXmlMetatype["resmin"].InnerText, intForce, 0), ExpressionToString(objXmlMetatype["resmax"].InnerText, intForce, 0), ExpressionToString(objXmlMetatype["resaug"].InnerText, intForce, 0));
						_objCharacter.EDG.AssignLimits(ExpressionToString(objXmlMetatype["edgmin"].InnerText, intForce, 0), ExpressionToString(objXmlMetatype["edgmax"].InnerText, intForce, 0), ExpressionToString(objXmlMetatype["edgaug"].InnerText, intForce, 0));
						_objCharacter.ESS.AssignLimits(ExpressionToString(objXmlMetatype["essmin"].InnerText, intForce, 0), ExpressionToString(objXmlMetatype["essmax"].InnerText, intForce, 0), ExpressionToString(objXmlMetatype["essaug"].InnerText, intForce, 0));
                        _objCharacter.DEP.AssignLimits(ExpressionToString(objXmlMetatype["depmin"].InnerText, intForce, 0), ExpressionToString(objXmlMetatype["depmax"].InnerText, intForce, 0), ExpressionToString(objXmlMetatype["depaug"].InnerText, intForce, 0));
                    }
					else
					{
						int intMinModifier = -3;
						_objCharacter.BOD.AssignLimits(ExpressionToString(objXmlMetatype["bodmin"].InnerText, intForce, intMinModifier), ExpressionToString(objXmlMetatype["bodmin"].InnerText, intForce, 3), ExpressionToString(objXmlMetatype["bodmin"].InnerText, intForce, 3));
						_objCharacter.AGI.AssignLimits(ExpressionToString(objXmlMetatype["agimin"].InnerText, intForce, intMinModifier), ExpressionToString(objXmlMetatype["agimin"].InnerText, intForce, 3), ExpressionToString(objXmlMetatype["agimin"].InnerText, intForce, 3));
						_objCharacter.REA.AssignLimits(ExpressionToString(objXmlMetatype["reamin"].InnerText, intForce, intMinModifier), ExpressionToString(objXmlMetatype["reamin"].InnerText, intForce, 3), ExpressionToString(objXmlMetatype["reamin"].InnerText, intForce, 3));
						_objCharacter.STR.AssignLimits(ExpressionToString(objXmlMetatype["strmin"].InnerText, intForce, intMinModifier), ExpressionToString(objXmlMetatype["strmin"].InnerText, intForce, 3), ExpressionToString(objXmlMetatype["strmin"].InnerText, intForce, 3));
						_objCharacter.CHA.AssignLimits(ExpressionToString(objXmlMetatype["chamin"].InnerText, intForce, intMinModifier), ExpressionToString(objXmlMetatype["chamin"].InnerText, intForce, 3), ExpressionToString(objXmlMetatype["chamin"].InnerText, intForce, 3));
						_objCharacter.INT.AssignLimits(ExpressionToString(objXmlMetatype["intmin"].InnerText, intForce, intMinModifier), ExpressionToString(objXmlMetatype["intmin"].InnerText, intForce, 3), ExpressionToString(objXmlMetatype["intmin"].InnerText, intForce, 3));
						_objCharacter.LOG.AssignLimits(ExpressionToString(objXmlMetatype["logmin"].InnerText, intForce, intMinModifier), ExpressionToString(objXmlMetatype["logmin"].InnerText, intForce, 3), ExpressionToString(objXmlMetatype["logmin"].InnerText, intForce, 3));
						_objCharacter.WIL.AssignLimits(ExpressionToString(objXmlMetatype["wilmin"].InnerText, intForce, intMinModifier), ExpressionToString(objXmlMetatype["wilmin"].InnerText, intForce, 3), ExpressionToString(objXmlMetatype["wilmin"].InnerText, intForce, 3));
						_objCharacter.MAG.AssignLimits(ExpressionToString(objXmlMetatype["magmin"].InnerText, intForce, intMinModifier), ExpressionToString(objXmlMetatype["magmin"].InnerText, intForce, 3), ExpressionToString(objXmlMetatype["magmin"].InnerText, intForce, 3));
						_objCharacter.RES.AssignLimits(ExpressionToString(objXmlMetatype["resmin"].InnerText, intForce, intMinModifier), ExpressionToString(objXmlMetatype["resmin"].InnerText, intForce, 3), ExpressionToString(objXmlMetatype["resmin"].InnerText, intForce, 3));
						_objCharacter.EDG.AssignLimits(ExpressionToString(objXmlMetatype["edgmin"].InnerText, intForce, intMinModifier), ExpressionToString(objXmlMetatype["edgmin"].InnerText, intForce, 3), ExpressionToString(objXmlMetatype["edgmin"].InnerText, intForce, 3));
						_objCharacter.ESS.AssignLimits(ExpressionToString(objXmlMetatype["essmin"].InnerText, intForce, 0), ExpressionToString(objXmlMetatype["essmax"].InnerText, intForce, 0), ExpressionToString(objXmlMetatype["essaug"].InnerText, intForce, 0));
                        _objCharacter.DEP.AssignLimits(ExpressionToString(objXmlMetatype["depmin"].InnerText, intForce, intMinModifier), ExpressionToString(objXmlMetatype["depmin"].InnerText, intForce, 3), ExpressionToString(objXmlMetatype["depmin"].InnerText, intForce, 3));
                    }

					/* If we're working with a Critter, set the Attributes to their default values.
					if (strFile == "critters.xml")
					{
						_objCharacter.BOD.Value = Convert.ToInt32(ExpressionToString(objXmlMetatype["bodmin"].InnerText, intForce, 0));
						_objCharacter.AGI.Value = Convert.ToInt32(ExpressionToString(objXmlMetatype["agimin"].InnerText, intForce, 0));
						_objCharacter.REA.Value = Convert.ToInt32(ExpressionToString(objXmlMetatype["reamin"].InnerText, intForce, 0));
						_objCharacter.STR.Value = Convert.ToInt32(ExpressionToString(objXmlMetatype["strmin"].InnerText, intForce, 0));
						_objCharacter.CHA.Value = Convert.ToInt32(ExpressionToString(objXmlMetatype["chamin"].InnerText, intForce, 0));
						_objCharacter.INT.Value = Convert.ToInt32(ExpressionToString(objXmlMetatype["intmin"].InnerText, intForce, 0));
						_objCharacter.LOG.Value = Convert.ToInt32(ExpressionToString(objXmlMetatype["logmin"].InnerText, intForce, 0));
						_objCharacter.WIL.Value = Convert.ToInt32(ExpressionToString(objXmlMetatype["wilmin"].InnerText, intForce, 0));
						_objCharacter.MAG.Value = Convert.ToInt32(ExpressionToString(objXmlMetatype["magmin"].InnerText, intForce, 0));
						_objCharacter.RES.Value = Convert.ToInt32(ExpressionToString(objXmlMetatype["resmin"].InnerText, intForce, 0));
						_objCharacter.EDG.Value = Convert.ToInt32(ExpressionToString(objXmlMetatype["edgmin"].InnerText, intForce, 0));
						_objCharacter.ESS.Value = Convert.ToInt32(ExpressionToString(objXmlMetatype["essmax"].InnerText, intForce, 0));
<<<<<<< HEAD
					}*/
=======
                        _objCharacter.DEP.Value = Convert.ToInt32(ExpressionToString(objXmlMetatype["depmin"].InnerText, intForce, 0));
                    }
>>>>>>> 86ccb878

					// Sprites can never have Physical Attributes or WIL.
					if (objXmlMetatype["name"].InnerText.EndsWith("Sprite"))
					{
						_objCharacter.BOD.AssignLimits("0", "0", "0");
						_objCharacter.AGI.AssignLimits("0", "0", "0");
						_objCharacter.REA.AssignLimits("0", "0", "0");
						_objCharacter.STR.AssignLimits("0", "0", "0");
					}

					_objCharacter.Metatype = objXmlMetatype["name"].InnerText;
					_objCharacter.MetatypeCategory = objXmlMetatype["category"].InnerText;
					_objCharacter.Metavariant = string.Empty;
					_objCharacter.MetatypeBP = 400;

					if (objXmlMetatype["movement"] != null)
						_objCharacter.Movement = objXmlMetatype["movement"].InnerText;
					// Load the Qualities file.
					XmlDocument objXmlQualityDocument = XmlManager.Instance.Load("qualities.xml");

					// Determine if the Metatype has any bonuses.
					if (objXmlMetatype.InnerXml.Contains("bonus"))
						objImprovementManager.CreateImprovements(Improvement.ImprovementSource.Metatype, objXmlMetatype["name"].InnerText, objXmlMetatype.SelectSingleNode("bonus"), false, 1, objXmlMetatype["name"].InnerText);

					// Create the Qualities that come with the Metatype.
					foreach (XmlNode objXmlQualityItem in objXmlMetatype.SelectNodes("qualities/positive/quality"))
					{
						XmlNode objXmlQuality = objXmlQualityDocument.SelectSingleNode("/chummer/qualities/quality[name = \"" + objXmlQualityItem.InnerText + "\"]");
						TreeNode objNode = new TreeNode();
						List<Weapon> objWeapons = new List<Weapon>();
						List<TreeNode> objWeaponNodes = new List<TreeNode>();
						Quality objQuality = new Quality(_objCharacter);
						string strForceValue = string.Empty;
						if (objXmlQualityItem.Attributes["select"] != null)
							strForceValue = objXmlQualityItem.Attributes["select"].InnerText;
						QualitySource objSource = new QualitySource();
						objSource = QualitySource.Metatype;
						if (objXmlQualityItem.Attributes["removable"] != null)
							objSource = QualitySource.MetatypeRemovable;
						objQuality.Create(objXmlQuality, _objCharacter, objSource, objNode, objWeapons, objWeaponNodes, strForceValue);
						_objCharacter.Qualities.Add(objQuality);
					}
					foreach (XmlNode objXmlQualityItem in objXmlMetatype.SelectNodes("qualities/negative/quality"))
					{
						XmlNode objXmlQuality = objXmlQualityDocument.SelectSingleNode("/chummer/qualities/quality[name = \"" + objXmlQualityItem.InnerText + "\"]");
						TreeNode objNode = new TreeNode();
						List<Weapon> objWeapons = new List<Weapon>();
						List<TreeNode> objWeaponNodes = new List<TreeNode>();
						Quality objQuality = new Quality(_objCharacter);
						string strForceValue = string.Empty;
						if (objXmlQualityItem.Attributes["select"] != null)
							strForceValue = objXmlQualityItem.Attributes["select"].InnerText;
						QualitySource objSource = new QualitySource();
						objSource = QualitySource.Metatype;
						if (objXmlQualityItem.Attributes["removable"] != null)
							objSource = QualitySource.MetatypeRemovable;
						objQuality.Create(objXmlQuality, _objCharacter, objSource, objNode, objWeapons, objWeaponNodes, strForceValue);
						_objCharacter.Qualities.Add(objQuality);
					}

					/* Run through the character's Attributes one more time and make sure their value matches their minimum value.
					if (strFile == "metatypes.xml")
					{
						_objCharacter.BOD.Value = _objCharacter.BOD.TotalMinimum;
						_objCharacter.AGI.Value = _objCharacter.AGI.TotalMinimum;
						_objCharacter.REA.Value = _objCharacter.REA.TotalMinimum;
						_objCharacter.STR.Value = _objCharacter.STR.TotalMinimum;
						_objCharacter.CHA.Value = _objCharacter.CHA.TotalMinimum;
						_objCharacter.INT.Value = _objCharacter.INT.TotalMinimum;
						_objCharacter.LOG.Value = _objCharacter.LOG.TotalMinimum;
						_objCharacter.WIL.Value = _objCharacter.WIL.TotalMinimum;
					}*/

					// Add any Critter Powers the Metatype/Critter should have.
					XmlNode objXmlCritter = objXmlDocument.SelectSingleNode("/chummer/metatypes/metatype[name = \"" + _objCharacter.Metatype + "\"]");

					objXmlDocument = XmlManager.Instance.Load("critterpowers.xml");
					foreach (XmlNode objXmlPower in objXmlCritter.SelectNodes("powers/power"))
					{
						XmlNode objXmlCritterPower = objXmlDocument.SelectSingleNode("/chummer/powers/power[name = \"" + objXmlPower.InnerText + "\"]");
						TreeNode objNode = new TreeNode();
						CritterPower objPower = new CritterPower(_objCharacter);
						string strForcedValue = string.Empty;
						int intRating = 0;

						if (objXmlPower.Attributes["rating"] != null)
							intRating = Convert.ToInt32(objXmlPower.Attributes["rating"].InnerText);
						if (objXmlPower.Attributes["select"] != null)
							strForcedValue = objXmlPower.Attributes["select"].InnerText;

						objPower.Create(objXmlCritterPower, _objCharacter, objNode, intRating, strForcedValue);
						_objCharacter.CritterPowers.Add(objPower);
					}

					// Set the Skill Ratings for the Critter.
					foreach (XmlNode objXmlSkill in objXmlCritter.SelectNodes("skills/skill"))
					{
						if (objXmlSkill.InnerText.Contains("Exotic"))
						{
							//Skill objExotic = new Skill(_objCharacter);
							//objExotic.ExoticSkill = true;
							//objExotic.Attribute = "AGI";
							//if (objXmlSkill.Attributes["spec"] != null)
                            //{
                                //SkillSpecialization objSpec = new SkillSpecialization(objXmlSkill.Attributes["spec"].InnerText);
                                //objExotic.Specializations.Add(objSpec);
                            //}
							//if (Convert.ToInt32(ExpressionToString(objXmlSkill.Attributes["rating"].InnerText, Convert.ToInt32(intForce), 0)) > 6)
							//	objExotic.RatingMaximum = Convert.ToInt32(ExpressionToString(objXmlSkill.Attributes["rating"].InnerText, Convert.ToInt32(intForce), 0));
							//objExotic.Rating = Convert.ToInt32(ExpressionToString(objXmlSkill.Attributes["rating"].InnerText, Convert.ToInt32(intForce), 0));
							//objExotic.Name = objXmlSkill.InnerText;
							//_objCharacter.Skills.Add(objExotic);
						}
						else
						{
							foreach (Skill objSkill in _objCharacter.SkillsSection.Skills)
							{
								if (objSkill.Name == objXmlSkill.InnerText)
								{
									if (objXmlSkill.Attributes["spec"] != null)
                                    {
                                        //SkillSpecialization objSpec = new SkillSpecialization(objXmlSkill.Attributes["spec"].InnerText);
                                        //objSkill.Specializations.Add(objSpec);
                                    }
									//if (Convert.ToInt32(ExpressionToString(objXmlSkill.Attributes["rating"].InnerText, Convert.ToInt32(intForce), 0)) > 6)
									//	objSkill.RatingMaximum = Convert.ToInt32(ExpressionToString(objXmlSkill.Attributes["rating"].InnerText, Convert.ToInt32(intForce), 0));
									//objSkill.Rating = Convert.ToInt32(ExpressionToString(objXmlSkill.Attributes["rating"].InnerText, Convert.ToInt32(intForce), 0));
									break;
								}
							}
						}
					}

					//TODO: Sorry, whenever we get critter book...
					// Set the Skill Group Ratings for the Critter.
					//foreach (XmlNode objXmlSkill in objXmlCritter.SelectNodes("skills/group"))
					//{
					//	foreach (SkillGroup objSkill in _objCharacter.SkillGroups)
					//	{
					//		if (objSkill.Name == objXmlSkill.InnerText)
					//		{
					//			objSkill.RatingMaximum = Convert.ToInt32(ExpressionToString(objXmlSkill.Attributes["rating"].InnerText, Convert.ToInt32(intForce), 0));
					//			objSkill.Rating = Convert.ToInt32(ExpressionToString(objXmlSkill.Attributes["rating"].InnerText, Convert.ToInt32(intForce), 0));
					//			break;
					//		}
					//	}
					//}

					// Set the Knowledge Skill Ratings for the Critter.
					//foreach (XmlNode objXmlSkill in objXmlCritter.SelectNodes("skills/knowledge"))
					//{
					//	Skill objKnowledge = new Skill(_objCharacter);
					//	objKnowledge.Name = objXmlSkill.InnerText;
					//	objKnowledge.KnowledgeSkill = true;
					//	if (objXmlSkill.Attributes["spec"] != null)
     //                   {
     //                       //SkillSpecialization objSpec = new SkillSpecialization(objXmlSkill.Attributes["spec"].InnerText);
     //                       //objKnowledge.Specializations.Add(objSpec);
     //                   }
					//	objKnowledge.SkillCategory = objXmlSkill.Attributes["category"].InnerText;
					//	//if (Convert.ToInt32(objXmlSkill.Attributes["rating"].InnerText) > 6)
					//	//	objKnowledge.RatingMaximum = Convert.ToInt32(objXmlSkill.Attributes["rating"].InnerText);
					//	//objKnowledge.Rating = Convert.ToInt32(objXmlSkill.Attributes["rating"].InnerText);
					//	_objCharacter.Skills.Add(objKnowledge);
					//}

					// If this is a Critter with a Force (which dictates their Skill Rating/Maximum Skill Rating), set their Skill Rating Maximums.
					if (intForce > 0)
					{
						int intMaxRating = intForce;
						// Determine the highest Skill Rating the Critter has.
						foreach (Skill objSkill in _objCharacter.SkillsSection.Skills)
						{
							if (objSkill.RatingMaximum > intMaxRating)
								intMaxRating = objSkill.RatingMaximum;
						}

						// Now that we know the upper limit, set all of the Skill Rating Maximums to match.
						//foreach (Skill objSkill in _objCharacter.Skills)
						//	objSkill.RatingMaximum = intMaxRating;
						//foreach (SkillGroup objGroup in _objCharacter.SkillGroups)
						//	objGroup.RatingMaximum = intMaxRating;

						// Set the MaxSkillRating for the character so it can be used later when they add new Knowledge Skills or Exotic Skills.
						
					}

					// Add any Complex Forms the Critter comes with (typically Sprites)
					XmlDocument objXmlProgramDocument = XmlManager.Instance.Load("complexforms.xml");
					foreach (XmlNode objXmlComplexForm in objXmlCritter.SelectNodes("complexforms/complexform"))
					{
						int intRating = 0;
						if (objXmlComplexForm.Attributes["rating"] != null)
							intRating = Convert.ToInt32(ExpressionToString(objXmlComplexForm.Attributes["rating"].InnerText, Convert.ToInt32(intForce), 0));
						string strForceValue = string.Empty;
						if (objXmlComplexForm.Attributes["select"] != null)
							strForceValue = objXmlComplexForm.Attributes["select"].InnerText;
                        XmlNode objXmlProgram = objXmlProgramDocument.SelectSingleNode("/chummer/complexforms/complexform[name = \"" + objXmlComplexForm.InnerText + "\"]");
						TreeNode objNode = new TreeNode();
                        ComplexForm objProgram = new ComplexForm(_objCharacter);
						objProgram.Create(objXmlProgram, _objCharacter, objNode, strForceValue);
                        _objCharacter.ComplexForms.Add(objProgram);
					}

					// Add any Gear the Critter comes with (typically Programs for A.I.s)
					XmlDocument objXmlGearDocument = XmlManager.Instance.Load("gear.xml");
					foreach (XmlNode objXmlGear in objXmlCritter.SelectNodes("gears/gear"))
					{
						int intRating = 0;
						if (objXmlGear.Attributes["rating"] != null)
							intRating = Convert.ToInt32(ExpressionToString(objXmlGear.Attributes["rating"].InnerText, Convert.ToInt32(intForce), 0));
						string strForceValue = string.Empty;
						if (objXmlGear.Attributes["select"] != null)
							strForceValue = objXmlGear.Attributes["select"].InnerText;
						XmlNode objXmlGearItem = objXmlGearDocument.SelectSingleNode("/chummer/gears/gear[name = \"" + objXmlGear.InnerText + "\"]");
						TreeNode objNode = new TreeNode();
						Gear objGear = new Gear(_objCharacter);
						List<Weapon> lstWeapons = new List<Weapon>();
						List<TreeNode> lstWeaponNodes = new List<TreeNode>();
						objGear.Create(objXmlGearItem, _objCharacter, objNode, intRating, lstWeapons, lstWeaponNodes, strForceValue);
						objGear.Cost = "0";
						objGear.Cost3 = "0";
						objGear.Cost6 = "0";
						objGear.Cost10 = "0";
						_objCharacter.Gear.Add(objGear);
					}
				}
				catch
				{
					txtOutput.Text += _objCharacter.Metatype + " general failure\r\n";
				}
			}
		}

		/// <summary>
		/// Convert Force, 1D6, or 2D6 into a usable value.
		/// </summary>
		/// <param name="strIn">Expression to convert.</param>
		/// <param name="intForce">Force value to use.</param>
		/// <param name="intOffset">Dice offset.</param>
		/// <returns></returns>
		public string ExpressionToString(string strIn, int intForce, int intOffset)
		{
			int intValue = 1;
			XmlDocument objXmlDocument = new XmlDocument();
			XPathNavigator nav = objXmlDocument.CreateNavigator();
			XPathExpression xprAttribute = nav.Compile(strIn.Replace("/", " div ").Replace("F", intForce.ToString()).Replace("1D6", intForce.ToString()).Replace("2D6", intForce.ToString()));
			// This statement is wrapped in a try/catch since trying 1 div 2 results in an error with XSLT.
			try
			{
			    int.TryParse(nav.Evaluate(xprAttribute).ToString(), out intValue);
			}
			catch (XPathException)
			{
			}
			intValue += intOffset;
			if (intForce > 0)
			{
				if (intValue < 1)
					intValue = 1;
			}
			else
			{
				if (intValue < 0)
					intValue = 0;
			}
			return intValue.ToString();
		}
	}
}<|MERGE_RESOLUTION|>--- conflicted
+++ resolved
@@ -16,949 +16,945 @@
  *  You can obtain the full source code for Chummer5a at
  *  https://github.com/chummer5a/chummer5a
  */
- using System;
-using System.Collections.Generic;
-using System.ComponentModel;
-using System.Data;
-using System.Drawing;
-using System.Linq;
-using System.Text;
-using System.Windows.Forms;
-using System.Xml;
+ using System;
+using System.Collections.Generic;
+using System.ComponentModel;
+using System.Data;
+using System.Drawing;
+using System.Linq;
+using System.Text;
+using System.Windows.Forms;
+using System.Xml;
 using System.Xml.XPath;
  using Chummer.Backend.Equipment;
- using Chummer.Skills;
-
-namespace Chummer
-{
-	public partial class frmTest : Form
-	{
-		public frmTest()
-		{
-			InitializeComponent();
-		}
-
-		private void cmdTest_Click(object sender, EventArgs e)
-		{
-			txtOutput.Text = string.Empty;
-			switch (cboTest.Text)
-			{
-				case "armor.xml":
-					TestArmor();
-					break;
-				case "bioware.xml":
-				case "cyberware.xml":
-					TestCyberware(cboTest.Text);
-					break;
-				case "critters.xml":
-					TestMetatype("critters.xml");
-					break;
-				case "gear.xml":
-					TestGear();
-					break;
-				case "metatypes.xml":
-					TestMetatype("metatypes.xml");
-					break;
-				case "qualities.xml":
-					TestQuality();
-					break;
-				case "vehicles.xml":
-					TestVehicles();
-					break;
-				case "weapons.xml":
-					TestWeapons();
-					break;
-			}
-			txtOutput.Text += "Done validation";
-		}
-
-		private void TestVehicles()
-		{
-			Character objCharacter = new Character();
-			XmlDocument objXmlDocument = XmlManager.Instance.Load("vehicles.xml");
-			pgbProgress.Minimum = 0;
-			pgbProgress.Value = 0;
-			pgbProgress.Maximum = objXmlDocument.SelectNodes("/chummer/vehicles/vehicle").Count;
-			pgbProgress.Maximum += objXmlDocument.SelectNodes("/chummer/mods/mod").Count;
-
-			// Vehicles.
-			foreach (XmlNode objXmlGear in objXmlDocument.SelectNodes("/chummer/vehicles/vehicle"))
-			{
-				pgbProgress.Value++;
-				Application.DoEvents();
-				try
-				{
-					TreeNode objTempNode = new TreeNode();
-					Vehicle objTemp = new Vehicle(objCharacter);
-					objTemp.Create(objXmlGear, objTempNode, null, null, null, null);
-					try
-					{
-						int objValue = objTemp.TotalCost;
-					}
-					catch
-					{
-						txtOutput.Text += objXmlGear["name"].InnerText + " failed TotalCost\r\n";
-					}
-					try
-					{
-                        string objValue = objTemp.TotalAccel;
-					}
-					catch
-					{
-						txtOutput.Text += objXmlGear["name"].InnerText + " failed TotalAccel\r\n";
-					}
-					try
-					{
-						int objValue = objTemp.TotalArmor;
-					}
-					catch
-					{
-						txtOutput.Text += objXmlGear["name"].InnerText + " failed TotalArmor\r\n";
-					}
-					try
-					{
-						int objValue = objTemp.TotalBody;
-					}
-					catch
-					{
-						txtOutput.Text += objXmlGear["name"].InnerText + " failed TotalBody\r\n";
-					}
-					try
-					{
-						string objValue = objTemp.TotalHandling;
-					}
-					catch
-					{
-						txtOutput.Text += objXmlGear["name"].InnerText + " failed TotalHandling\r\n";
-					}
-					try
-					{
-						string objValue = objTemp.TotalSpeed;
-					}
-					catch
-					{
-						txtOutput.Text += objXmlGear["name"].InnerText + " failed TotalSpeed\r\n";
-					}
-					try
-					{
-						string objValue = objTemp.CalculatedAvail;
-					}
-					catch
-					{
-						txtOutput.Text += objXmlGear["name"].InnerText + " failed CalculatedAvail\r\n";
-					}
-				}
-				catch
-				{
-					txtOutput.Text += objXmlGear["name"].InnerText + " general failure\r\n";
-				}
-			}
-
-			// Vehicle Mods.
-			foreach (XmlNode objXmlGear in objXmlDocument.SelectNodes("/chummer/mods/mod"))
-			{
-				pgbProgress.Value++;
-				Application.DoEvents();
-				try
-				{
-					TreeNode objTempNode = new TreeNode();
-					VehicleMod objTemp = new VehicleMod(objCharacter);
-					objTemp.Create(objXmlGear, objTempNode, 1, null);
-					try
-					{
-						int objValue = objTemp.TotalCost;
-					}
-					catch
-					{
-						txtOutput.Text += objXmlGear["name"].InnerText + " failed TotalCost\r\n";
-					}
-					try
-					{
-						string objValue = objTemp.TotalAvail;
-					}
-					catch
-					{
-						txtOutput.Text += objXmlGear["name"].InnerText + " failed TotalAvail\r\n";
-					}
-					try
-					{
-						int objValue = objTemp.CalculatedSlots;
-					}
-					catch
-					{
-						txtOutput.Text += objXmlGear["name"].InnerText + " failed CalculatedSlots\r\n";
-					}
-				}
-				catch
-				{
-					txtOutput.Text += objXmlGear["name"].InnerText + " general failure\r\n";
-				}
-			}
-		}
-
-		private void TestWeapons()
-		{
-			Character objCharacter = new Character();
-			XmlDocument objXmlDocument = XmlManager.Instance.Load("weapons.xml");
-			pgbProgress.Minimum = 0;
-			pgbProgress.Value = 0;
-			pgbProgress.Maximum = objXmlDocument.SelectNodes("/chummer/weapons/weapon").Count;
-			pgbProgress.Maximum += objXmlDocument.SelectNodes("/chummer/accessories/accessory").Count;
-			pgbProgress.Maximum += objXmlDocument.SelectNodes("/chummer/mods/mod").Count;
-
-			// Weapons.
-			foreach (XmlNode objXmlGear in objXmlDocument.SelectNodes("/chummer/weapons/weapon"))
-			{
-				pgbProgress.Value++;
-				Application.DoEvents();
-				try
-				{
-					TreeNode objTempNode = new TreeNode();
-					Weapon objTemp = new Weapon(objCharacter);
-					objTemp.Create(objXmlGear, objCharacter, objTempNode, null, null);
-					try
-					{
-						int objValue = objTemp.TotalCost;
-					}
-					catch
-					{
-						txtOutput.Text += objXmlGear["name"].InnerText + " failed TotalCost\r\n";
-					}
-					try
-					{
-						string objValue = objTemp.TotalAP;
-					}
-					catch
-					{
-						txtOutput.Text += objXmlGear["name"].InnerText + " failed TotalAP\r\n";
-					}
-					try
-					{
-						string objValue = objTemp.TotalAvail;
-					}
-					catch
-					{
-						txtOutput.Text += objXmlGear["name"].InnerText + " failed TotalAvail\r\n";
-					}
-					try
-					{
-						string objValue = objTemp.TotalRC;
-					}
-					catch
-					{
-						txtOutput.Text += objXmlGear["name"].InnerText + " failed TotalRC\r\n";
-					}
-					try
-					{
-						int objValue = objTemp.TotalReach;
-					}
-					catch
-					{
-						txtOutput.Text += objXmlGear["name"].InnerText + " failed TotalReach\r\n";
-					}
-					try
-					{
-						string objValue = objTemp.CalculatedAmmo();
-					}
-					catch
-					{
-						txtOutput.Text += objXmlGear["name"].InnerText + " failed CalculatedAmmo\r\n";
-					}
-					try
-					{
-						string objValue = objTemp.CalculatedConcealability();
-					}
-					catch
-					{
-						txtOutput.Text += objXmlGear["name"].InnerText + " failed CalculatedConcealability\r\n";
-					}
-					try
-					{
-						string objValue = objTemp.CalculatedDamage();
-					}
-					catch
-					{
-						txtOutput.Text += objXmlGear["name"].InnerText + " failed CalculatedDamage\r\n";
-					}
-				}
-				catch
-				{
-					txtOutput.Text += objXmlGear["name"].InnerText + " general failure\r\n";
-				}
-			}
-
-			// Weapon Accessories.
-			foreach (XmlNode objXmlGear in objXmlDocument.SelectNodes("/chummer/accessories/accessory"))
-			{
-				pgbProgress.Value++;
-				Application.DoEvents();
-				try
-				{
-					TreeNode objTempNode = new TreeNode();
-					WeaponAccessory objTemp = new WeaponAccessory(objCharacter);
-					objTemp.Create(objXmlGear, objTempNode, new Tuple<string, string>("" , string.Empty), 0, null);
-					try
-					{
-						int objValue = objTemp.TotalCost;
-					}
-					catch
-					{
-						txtOutput.Text += objXmlGear["name"].InnerText + " failed CalculatedCost\r\n";
-					}
-					try
-					{
-						string objValue = objTemp.TotalAvail;
-					}
-					catch
-					{
-						txtOutput.Text += objXmlGear["name"].InnerText + " failed TotalAvail\r\n";
-					}
-				}
-				catch
-				{
-					txtOutput.Text += objXmlGear["name"].InnerText + " general failure\r\n";
-				}
-			}
-		}
-
-		private void TestArmor()
-		{
-			Character objCharacter = new Character();
-			XmlDocument objXmlDocument = XmlManager.Instance.Load("armor.xml");
-			pgbProgress.Minimum = 0;
-			pgbProgress.Value = 0;
-			pgbProgress.Maximum = objXmlDocument.SelectNodes("/chummer/armors/armor").Count;
-			pgbProgress.Maximum += objXmlDocument.SelectNodes("/chummer/mods/mod").Count;
-
-			// Armor.
-			foreach (XmlNode objXmlGear in objXmlDocument.SelectNodes("/chummer/armors/armor"))
-			{
-				pgbProgress.Value++;
-				Application.DoEvents();
-				try
-				{
-					TreeNode objTempNode = new TreeNode();
-					Armor objTemp = new Armor(objCharacter);
-					List<Weapon> objWeapons = new List<Weapon>();
-					objTemp.Create(objXmlGear, objTempNode, null, 0, objWeapons);
-					try
-					{
-						int objValue = objTemp.TotalCost;
-					}
-					catch
-					{
-						txtOutput.Text += objXmlGear["name"].InnerText + " failed TotalCost\r\n";
-					}
-					try
-					{
-						int objValue = objTemp.TotalArmor;
-					}
-					catch
-					{
-						txtOutput.Text += objXmlGear["name"].InnerText + " failed TotalArmor\r\n";
-					}
-					try
-					{
-						string objValue = objTemp.TotalAvail;
-					}
-					catch
-					{
-						txtOutput.Text += objXmlGear["name"].InnerText + " failed TotalAvail\r\n";
-					}
-					try
-					{
-						string objValue = objTemp.CalculatedCapacity;
-					}
-					catch
-					{
-						txtOutput.Text += objXmlGear["name"].InnerText + " failed CalculatedCapacity\r\n";
-					}
-				}
-				catch
-				{
-					txtOutput.Text += objXmlGear["name"].InnerText + " general failure\r\n";
-				}
-			}
-
-			// Armor Mods.
-			foreach (XmlNode objXmlGear in objXmlDocument.SelectNodes("/chummer/mods/mod"))
-			{
-				pgbProgress.Value++;
-				Application.DoEvents();
-				try
-				{
-					TreeNode objTempNode = new TreeNode();
-					ArmorMod objTemp = new ArmorMod(objCharacter);
-					List<Weapon> lstWeaopns = new List<Weapon>();
-					List<TreeNode> lstNodes = new List<TreeNode>();
-					objTemp.Create(objXmlGear, objTempNode, 1, lstWeaopns, lstNodes);
-					try
-					{
-						string objValue = objTemp.TotalAvail;
-					}
-					catch
-					{
-						txtOutput.Text += objXmlGear["name"].InnerText + " failed TotalAvail\r\n";
-					}
-					try
-					{
-						string objValue = objTemp.CalculatedCapacity;
-					}
-					catch
-					{
-						txtOutput.Text += objXmlGear["name"].InnerText + " failed CalculatedCapacity\r\n";
-					}
-				}
-				catch
-				{
-					txtOutput.Text += objXmlGear["name"].InnerText + " general failure\r\n";
-				}
-			}
-		}
-
-		private void TestGear()
-		{
-			Character objCharacter = new Character();
-			XmlDocument objXmlDocument = XmlManager.Instance.Load("gear.xml");
-			pgbProgress.Minimum = 0;
-			pgbProgress.Value = 0;
-			pgbProgress.Maximum = objXmlDocument.SelectNodes("/chummer/gears/gear").Count;
-
-			// Gear.
-			foreach (XmlNode objXmlGear in objXmlDocument.SelectNodes("/chummer/gears/gear"))
-			{
-				pgbProgress.Value++;
-				Application.DoEvents();
-				try
-				{
-					TreeNode objTempNode = new TreeNode();
-					Gear objTemp = new Gear(objCharacter);
-					List<Weapon> lstWeapons = new List<Weapon>();
-					List<TreeNode> lstNodes = new List<TreeNode>();
-					objTemp.Create(objXmlGear, objCharacter, objTempNode, 1, lstWeapons, lstNodes);
-					try
-					{
-						int objValue = objTemp.TotalCost;
-					}
-					catch
-					{
-						if (objXmlGear["category"].InnerText != "Mook")
-							txtOutput.Text += objXmlGear["name"].InnerText + " failed TotalCost\r\n";
-					}
-					try
-					{
-						string objValue = objTemp.TotalAvail();
-					}
-					catch
-					{
-						txtOutput.Text += objXmlGear["name"].InnerText + " failed TotalAvail\r\n";
-					}
-					try
-					{
-						string objValue = objTemp.CalculatedArmorCapacity;
-					}
-					catch
-					{
-						txtOutput.Text += objXmlGear["name"].InnerText + " failed CalculatedArmorCapacity\r\n";
-					}
-					try
-					{
-						string objValue = objTemp.CalculatedCapacity;
-					}
-					catch
-					{
-						txtOutput.Text += objXmlGear["name"].InnerText + " failed CalculatedCapacity\r\n";
-					}
-					try
-					{
-						int objValue = objTemp.CalculatedCost;
-					}
-					catch
-					{
-						if (objXmlGear["category"].InnerText != "Mook")
-							txtOutput.Text += objXmlGear["name"].InnerText + " failed CalculatedCost\r\n";
-					}
-				}
-				catch
-				{
-					txtOutput.Text += objXmlGear["name"].InnerText + " general failure\r\n";
-				}
-			}
-		}
-
-		private void TestCyberware(string strFile)
-		{
-			string strPrefix = string.Empty;
-			Improvement.ImprovementSource objSource = new Improvement.ImprovementSource();
-			if (strFile == "bioware.xml")
-			{
-				strPrefix = "bioware";
-				objSource = Improvement.ImprovementSource.Bioware;
-			}
-			else
-			{
-				strPrefix = "cyberware";
-				objSource = Improvement.ImprovementSource.Cyberware;
-			}
-
-			Character objCharacter = new Character();
-			XmlDocument objXmlDocument = XmlManager.Instance.Load(strFile);
-			pgbProgress.Minimum = 0;
-			pgbProgress.Value = 0;
-			pgbProgress.Maximum = objXmlDocument.SelectNodes("/chummer/" + strPrefix + "s/" + strPrefix).Count;
-
-			// Gear.
-			foreach (XmlNode objXmlGear in objXmlDocument.SelectNodes("/chummer/" + strPrefix + "s/" + strPrefix))
-			{
-				pgbProgress.Value++;
-				Application.DoEvents();
-				try
-				{
-					TreeNode objTempNode = new TreeNode();
-					Cyberware objTemp = new Cyberware(objCharacter);
-					List<Weapon> lstWeapons = new List<Weapon>();
-					List<TreeNode> lstNodes = new List<TreeNode>();
-                    List<Vehicle> objVehicles = new List<Vehicle>();
-                    List<TreeNode> objVehicleNodes = new List<TreeNode>();
-                    objTemp.Create(objXmlGear, objCharacter, GlobalOptions.CyberwareGrades.GetGrade("Standard"), objSource, 1, objTempNode, lstWeapons, lstNodes, objVehicles, objVehicleNodes);
-					try
-					{
-						int objValue = objTemp.TotalCost;
-					}
-					catch
-					{
-						txtOutput.Text += objXmlGear["name"].InnerText + " failed TotalCost\r\n";
-					}
-					try
-					{
-						string objValue = objTemp.TotalAvail;
-					}
-					catch
-					{
-						txtOutput.Text += objXmlGear["name"].InnerText + " failed TotalAvail\r\n";
-					}
-					try
-					{
-						int objValue = objTemp.TotalAgility;
-					}
-					catch
-					{
-						txtOutput.Text += objXmlGear["name"].InnerText + " failed TotalAgility\r\n";
-					}
-					try
-					{
-						int objValue = objTemp.TotalBody;
-					}
-					catch
-					{
-						txtOutput.Text += objXmlGear["name"].InnerText + " failed TotalBody\r\n";
-					}
-					try
-					{
-						int objValue = objTemp.TotalStrength;
-					}
-					catch
-					{
-						txtOutput.Text += objXmlGear["name"].InnerText + " failed TotalStrength\r\n";
-					}
-					try
-					{
-						string objValue = objTemp.CalculatedCapacity;
-					}
-					catch
-					{
-						txtOutput.Text += objXmlGear["name"].InnerText + " failed CalculatedCapacity\r\n";
-					}
-					try
-					{
-						decimal objValue = objTemp.CalculatedESS;
-					}
-					catch
-					{
-						txtOutput.Text += objXmlGear["name"].InnerText + " failed CalculatedESS\r\n";
-					}
-				}
-				catch
-				{
-					txtOutput.Text += objXmlGear["name"].InnerText + " general failure\r\n";
-				}
-			}
-		}
-
-		private void TestQuality()
-		{
-			Character objCharacter = new Character();
-			XmlDocument objXmlDocument = XmlManager.Instance.Load("qualities.xml");
-			pgbProgress.Minimum = 0;
-			pgbProgress.Value = 0;
-			pgbProgress.Maximum = objXmlDocument.SelectNodes("/chummer/qualities/quality").Count;
-
-			// Qualities.
-			foreach (XmlNode objXmlGear in objXmlDocument.SelectNodes("/chummer/qualities/quality"))
-			{
-				pgbProgress.Value++;
-				Application.DoEvents();
-				try
-				{
-					TreeNode objTempNode = new TreeNode();
-					List<Weapon> objWeapons = new List<Weapon>();
-					List<TreeNode> objWeaponNodes = new List<TreeNode>();
-					Quality objTemp = new Quality(objCharacter);
-					objTemp.Create(objXmlGear, objCharacter, QualitySource.Selected, objTempNode, objWeapons, objWeaponNodes);
-				}
-				catch
-				{
-					txtOutput.Text += objXmlGear["name"].InnerText + " general failure\r\n";
-				}
-			}
-		}
-
-		void TestMetatype(string strFile)
-		{
-			XmlDocument objXmlDocument = XmlManager.Instance.Load(strFile);
-
-			pgbProgress.Minimum = 0;
-			pgbProgress.Value = 0;
-			pgbProgress.Maximum = objXmlDocument.SelectNodes("/chummer/metatypes/metatype").Count;
-
-			foreach (XmlNode objXmlMetatype in objXmlDocument.SelectNodes("/chummer/metatypes/metatype"))
-			{
-				pgbProgress.Value++;
-				Application.DoEvents();
-
-				objXmlDocument = XmlManager.Instance.Load(strFile);
-				Character _objCharacter = new Character();
-				ImprovementManager objImprovementManager = new ImprovementManager(_objCharacter);
-
-				try
-				{
-					int intForce = 0;
-					if (objXmlMetatype["forcecreature"] != null)
-						intForce = 1;
-
-					// Set Metatype information.
-					if (strFile != "critters.xml" || objXmlMetatype["name"].InnerText == "Ally Spirit")
-					{
-						_objCharacter.BOD.AssignLimits(ExpressionToString(objXmlMetatype["bodmin"].InnerText, intForce, 0), ExpressionToString(objXmlMetatype["bodmax"].InnerText, intForce, 0), ExpressionToString(objXmlMetatype["bodaug"].InnerText, intForce, 0));
-						_objCharacter.AGI.AssignLimits(ExpressionToString(objXmlMetatype["agimin"].InnerText, intForce, 0), ExpressionToString(objXmlMetatype["agimax"].InnerText, intForce, 0), ExpressionToString(objXmlMetatype["agiaug"].InnerText, intForce, 0));
-						_objCharacter.REA.AssignLimits(ExpressionToString(objXmlMetatype["reamin"].InnerText, intForce, 0), ExpressionToString(objXmlMetatype["reamax"].InnerText, intForce, 0), ExpressionToString(objXmlMetatype["reaaug"].InnerText, intForce, 0));
-						_objCharacter.STR.AssignLimits(ExpressionToString(objXmlMetatype["strmin"].InnerText, intForce, 0), ExpressionToString(objXmlMetatype["strmax"].InnerText, intForce, 0), ExpressionToString(objXmlMetatype["straug"].InnerText, intForce, 0));
-						_objCharacter.CHA.AssignLimits(ExpressionToString(objXmlMetatype["chamin"].InnerText, intForce, 0), ExpressionToString(objXmlMetatype["chamax"].InnerText, intForce, 0), ExpressionToString(objXmlMetatype["chaaug"].InnerText, intForce, 0));
-						_objCharacter.INT.AssignLimits(ExpressionToString(objXmlMetatype["intmin"].InnerText, intForce, 0), ExpressionToString(objXmlMetatype["intmax"].InnerText, intForce, 0), ExpressionToString(objXmlMetatype["intaug"].InnerText, intForce, 0));
-						_objCharacter.LOG.AssignLimits(ExpressionToString(objXmlMetatype["logmin"].InnerText, intForce, 0), ExpressionToString(objXmlMetatype["logmax"].InnerText, intForce, 0), ExpressionToString(objXmlMetatype["logaug"].InnerText, intForce, 0));
-						_objCharacter.WIL.AssignLimits(ExpressionToString(objXmlMetatype["wilmin"].InnerText, intForce, 0), ExpressionToString(objXmlMetatype["wilmax"].InnerText, intForce, 0), ExpressionToString(objXmlMetatype["wilaug"].InnerText, intForce, 0));
-						_objCharacter.MAG.AssignLimits(ExpressionToString(objXmlMetatype["magmin"].InnerText, intForce, 0), ExpressionToString(objXmlMetatype["magmax"].InnerText, intForce, 0), ExpressionToString(objXmlMetatype["magaug"].InnerText, intForce, 0));
-						_objCharacter.RES.AssignLimits(ExpressionToString(objXmlMetatype["resmin"].InnerText, intForce, 0), ExpressionToString(objXmlMetatype["resmax"].InnerText, intForce, 0), ExpressionToString(objXmlMetatype["resaug"].InnerText, intForce, 0));
-						_objCharacter.EDG.AssignLimits(ExpressionToString(objXmlMetatype["edgmin"].InnerText, intForce, 0), ExpressionToString(objXmlMetatype["edgmax"].InnerText, intForce, 0), ExpressionToString(objXmlMetatype["edgaug"].InnerText, intForce, 0));
-						_objCharacter.ESS.AssignLimits(ExpressionToString(objXmlMetatype["essmin"].InnerText, intForce, 0), ExpressionToString(objXmlMetatype["essmax"].InnerText, intForce, 0), ExpressionToString(objXmlMetatype["essaug"].InnerText, intForce, 0));
-                        _objCharacter.DEP.AssignLimits(ExpressionToString(objXmlMetatype["depmin"].InnerText, intForce, 0), ExpressionToString(objXmlMetatype["depmax"].InnerText, intForce, 0), ExpressionToString(objXmlMetatype["depaug"].InnerText, intForce, 0));
-                    }
-					else
-					{
-						int intMinModifier = -3;
-						_objCharacter.BOD.AssignLimits(ExpressionToString(objXmlMetatype["bodmin"].InnerText, intForce, intMinModifier), ExpressionToString(objXmlMetatype["bodmin"].InnerText, intForce, 3), ExpressionToString(objXmlMetatype["bodmin"].InnerText, intForce, 3));
-						_objCharacter.AGI.AssignLimits(ExpressionToString(objXmlMetatype["agimin"].InnerText, intForce, intMinModifier), ExpressionToString(objXmlMetatype["agimin"].InnerText, intForce, 3), ExpressionToString(objXmlMetatype["agimin"].InnerText, intForce, 3));
-						_objCharacter.REA.AssignLimits(ExpressionToString(objXmlMetatype["reamin"].InnerText, intForce, intMinModifier), ExpressionToString(objXmlMetatype["reamin"].InnerText, intForce, 3), ExpressionToString(objXmlMetatype["reamin"].InnerText, intForce, 3));
-						_objCharacter.STR.AssignLimits(ExpressionToString(objXmlMetatype["strmin"].InnerText, intForce, intMinModifier), ExpressionToString(objXmlMetatype["strmin"].InnerText, intForce, 3), ExpressionToString(objXmlMetatype["strmin"].InnerText, intForce, 3));
-						_objCharacter.CHA.AssignLimits(ExpressionToString(objXmlMetatype["chamin"].InnerText, intForce, intMinModifier), ExpressionToString(objXmlMetatype["chamin"].InnerText, intForce, 3), ExpressionToString(objXmlMetatype["chamin"].InnerText, intForce, 3));
-						_objCharacter.INT.AssignLimits(ExpressionToString(objXmlMetatype["intmin"].InnerText, intForce, intMinModifier), ExpressionToString(objXmlMetatype["intmin"].InnerText, intForce, 3), ExpressionToString(objXmlMetatype["intmin"].InnerText, intForce, 3));
-						_objCharacter.LOG.AssignLimits(ExpressionToString(objXmlMetatype["logmin"].InnerText, intForce, intMinModifier), ExpressionToString(objXmlMetatype["logmin"].InnerText, intForce, 3), ExpressionToString(objXmlMetatype["logmin"].InnerText, intForce, 3));
-						_objCharacter.WIL.AssignLimits(ExpressionToString(objXmlMetatype["wilmin"].InnerText, intForce, intMinModifier), ExpressionToString(objXmlMetatype["wilmin"].InnerText, intForce, 3), ExpressionToString(objXmlMetatype["wilmin"].InnerText, intForce, 3));
-						_objCharacter.MAG.AssignLimits(ExpressionToString(objXmlMetatype["magmin"].InnerText, intForce, intMinModifier), ExpressionToString(objXmlMetatype["magmin"].InnerText, intForce, 3), ExpressionToString(objXmlMetatype["magmin"].InnerText, intForce, 3));
-						_objCharacter.RES.AssignLimits(ExpressionToString(objXmlMetatype["resmin"].InnerText, intForce, intMinModifier), ExpressionToString(objXmlMetatype["resmin"].InnerText, intForce, 3), ExpressionToString(objXmlMetatype["resmin"].InnerText, intForce, 3));
-						_objCharacter.EDG.AssignLimits(ExpressionToString(objXmlMetatype["edgmin"].InnerText, intForce, intMinModifier), ExpressionToString(objXmlMetatype["edgmin"].InnerText, intForce, 3), ExpressionToString(objXmlMetatype["edgmin"].InnerText, intForce, 3));
-						_objCharacter.ESS.AssignLimits(ExpressionToString(objXmlMetatype["essmin"].InnerText, intForce, 0), ExpressionToString(objXmlMetatype["essmax"].InnerText, intForce, 0), ExpressionToString(objXmlMetatype["essaug"].InnerText, intForce, 0));
-                        _objCharacter.DEP.AssignLimits(ExpressionToString(objXmlMetatype["depmin"].InnerText, intForce, intMinModifier), ExpressionToString(objXmlMetatype["depmin"].InnerText, intForce, 3), ExpressionToString(objXmlMetatype["depmin"].InnerText, intForce, 3));
-                    }
-
-					/* If we're working with a Critter, set the Attributes to their default values.
-					if (strFile == "critters.xml")
-					{
-						_objCharacter.BOD.Value = Convert.ToInt32(ExpressionToString(objXmlMetatype["bodmin"].InnerText, intForce, 0));
-						_objCharacter.AGI.Value = Convert.ToInt32(ExpressionToString(objXmlMetatype["agimin"].InnerText, intForce, 0));
-						_objCharacter.REA.Value = Convert.ToInt32(ExpressionToString(objXmlMetatype["reamin"].InnerText, intForce, 0));
-						_objCharacter.STR.Value = Convert.ToInt32(ExpressionToString(objXmlMetatype["strmin"].InnerText, intForce, 0));
-						_objCharacter.CHA.Value = Convert.ToInt32(ExpressionToString(objXmlMetatype["chamin"].InnerText, intForce, 0));
-						_objCharacter.INT.Value = Convert.ToInt32(ExpressionToString(objXmlMetatype["intmin"].InnerText, intForce, 0));
-						_objCharacter.LOG.Value = Convert.ToInt32(ExpressionToString(objXmlMetatype["logmin"].InnerText, intForce, 0));
-						_objCharacter.WIL.Value = Convert.ToInt32(ExpressionToString(objXmlMetatype["wilmin"].InnerText, intForce, 0));
-						_objCharacter.MAG.Value = Convert.ToInt32(ExpressionToString(objXmlMetatype["magmin"].InnerText, intForce, 0));
-						_objCharacter.RES.Value = Convert.ToInt32(ExpressionToString(objXmlMetatype["resmin"].InnerText, intForce, 0));
-						_objCharacter.EDG.Value = Convert.ToInt32(ExpressionToString(objXmlMetatype["edgmin"].InnerText, intForce, 0));
-						_objCharacter.ESS.Value = Convert.ToInt32(ExpressionToString(objXmlMetatype["essmax"].InnerText, intForce, 0));
-<<<<<<< HEAD
-					}*/
-=======
-                        _objCharacter.DEP.Value = Convert.ToInt32(ExpressionToString(objXmlMetatype["depmin"].InnerText, intForce, 0));
-                    }
->>>>>>> 86ccb878
-
-					// Sprites can never have Physical Attributes or WIL.
-					if (objXmlMetatype["name"].InnerText.EndsWith("Sprite"))
-					{
-						_objCharacter.BOD.AssignLimits("0", "0", "0");
-						_objCharacter.AGI.AssignLimits("0", "0", "0");
-						_objCharacter.REA.AssignLimits("0", "0", "0");
-						_objCharacter.STR.AssignLimits("0", "0", "0");
-					}
-
-					_objCharacter.Metatype = objXmlMetatype["name"].InnerText;
-					_objCharacter.MetatypeCategory = objXmlMetatype["category"].InnerText;
-					_objCharacter.Metavariant = string.Empty;
-					_objCharacter.MetatypeBP = 400;
-
-					if (objXmlMetatype["movement"] != null)
-						_objCharacter.Movement = objXmlMetatype["movement"].InnerText;
-					// Load the Qualities file.
-					XmlDocument objXmlQualityDocument = XmlManager.Instance.Load("qualities.xml");
-
-					// Determine if the Metatype has any bonuses.
-					if (objXmlMetatype.InnerXml.Contains("bonus"))
-						objImprovementManager.CreateImprovements(Improvement.ImprovementSource.Metatype, objXmlMetatype["name"].InnerText, objXmlMetatype.SelectSingleNode("bonus"), false, 1, objXmlMetatype["name"].InnerText);
-
-					// Create the Qualities that come with the Metatype.
-					foreach (XmlNode objXmlQualityItem in objXmlMetatype.SelectNodes("qualities/positive/quality"))
-					{
-						XmlNode objXmlQuality = objXmlQualityDocument.SelectSingleNode("/chummer/qualities/quality[name = \"" + objXmlQualityItem.InnerText + "\"]");
-						TreeNode objNode = new TreeNode();
-						List<Weapon> objWeapons = new List<Weapon>();
-						List<TreeNode> objWeaponNodes = new List<TreeNode>();
-						Quality objQuality = new Quality(_objCharacter);
-						string strForceValue = string.Empty;
-						if (objXmlQualityItem.Attributes["select"] != null)
-							strForceValue = objXmlQualityItem.Attributes["select"].InnerText;
-						QualitySource objSource = new QualitySource();
-						objSource = QualitySource.Metatype;
-						if (objXmlQualityItem.Attributes["removable"] != null)
-							objSource = QualitySource.MetatypeRemovable;
-						objQuality.Create(objXmlQuality, _objCharacter, objSource, objNode, objWeapons, objWeaponNodes, strForceValue);
-						_objCharacter.Qualities.Add(objQuality);
-					}
-					foreach (XmlNode objXmlQualityItem in objXmlMetatype.SelectNodes("qualities/negative/quality"))
-					{
-						XmlNode objXmlQuality = objXmlQualityDocument.SelectSingleNode("/chummer/qualities/quality[name = \"" + objXmlQualityItem.InnerText + "\"]");
-						TreeNode objNode = new TreeNode();
-						List<Weapon> objWeapons = new List<Weapon>();
-						List<TreeNode> objWeaponNodes = new List<TreeNode>();
-						Quality objQuality = new Quality(_objCharacter);
-						string strForceValue = string.Empty;
-						if (objXmlQualityItem.Attributes["select"] != null)
-							strForceValue = objXmlQualityItem.Attributes["select"].InnerText;
-						QualitySource objSource = new QualitySource();
-						objSource = QualitySource.Metatype;
-						if (objXmlQualityItem.Attributes["removable"] != null)
-							objSource = QualitySource.MetatypeRemovable;
-						objQuality.Create(objXmlQuality, _objCharacter, objSource, objNode, objWeapons, objWeaponNodes, strForceValue);
-						_objCharacter.Qualities.Add(objQuality);
-					}
-
-					/* Run through the character's Attributes one more time and make sure their value matches their minimum value.
-					if (strFile == "metatypes.xml")
-					{
-						_objCharacter.BOD.Value = _objCharacter.BOD.TotalMinimum;
-						_objCharacter.AGI.Value = _objCharacter.AGI.TotalMinimum;
-						_objCharacter.REA.Value = _objCharacter.REA.TotalMinimum;
-						_objCharacter.STR.Value = _objCharacter.STR.TotalMinimum;
-						_objCharacter.CHA.Value = _objCharacter.CHA.TotalMinimum;
-						_objCharacter.INT.Value = _objCharacter.INT.TotalMinimum;
-						_objCharacter.LOG.Value = _objCharacter.LOG.TotalMinimum;
-						_objCharacter.WIL.Value = _objCharacter.WIL.TotalMinimum;
-					}*/
-
-					// Add any Critter Powers the Metatype/Critter should have.
-					XmlNode objXmlCritter = objXmlDocument.SelectSingleNode("/chummer/metatypes/metatype[name = \"" + _objCharacter.Metatype + "\"]");
-
-					objXmlDocument = XmlManager.Instance.Load("critterpowers.xml");
-					foreach (XmlNode objXmlPower in objXmlCritter.SelectNodes("powers/power"))
-					{
-						XmlNode objXmlCritterPower = objXmlDocument.SelectSingleNode("/chummer/powers/power[name = \"" + objXmlPower.InnerText + "\"]");
-						TreeNode objNode = new TreeNode();
-						CritterPower objPower = new CritterPower(_objCharacter);
-						string strForcedValue = string.Empty;
-						int intRating = 0;
-
-						if (objXmlPower.Attributes["rating"] != null)
-							intRating = Convert.ToInt32(objXmlPower.Attributes["rating"].InnerText);
-						if (objXmlPower.Attributes["select"] != null)
-							strForcedValue = objXmlPower.Attributes["select"].InnerText;
-
-						objPower.Create(objXmlCritterPower, _objCharacter, objNode, intRating, strForcedValue);
-						_objCharacter.CritterPowers.Add(objPower);
-					}
-
-					// Set the Skill Ratings for the Critter.
-					foreach (XmlNode objXmlSkill in objXmlCritter.SelectNodes("skills/skill"))
-					{
-						if (objXmlSkill.InnerText.Contains("Exotic"))
-						{
-							//Skill objExotic = new Skill(_objCharacter);
-							//objExotic.ExoticSkill = true;
-							//objExotic.Attribute = "AGI";
-							//if (objXmlSkill.Attributes["spec"] != null)
-                            //{
-                                //SkillSpecialization objSpec = new SkillSpecialization(objXmlSkill.Attributes["spec"].InnerText);
-                                //objExotic.Specializations.Add(objSpec);
-                            //}
-							//if (Convert.ToInt32(ExpressionToString(objXmlSkill.Attributes["rating"].InnerText, Convert.ToInt32(intForce), 0)) > 6)
-							//	objExotic.RatingMaximum = Convert.ToInt32(ExpressionToString(objXmlSkill.Attributes["rating"].InnerText, Convert.ToInt32(intForce), 0));
-							//objExotic.Rating = Convert.ToInt32(ExpressionToString(objXmlSkill.Attributes["rating"].InnerText, Convert.ToInt32(intForce), 0));
-							//objExotic.Name = objXmlSkill.InnerText;
-							//_objCharacter.Skills.Add(objExotic);
-						}
-						else
-						{
-							foreach (Skill objSkill in _objCharacter.SkillsSection.Skills)
-							{
-								if (objSkill.Name == objXmlSkill.InnerText)
-								{
-									if (objXmlSkill.Attributes["spec"] != null)
-                                    {
-                                        //SkillSpecialization objSpec = new SkillSpecialization(objXmlSkill.Attributes["spec"].InnerText);
-                                        //objSkill.Specializations.Add(objSpec);
-                                    }
-									//if (Convert.ToInt32(ExpressionToString(objXmlSkill.Attributes["rating"].InnerText, Convert.ToInt32(intForce), 0)) > 6)
-									//	objSkill.RatingMaximum = Convert.ToInt32(ExpressionToString(objXmlSkill.Attributes["rating"].InnerText, Convert.ToInt32(intForce), 0));
-									//objSkill.Rating = Convert.ToInt32(ExpressionToString(objXmlSkill.Attributes["rating"].InnerText, Convert.ToInt32(intForce), 0));
-									break;
-								}
-							}
-						}
-					}
-
-					//TODO: Sorry, whenever we get critter book...
-					// Set the Skill Group Ratings for the Critter.
-					//foreach (XmlNode objXmlSkill in objXmlCritter.SelectNodes("skills/group"))
-					//{
-					//	foreach (SkillGroup objSkill in _objCharacter.SkillGroups)
-					//	{
-					//		if (objSkill.Name == objXmlSkill.InnerText)
-					//		{
-					//			objSkill.RatingMaximum = Convert.ToInt32(ExpressionToString(objXmlSkill.Attributes["rating"].InnerText, Convert.ToInt32(intForce), 0));
-					//			objSkill.Rating = Convert.ToInt32(ExpressionToString(objXmlSkill.Attributes["rating"].InnerText, Convert.ToInt32(intForce), 0));
-					//			break;
-					//		}
-					//	}
-					//}
-
-					// Set the Knowledge Skill Ratings for the Critter.
-					//foreach (XmlNode objXmlSkill in objXmlCritter.SelectNodes("skills/knowledge"))
-					//{
-					//	Skill objKnowledge = new Skill(_objCharacter);
-					//	objKnowledge.Name = objXmlSkill.InnerText;
-					//	objKnowledge.KnowledgeSkill = true;
-					//	if (objXmlSkill.Attributes["spec"] != null)
-     //                   {
-     //                       //SkillSpecialization objSpec = new SkillSpecialization(objXmlSkill.Attributes["spec"].InnerText);
-     //                       //objKnowledge.Specializations.Add(objSpec);
-     //                   }
-					//	objKnowledge.SkillCategory = objXmlSkill.Attributes["category"].InnerText;
-					//	//if (Convert.ToInt32(objXmlSkill.Attributes["rating"].InnerText) > 6)
-					//	//	objKnowledge.RatingMaximum = Convert.ToInt32(objXmlSkill.Attributes["rating"].InnerText);
-					//	//objKnowledge.Rating = Convert.ToInt32(objXmlSkill.Attributes["rating"].InnerText);
-					//	_objCharacter.Skills.Add(objKnowledge);
-					//}
-
-					// If this is a Critter with a Force (which dictates their Skill Rating/Maximum Skill Rating), set their Skill Rating Maximums.
-					if (intForce > 0)
-					{
-						int intMaxRating = intForce;
-						// Determine the highest Skill Rating the Critter has.
-						foreach (Skill objSkill in _objCharacter.SkillsSection.Skills)
-						{
-							if (objSkill.RatingMaximum > intMaxRating)
-								intMaxRating = objSkill.RatingMaximum;
-						}
-
-						// Now that we know the upper limit, set all of the Skill Rating Maximums to match.
-						//foreach (Skill objSkill in _objCharacter.Skills)
-						//	objSkill.RatingMaximum = intMaxRating;
-						//foreach (SkillGroup objGroup in _objCharacter.SkillGroups)
-						//	objGroup.RatingMaximum = intMaxRating;
-
-						// Set the MaxSkillRating for the character so it can be used later when they add new Knowledge Skills or Exotic Skills.
-						
-					}
-
-					// Add any Complex Forms the Critter comes with (typically Sprites)
-					XmlDocument objXmlProgramDocument = XmlManager.Instance.Load("complexforms.xml");
-					foreach (XmlNode objXmlComplexForm in objXmlCritter.SelectNodes("complexforms/complexform"))
-					{
-						int intRating = 0;
-						if (objXmlComplexForm.Attributes["rating"] != null)
-							intRating = Convert.ToInt32(ExpressionToString(objXmlComplexForm.Attributes["rating"].InnerText, Convert.ToInt32(intForce), 0));
-						string strForceValue = string.Empty;
-						if (objXmlComplexForm.Attributes["select"] != null)
-							strForceValue = objXmlComplexForm.Attributes["select"].InnerText;
-                        XmlNode objXmlProgram = objXmlProgramDocument.SelectSingleNode("/chummer/complexforms/complexform[name = \"" + objXmlComplexForm.InnerText + "\"]");
-						TreeNode objNode = new TreeNode();
-                        ComplexForm objProgram = new ComplexForm(_objCharacter);
-						objProgram.Create(objXmlProgram, _objCharacter, objNode, strForceValue);
-                        _objCharacter.ComplexForms.Add(objProgram);
-					}
-
-					// Add any Gear the Critter comes with (typically Programs for A.I.s)
-					XmlDocument objXmlGearDocument = XmlManager.Instance.Load("gear.xml");
-					foreach (XmlNode objXmlGear in objXmlCritter.SelectNodes("gears/gear"))
-					{
-						int intRating = 0;
-						if (objXmlGear.Attributes["rating"] != null)
-							intRating = Convert.ToInt32(ExpressionToString(objXmlGear.Attributes["rating"].InnerText, Convert.ToInt32(intForce), 0));
-						string strForceValue = string.Empty;
-						if (objXmlGear.Attributes["select"] != null)
-							strForceValue = objXmlGear.Attributes["select"].InnerText;
-						XmlNode objXmlGearItem = objXmlGearDocument.SelectSingleNode("/chummer/gears/gear[name = \"" + objXmlGear.InnerText + "\"]");
-						TreeNode objNode = new TreeNode();
-						Gear objGear = new Gear(_objCharacter);
-						List<Weapon> lstWeapons = new List<Weapon>();
-						List<TreeNode> lstWeaponNodes = new List<TreeNode>();
-						objGear.Create(objXmlGearItem, _objCharacter, objNode, intRating, lstWeapons, lstWeaponNodes, strForceValue);
-						objGear.Cost = "0";
-						objGear.Cost3 = "0";
-						objGear.Cost6 = "0";
-						objGear.Cost10 = "0";
-						_objCharacter.Gear.Add(objGear);
-					}
-				}
-				catch
-				{
-					txtOutput.Text += _objCharacter.Metatype + " general failure\r\n";
-				}
-			}
-		}
-
-		/// <summary>
-		/// Convert Force, 1D6, or 2D6 into a usable value.
-		/// </summary>
-		/// <param name="strIn">Expression to convert.</param>
-		/// <param name="intForce">Force value to use.</param>
-		/// <param name="intOffset">Dice offset.</param>
-		/// <returns></returns>
-		public string ExpressionToString(string strIn, int intForce, int intOffset)
-		{
-			int intValue = 1;
-			XmlDocument objXmlDocument = new XmlDocument();
-			XPathNavigator nav = objXmlDocument.CreateNavigator();
-			XPathExpression xprAttribute = nav.Compile(strIn.Replace("/", " div ").Replace("F", intForce.ToString()).Replace("1D6", intForce.ToString()).Replace("2D6", intForce.ToString()));
-			// This statement is wrapped in a try/catch since trying 1 div 2 results in an error with XSLT.
-			try
-			{
-			    int.TryParse(nav.Evaluate(xprAttribute).ToString(), out intValue);
-			}
-			catch (XPathException)
-			{
-			}
-			intValue += intOffset;
-			if (intForce > 0)
-			{
-				if (intValue < 1)
-					intValue = 1;
-			}
-			else
-			{
-				if (intValue < 0)
-					intValue = 0;
-			}
-			return intValue.ToString();
-		}
-	}
+ using Chummer.Skills;
+
+namespace Chummer
+{
+	public partial class frmTest : Form
+	{
+		public frmTest()
+		{
+			InitializeComponent();
+		}
+
+		private void cmdTest_Click(object sender, EventArgs e)
+		{
+			txtOutput.Text = string.Empty;
+			switch (cboTest.Text)
+			{
+				case "armor.xml":
+					TestArmor();
+					break;
+				case "bioware.xml":
+				case "cyberware.xml":
+					TestCyberware(cboTest.Text);
+					break;
+				case "critters.xml":
+					TestMetatype("critters.xml");
+					break;
+				case "gear.xml":
+					TestGear();
+					break;
+				case "metatypes.xml":
+					TestMetatype("metatypes.xml");
+					break;
+				case "qualities.xml":
+					TestQuality();
+					break;
+				case "vehicles.xml":
+					TestVehicles();
+					break;
+				case "weapons.xml":
+					TestWeapons();
+					break;
+			}
+			txtOutput.Text += "Done validation";
+		}
+
+		private void TestVehicles()
+		{
+			Character objCharacter = new Character();
+			XmlDocument objXmlDocument = XmlManager.Instance.Load("vehicles.xml");
+			pgbProgress.Minimum = 0;
+			pgbProgress.Value = 0;
+			pgbProgress.Maximum = objXmlDocument.SelectNodes("/chummer/vehicles/vehicle").Count;
+			pgbProgress.Maximum += objXmlDocument.SelectNodes("/chummer/mods/mod").Count;
+
+			// Vehicles.
+			foreach (XmlNode objXmlGear in objXmlDocument.SelectNodes("/chummer/vehicles/vehicle"))
+			{
+				pgbProgress.Value++;
+				Application.DoEvents();
+				try
+				{
+					TreeNode objTempNode = new TreeNode();
+					Vehicle objTemp = new Vehicle(objCharacter);
+					objTemp.Create(objXmlGear, objTempNode, null, null, null, null);
+					try
+					{
+						int objValue = objTemp.TotalCost;
+					}
+					catch
+					{
+						txtOutput.Text += objXmlGear["name"].InnerText + " failed TotalCost\r\n";
+					}
+					try
+					{
+                        string objValue = objTemp.TotalAccel;
+					}
+					catch
+					{
+						txtOutput.Text += objXmlGear["name"].InnerText + " failed TotalAccel\r\n";
+					}
+					try
+					{
+						int objValue = objTemp.TotalArmor;
+					}
+					catch
+					{
+						txtOutput.Text += objXmlGear["name"].InnerText + " failed TotalArmor\r\n";
+					}
+					try
+					{
+						int objValue = objTemp.TotalBody;
+					}
+					catch
+					{
+						txtOutput.Text += objXmlGear["name"].InnerText + " failed TotalBody\r\n";
+					}
+					try
+					{
+						string objValue = objTemp.TotalHandling;
+					}
+					catch
+					{
+						txtOutput.Text += objXmlGear["name"].InnerText + " failed TotalHandling\r\n";
+					}
+					try
+					{
+						string objValue = objTemp.TotalSpeed;
+					}
+					catch
+					{
+						txtOutput.Text += objXmlGear["name"].InnerText + " failed TotalSpeed\r\n";
+					}
+					try
+					{
+						string objValue = objTemp.CalculatedAvail;
+					}
+					catch
+					{
+						txtOutput.Text += objXmlGear["name"].InnerText + " failed CalculatedAvail\r\n";
+					}
+				}
+				catch
+				{
+					txtOutput.Text += objXmlGear["name"].InnerText + " general failure\r\n";
+				}
+			}
+
+			// Vehicle Mods.
+			foreach (XmlNode objXmlGear in objXmlDocument.SelectNodes("/chummer/mods/mod"))
+			{
+				pgbProgress.Value++;
+				Application.DoEvents();
+				try
+				{
+					TreeNode objTempNode = new TreeNode();
+					VehicleMod objTemp = new VehicleMod(objCharacter);
+					objTemp.Create(objXmlGear, objTempNode, 1, null);
+					try
+					{
+						int objValue = objTemp.TotalCost;
+					}
+					catch
+					{
+						txtOutput.Text += objXmlGear["name"].InnerText + " failed TotalCost\r\n";
+					}
+					try
+					{
+						string objValue = objTemp.TotalAvail;
+					}
+					catch
+					{
+						txtOutput.Text += objXmlGear["name"].InnerText + " failed TotalAvail\r\n";
+					}
+					try
+					{
+						int objValue = objTemp.CalculatedSlots;
+					}
+					catch
+					{
+						txtOutput.Text += objXmlGear["name"].InnerText + " failed CalculatedSlots\r\n";
+					}
+				}
+				catch
+				{
+					txtOutput.Text += objXmlGear["name"].InnerText + " general failure\r\n";
+				}
+			}
+		}
+
+		private void TestWeapons()
+		{
+			Character objCharacter = new Character();
+			XmlDocument objXmlDocument = XmlManager.Instance.Load("weapons.xml");
+			pgbProgress.Minimum = 0;
+			pgbProgress.Value = 0;
+			pgbProgress.Maximum = objXmlDocument.SelectNodes("/chummer/weapons/weapon").Count;
+			pgbProgress.Maximum += objXmlDocument.SelectNodes("/chummer/accessories/accessory").Count;
+			pgbProgress.Maximum += objXmlDocument.SelectNodes("/chummer/mods/mod").Count;
+
+			// Weapons.
+			foreach (XmlNode objXmlGear in objXmlDocument.SelectNodes("/chummer/weapons/weapon"))
+			{
+				pgbProgress.Value++;
+				Application.DoEvents();
+				try
+				{
+					TreeNode objTempNode = new TreeNode();
+					Weapon objTemp = new Weapon(objCharacter);
+					objTemp.Create(objXmlGear, objCharacter, objTempNode, null, null);
+					try
+					{
+						int objValue = objTemp.TotalCost;
+					}
+					catch
+					{
+						txtOutput.Text += objXmlGear["name"].InnerText + " failed TotalCost\r\n";
+					}
+					try
+					{
+						string objValue = objTemp.TotalAP;
+					}
+					catch
+					{
+						txtOutput.Text += objXmlGear["name"].InnerText + " failed TotalAP\r\n";
+					}
+					try
+					{
+						string objValue = objTemp.TotalAvail;
+					}
+					catch
+					{
+						txtOutput.Text += objXmlGear["name"].InnerText + " failed TotalAvail\r\n";
+					}
+					try
+					{
+						string objValue = objTemp.TotalRC;
+					}
+					catch
+					{
+						txtOutput.Text += objXmlGear["name"].InnerText + " failed TotalRC\r\n";
+					}
+					try
+					{
+						int objValue = objTemp.TotalReach;
+					}
+					catch
+					{
+						txtOutput.Text += objXmlGear["name"].InnerText + " failed TotalReach\r\n";
+					}
+					try
+					{
+						string objValue = objTemp.CalculatedAmmo();
+					}
+					catch
+					{
+						txtOutput.Text += objXmlGear["name"].InnerText + " failed CalculatedAmmo\r\n";
+					}
+					try
+					{
+						string objValue = objTemp.CalculatedConcealability();
+					}
+					catch
+					{
+						txtOutput.Text += objXmlGear["name"].InnerText + " failed CalculatedConcealability\r\n";
+					}
+					try
+					{
+						string objValue = objTemp.CalculatedDamage();
+					}
+					catch
+					{
+						txtOutput.Text += objXmlGear["name"].InnerText + " failed CalculatedDamage\r\n";
+					}
+				}
+				catch
+				{
+					txtOutput.Text += objXmlGear["name"].InnerText + " general failure\r\n";
+				}
+			}
+
+			// Weapon Accessories.
+			foreach (XmlNode objXmlGear in objXmlDocument.SelectNodes("/chummer/accessories/accessory"))
+			{
+				pgbProgress.Value++;
+				Application.DoEvents();
+				try
+				{
+					TreeNode objTempNode = new TreeNode();
+					WeaponAccessory objTemp = new WeaponAccessory(objCharacter);
+					objTemp.Create(objXmlGear, objTempNode, new Tuple<string, string>("" , string.Empty), 0, null);
+					try
+					{
+						int objValue = objTemp.TotalCost;
+					}
+					catch
+					{
+						txtOutput.Text += objXmlGear["name"].InnerText + " failed CalculatedCost\r\n";
+					}
+					try
+					{
+						string objValue = objTemp.TotalAvail;
+					}
+					catch
+					{
+						txtOutput.Text += objXmlGear["name"].InnerText + " failed TotalAvail\r\n";
+					}
+				}
+				catch
+				{
+					txtOutput.Text += objXmlGear["name"].InnerText + " general failure\r\n";
+				}
+			}
+		}
+
+		private void TestArmor()
+		{
+			Character objCharacter = new Character();
+			XmlDocument objXmlDocument = XmlManager.Instance.Load("armor.xml");
+			pgbProgress.Minimum = 0;
+			pgbProgress.Value = 0;
+			pgbProgress.Maximum = objXmlDocument.SelectNodes("/chummer/armors/armor").Count;
+			pgbProgress.Maximum += objXmlDocument.SelectNodes("/chummer/mods/mod").Count;
+
+			// Armor.
+			foreach (XmlNode objXmlGear in objXmlDocument.SelectNodes("/chummer/armors/armor"))
+			{
+				pgbProgress.Value++;
+				Application.DoEvents();
+				try
+				{
+					TreeNode objTempNode = new TreeNode();
+					Armor objTemp = new Armor(objCharacter);
+					List<Weapon> objWeapons = new List<Weapon>();
+					objTemp.Create(objXmlGear, objTempNode, null, 0, objWeapons);
+					try
+					{
+						int objValue = objTemp.TotalCost;
+					}
+					catch
+					{
+						txtOutput.Text += objXmlGear["name"].InnerText + " failed TotalCost\r\n";
+					}
+					try
+					{
+						int objValue = objTemp.TotalArmor;
+					}
+					catch
+					{
+						txtOutput.Text += objXmlGear["name"].InnerText + " failed TotalArmor\r\n";
+					}
+					try
+					{
+						string objValue = objTemp.TotalAvail;
+					}
+					catch
+					{
+						txtOutput.Text += objXmlGear["name"].InnerText + " failed TotalAvail\r\n";
+					}
+					try
+					{
+						string objValue = objTemp.CalculatedCapacity;
+					}
+					catch
+					{
+						txtOutput.Text += objXmlGear["name"].InnerText + " failed CalculatedCapacity\r\n";
+					}
+				}
+				catch
+				{
+					txtOutput.Text += objXmlGear["name"].InnerText + " general failure\r\n";
+				}
+			}
+
+			// Armor Mods.
+			foreach (XmlNode objXmlGear in objXmlDocument.SelectNodes("/chummer/mods/mod"))
+			{
+				pgbProgress.Value++;
+				Application.DoEvents();
+				try
+				{
+					TreeNode objTempNode = new TreeNode();
+					ArmorMod objTemp = new ArmorMod(objCharacter);
+					List<Weapon> lstWeaopns = new List<Weapon>();
+					List<TreeNode> lstNodes = new List<TreeNode>();
+					objTemp.Create(objXmlGear, objTempNode, 1, lstWeaopns, lstNodes);
+					try
+					{
+						string objValue = objTemp.TotalAvail;
+					}
+					catch
+					{
+						txtOutput.Text += objXmlGear["name"].InnerText + " failed TotalAvail\r\n";
+					}
+					try
+					{
+						string objValue = objTemp.CalculatedCapacity;
+					}
+					catch
+					{
+						txtOutput.Text += objXmlGear["name"].InnerText + " failed CalculatedCapacity\r\n";
+					}
+				}
+				catch
+				{
+					txtOutput.Text += objXmlGear["name"].InnerText + " general failure\r\n";
+				}
+			}
+		}
+
+		private void TestGear()
+		{
+			Character objCharacter = new Character();
+			XmlDocument objXmlDocument = XmlManager.Instance.Load("gear.xml");
+			pgbProgress.Minimum = 0;
+			pgbProgress.Value = 0;
+			pgbProgress.Maximum = objXmlDocument.SelectNodes("/chummer/gears/gear").Count;
+
+			// Gear.
+			foreach (XmlNode objXmlGear in objXmlDocument.SelectNodes("/chummer/gears/gear"))
+			{
+				pgbProgress.Value++;
+				Application.DoEvents();
+				try
+				{
+					TreeNode objTempNode = new TreeNode();
+					Gear objTemp = new Gear(objCharacter);
+					List<Weapon> lstWeapons = new List<Weapon>();
+					List<TreeNode> lstNodes = new List<TreeNode>();
+					objTemp.Create(objXmlGear, objCharacter, objTempNode, 1, lstWeapons, lstNodes);
+					try
+					{
+						int objValue = objTemp.TotalCost;
+					}
+					catch
+					{
+						if (objXmlGear["category"].InnerText != "Mook")
+							txtOutput.Text += objXmlGear["name"].InnerText + " failed TotalCost\r\n";
+					}
+					try
+					{
+						string objValue = objTemp.TotalAvail();
+					}
+					catch
+					{
+						txtOutput.Text += objXmlGear["name"].InnerText + " failed TotalAvail\r\n";
+					}
+					try
+					{
+						string objValue = objTemp.CalculatedArmorCapacity;
+					}
+					catch
+					{
+						txtOutput.Text += objXmlGear["name"].InnerText + " failed CalculatedArmorCapacity\r\n";
+					}
+					try
+					{
+						string objValue = objTemp.CalculatedCapacity;
+					}
+					catch
+					{
+						txtOutput.Text += objXmlGear["name"].InnerText + " failed CalculatedCapacity\r\n";
+					}
+					try
+					{
+						int objValue = objTemp.CalculatedCost;
+					}
+					catch
+					{
+						if (objXmlGear["category"].InnerText != "Mook")
+							txtOutput.Text += objXmlGear["name"].InnerText + " failed CalculatedCost\r\n";
+					}
+				}
+				catch
+				{
+					txtOutput.Text += objXmlGear["name"].InnerText + " general failure\r\n";
+				}
+			}
+		}
+
+		private void TestCyberware(string strFile)
+		{
+			string strPrefix = string.Empty;
+			Improvement.ImprovementSource objSource = new Improvement.ImprovementSource();
+			if (strFile == "bioware.xml")
+			{
+				strPrefix = "bioware";
+				objSource = Improvement.ImprovementSource.Bioware;
+			}
+			else
+			{
+				strPrefix = "cyberware";
+				objSource = Improvement.ImprovementSource.Cyberware;
+			}
+
+			Character objCharacter = new Character();
+			XmlDocument objXmlDocument = XmlManager.Instance.Load(strFile);
+			pgbProgress.Minimum = 0;
+			pgbProgress.Value = 0;
+			pgbProgress.Maximum = objXmlDocument.SelectNodes("/chummer/" + strPrefix + "s/" + strPrefix).Count;
+
+			// Gear.
+			foreach (XmlNode objXmlGear in objXmlDocument.SelectNodes("/chummer/" + strPrefix + "s/" + strPrefix))
+			{
+				pgbProgress.Value++;
+				Application.DoEvents();
+				try
+				{
+					TreeNode objTempNode = new TreeNode();
+					Cyberware objTemp = new Cyberware(objCharacter);
+					List<Weapon> lstWeapons = new List<Weapon>();
+					List<TreeNode> lstNodes = new List<TreeNode>();
+                    List<Vehicle> objVehicles = new List<Vehicle>();
+                    List<TreeNode> objVehicleNodes = new List<TreeNode>();
+                    objTemp.Create(objXmlGear, objCharacter, GlobalOptions.CyberwareGrades.GetGrade("Standard"), objSource, 1, objTempNode, lstWeapons, lstNodes, objVehicles, objVehicleNodes);
+					try
+					{
+						int objValue = objTemp.TotalCost;
+					}
+					catch
+					{
+						txtOutput.Text += objXmlGear["name"].InnerText + " failed TotalCost\r\n";
+					}
+					try
+					{
+						string objValue = objTemp.TotalAvail;
+					}
+					catch
+					{
+						txtOutput.Text += objXmlGear["name"].InnerText + " failed TotalAvail\r\n";
+					}
+					try
+					{
+						int objValue = objTemp.TotalAgility;
+					}
+					catch
+					{
+						txtOutput.Text += objXmlGear["name"].InnerText + " failed TotalAgility\r\n";
+					}
+					try
+					{
+						int objValue = objTemp.TotalBody;
+					}
+					catch
+					{
+						txtOutput.Text += objXmlGear["name"].InnerText + " failed TotalBody\r\n";
+					}
+					try
+					{
+						int objValue = objTemp.TotalStrength;
+					}
+					catch
+					{
+						txtOutput.Text += objXmlGear["name"].InnerText + " failed TotalStrength\r\n";
+					}
+					try
+					{
+						string objValue = objTemp.CalculatedCapacity;
+					}
+					catch
+					{
+						txtOutput.Text += objXmlGear["name"].InnerText + " failed CalculatedCapacity\r\n";
+					}
+					try
+					{
+						decimal objValue = objTemp.CalculatedESS;
+					}
+					catch
+					{
+						txtOutput.Text += objXmlGear["name"].InnerText + " failed CalculatedESS\r\n";
+					}
+				}
+				catch
+				{
+					txtOutput.Text += objXmlGear["name"].InnerText + " general failure\r\n";
+				}
+			}
+		}
+
+		private void TestQuality()
+		{
+			Character objCharacter = new Character();
+			XmlDocument objXmlDocument = XmlManager.Instance.Load("qualities.xml");
+			pgbProgress.Minimum = 0;
+			pgbProgress.Value = 0;
+			pgbProgress.Maximum = objXmlDocument.SelectNodes("/chummer/qualities/quality").Count;
+
+			// Qualities.
+			foreach (XmlNode objXmlGear in objXmlDocument.SelectNodes("/chummer/qualities/quality"))
+			{
+				pgbProgress.Value++;
+				Application.DoEvents();
+				try
+				{
+					TreeNode objTempNode = new TreeNode();
+					List<Weapon> objWeapons = new List<Weapon>();
+					List<TreeNode> objWeaponNodes = new List<TreeNode>();
+					Quality objTemp = new Quality(objCharacter);
+					objTemp.Create(objXmlGear, objCharacter, QualitySource.Selected, objTempNode, objWeapons, objWeaponNodes);
+				}
+				catch
+				{
+					txtOutput.Text += objXmlGear["name"].InnerText + " general failure\r\n";
+				}
+			}
+		}
+
+		void TestMetatype(string strFile)
+		{
+			XmlDocument objXmlDocument = XmlManager.Instance.Load(strFile);
+
+			pgbProgress.Minimum = 0;
+			pgbProgress.Value = 0;
+			pgbProgress.Maximum = objXmlDocument.SelectNodes("/chummer/metatypes/metatype").Count;
+
+			foreach (XmlNode objXmlMetatype in objXmlDocument.SelectNodes("/chummer/metatypes/metatype"))
+			{
+				pgbProgress.Value++;
+				Application.DoEvents();
+
+				objXmlDocument = XmlManager.Instance.Load(strFile);
+				Character _objCharacter = new Character();
+				ImprovementManager objImprovementManager = new ImprovementManager(_objCharacter);
+
+				try
+				{
+					int intForce = 0;
+					if (objXmlMetatype["forcecreature"] != null)
+						intForce = 1;
+
+					// Set Metatype information.
+					if (strFile != "critters.xml" || objXmlMetatype["name"].InnerText == "Ally Spirit")
+					{
+						_objCharacter.BOD.AssignLimits(ExpressionToString(objXmlMetatype["bodmin"].InnerText, intForce, 0), ExpressionToString(objXmlMetatype["bodmax"].InnerText, intForce, 0), ExpressionToString(objXmlMetatype["bodaug"].InnerText, intForce, 0));
+						_objCharacter.AGI.AssignLimits(ExpressionToString(objXmlMetatype["agimin"].InnerText, intForce, 0), ExpressionToString(objXmlMetatype["agimax"].InnerText, intForce, 0), ExpressionToString(objXmlMetatype["agiaug"].InnerText, intForce, 0));
+						_objCharacter.REA.AssignLimits(ExpressionToString(objXmlMetatype["reamin"].InnerText, intForce, 0), ExpressionToString(objXmlMetatype["reamax"].InnerText, intForce, 0), ExpressionToString(objXmlMetatype["reaaug"].InnerText, intForce, 0));
+						_objCharacter.STR.AssignLimits(ExpressionToString(objXmlMetatype["strmin"].InnerText, intForce, 0), ExpressionToString(objXmlMetatype["strmax"].InnerText, intForce, 0), ExpressionToString(objXmlMetatype["straug"].InnerText, intForce, 0));
+						_objCharacter.CHA.AssignLimits(ExpressionToString(objXmlMetatype["chamin"].InnerText, intForce, 0), ExpressionToString(objXmlMetatype["chamax"].InnerText, intForce, 0), ExpressionToString(objXmlMetatype["chaaug"].InnerText, intForce, 0));
+						_objCharacter.INT.AssignLimits(ExpressionToString(objXmlMetatype["intmin"].InnerText, intForce, 0), ExpressionToString(objXmlMetatype["intmax"].InnerText, intForce, 0), ExpressionToString(objXmlMetatype["intaug"].InnerText, intForce, 0));
+						_objCharacter.LOG.AssignLimits(ExpressionToString(objXmlMetatype["logmin"].InnerText, intForce, 0), ExpressionToString(objXmlMetatype["logmax"].InnerText, intForce, 0), ExpressionToString(objXmlMetatype["logaug"].InnerText, intForce, 0));
+						_objCharacter.WIL.AssignLimits(ExpressionToString(objXmlMetatype["wilmin"].InnerText, intForce, 0), ExpressionToString(objXmlMetatype["wilmax"].InnerText, intForce, 0), ExpressionToString(objXmlMetatype["wilaug"].InnerText, intForce, 0));
+						_objCharacter.MAG.AssignLimits(ExpressionToString(objXmlMetatype["magmin"].InnerText, intForce, 0), ExpressionToString(objXmlMetatype["magmax"].InnerText, intForce, 0), ExpressionToString(objXmlMetatype["magaug"].InnerText, intForce, 0));
+						_objCharacter.RES.AssignLimits(ExpressionToString(objXmlMetatype["resmin"].InnerText, intForce, 0), ExpressionToString(objXmlMetatype["resmax"].InnerText, intForce, 0), ExpressionToString(objXmlMetatype["resaug"].InnerText, intForce, 0));
+						_objCharacter.EDG.AssignLimits(ExpressionToString(objXmlMetatype["edgmin"].InnerText, intForce, 0), ExpressionToString(objXmlMetatype["edgmax"].InnerText, intForce, 0), ExpressionToString(objXmlMetatype["edgaug"].InnerText, intForce, 0));
+						_objCharacter.ESS.AssignLimits(ExpressionToString(objXmlMetatype["essmin"].InnerText, intForce, 0), ExpressionToString(objXmlMetatype["essmax"].InnerText, intForce, 0), ExpressionToString(objXmlMetatype["essaug"].InnerText, intForce, 0));
+                        _objCharacter.DEP.AssignLimits(ExpressionToString(objXmlMetatype["depmin"].InnerText, intForce, 0), ExpressionToString(objXmlMetatype["depmax"].InnerText, intForce, 0), ExpressionToString(objXmlMetatype["depaug"].InnerText, intForce, 0));
+					}
+					else
+					{
+						int intMinModifier = -3;
+						_objCharacter.BOD.AssignLimits(ExpressionToString(objXmlMetatype["bodmin"].InnerText, intForce, intMinModifier), ExpressionToString(objXmlMetatype["bodmin"].InnerText, intForce, 3), ExpressionToString(objXmlMetatype["bodmin"].InnerText, intForce, 3));
+						_objCharacter.AGI.AssignLimits(ExpressionToString(objXmlMetatype["agimin"].InnerText, intForce, intMinModifier), ExpressionToString(objXmlMetatype["agimin"].InnerText, intForce, 3), ExpressionToString(objXmlMetatype["agimin"].InnerText, intForce, 3));
+						_objCharacter.REA.AssignLimits(ExpressionToString(objXmlMetatype["reamin"].InnerText, intForce, intMinModifier), ExpressionToString(objXmlMetatype["reamin"].InnerText, intForce, 3), ExpressionToString(objXmlMetatype["reamin"].InnerText, intForce, 3));
+						_objCharacter.STR.AssignLimits(ExpressionToString(objXmlMetatype["strmin"].InnerText, intForce, intMinModifier), ExpressionToString(objXmlMetatype["strmin"].InnerText, intForce, 3), ExpressionToString(objXmlMetatype["strmin"].InnerText, intForce, 3));
+						_objCharacter.CHA.AssignLimits(ExpressionToString(objXmlMetatype["chamin"].InnerText, intForce, intMinModifier), ExpressionToString(objXmlMetatype["chamin"].InnerText, intForce, 3), ExpressionToString(objXmlMetatype["chamin"].InnerText, intForce, 3));
+						_objCharacter.INT.AssignLimits(ExpressionToString(objXmlMetatype["intmin"].InnerText, intForce, intMinModifier), ExpressionToString(objXmlMetatype["intmin"].InnerText, intForce, 3), ExpressionToString(objXmlMetatype["intmin"].InnerText, intForce, 3));
+						_objCharacter.LOG.AssignLimits(ExpressionToString(objXmlMetatype["logmin"].InnerText, intForce, intMinModifier), ExpressionToString(objXmlMetatype["logmin"].InnerText, intForce, 3), ExpressionToString(objXmlMetatype["logmin"].InnerText, intForce, 3));
+						_objCharacter.WIL.AssignLimits(ExpressionToString(objXmlMetatype["wilmin"].InnerText, intForce, intMinModifier), ExpressionToString(objXmlMetatype["wilmin"].InnerText, intForce, 3), ExpressionToString(objXmlMetatype["wilmin"].InnerText, intForce, 3));
+						_objCharacter.MAG.AssignLimits(ExpressionToString(objXmlMetatype["magmin"].InnerText, intForce, intMinModifier), ExpressionToString(objXmlMetatype["magmin"].InnerText, intForce, 3), ExpressionToString(objXmlMetatype["magmin"].InnerText, intForce, 3));
+						_objCharacter.RES.AssignLimits(ExpressionToString(objXmlMetatype["resmin"].InnerText, intForce, intMinModifier), ExpressionToString(objXmlMetatype["resmin"].InnerText, intForce, 3), ExpressionToString(objXmlMetatype["resmin"].InnerText, intForce, 3));
+						_objCharacter.EDG.AssignLimits(ExpressionToString(objXmlMetatype["edgmin"].InnerText, intForce, intMinModifier), ExpressionToString(objXmlMetatype["edgmin"].InnerText, intForce, 3), ExpressionToString(objXmlMetatype["edgmin"].InnerText, intForce, 3));
+						_objCharacter.ESS.AssignLimits(ExpressionToString(objXmlMetatype["essmin"].InnerText, intForce, 0), ExpressionToString(objXmlMetatype["essmax"].InnerText, intForce, 0), ExpressionToString(objXmlMetatype["essaug"].InnerText, intForce, 0));
+                        _objCharacter.DEP.AssignLimits(ExpressionToString(objXmlMetatype["depmin"].InnerText, intForce, intMinModifier), ExpressionToString(objXmlMetatype["depmin"].InnerText, intForce, 3), ExpressionToString(objXmlMetatype["depmin"].InnerText, intForce, 3));
+					}
+
+					/* If we're working with a Critter, set the Attributes to their default values.
+					if (strFile == "critters.xml")
+					{
+						_objCharacter.BOD.Value = Convert.ToInt32(ExpressionToString(objXmlMetatype["bodmin"].InnerText, intForce, 0));
+						_objCharacter.AGI.Value = Convert.ToInt32(ExpressionToString(objXmlMetatype["agimin"].InnerText, intForce, 0));
+						_objCharacter.REA.Value = Convert.ToInt32(ExpressionToString(objXmlMetatype["reamin"].InnerText, intForce, 0));
+						_objCharacter.STR.Value = Convert.ToInt32(ExpressionToString(objXmlMetatype["strmin"].InnerText, intForce, 0));
+						_objCharacter.CHA.Value = Convert.ToInt32(ExpressionToString(objXmlMetatype["chamin"].InnerText, intForce, 0));
+						_objCharacter.INT.Value = Convert.ToInt32(ExpressionToString(objXmlMetatype["intmin"].InnerText, intForce, 0));
+						_objCharacter.LOG.Value = Convert.ToInt32(ExpressionToString(objXmlMetatype["logmin"].InnerText, intForce, 0));
+						_objCharacter.WIL.Value = Convert.ToInt32(ExpressionToString(objXmlMetatype["wilmin"].InnerText, intForce, 0));
+						_objCharacter.MAG.Value = Convert.ToInt32(ExpressionToString(objXmlMetatype["magmin"].InnerText, intForce, 0));
+						_objCharacter.RES.Value = Convert.ToInt32(ExpressionToString(objXmlMetatype["resmin"].InnerText, intForce, 0));
+						_objCharacter.EDG.Value = Convert.ToInt32(ExpressionToString(objXmlMetatype["edgmin"].InnerText, intForce, 0));
+						_objCharacter.ESS.Value = Convert.ToInt32(ExpressionToString(objXmlMetatype["essmax"].InnerText, intForce, 0));
+                        _objCharacter.DEP.Value = Convert.ToInt32(ExpressionToString(objXmlMetatype["depmin"].InnerText, intForce, 0));
+                    }
+
+					// Sprites can never have Physical Attributes or WIL.
+					if (objXmlMetatype["name"].InnerText.EndsWith("Sprite"))
+					{
+						_objCharacter.BOD.AssignLimits("0", "0", "0");
+						_objCharacter.AGI.AssignLimits("0", "0", "0");
+						_objCharacter.REA.AssignLimits("0", "0", "0");
+						_objCharacter.STR.AssignLimits("0", "0", "0");
+					}
+
+					_objCharacter.Metatype = objXmlMetatype["name"].InnerText;
+					_objCharacter.MetatypeCategory = objXmlMetatype["category"].InnerText;
+					_objCharacter.Metavariant = string.Empty;
+					_objCharacter.MetatypeBP = 400;
+
+					if (objXmlMetatype["movement"] != null)
+						_objCharacter.Movement = objXmlMetatype["movement"].InnerText;
+					// Load the Qualities file.
+					XmlDocument objXmlQualityDocument = XmlManager.Instance.Load("qualities.xml");
+
+					// Determine if the Metatype has any bonuses.
+					if (objXmlMetatype.InnerXml.Contains("bonus"))
+						objImprovementManager.CreateImprovements(Improvement.ImprovementSource.Metatype, objXmlMetatype["name"].InnerText, objXmlMetatype.SelectSingleNode("bonus"), false, 1, objXmlMetatype["name"].InnerText);
+
+					// Create the Qualities that come with the Metatype.
+					foreach (XmlNode objXmlQualityItem in objXmlMetatype.SelectNodes("qualities/positive/quality"))
+					{
+						XmlNode objXmlQuality = objXmlQualityDocument.SelectSingleNode("/chummer/qualities/quality[name = \"" + objXmlQualityItem.InnerText + "\"]");
+						TreeNode objNode = new TreeNode();
+						List<Weapon> objWeapons = new List<Weapon>();
+						List<TreeNode> objWeaponNodes = new List<TreeNode>();
+						Quality objQuality = new Quality(_objCharacter);
+						string strForceValue = string.Empty;
+						if (objXmlQualityItem.Attributes["select"] != null)
+							strForceValue = objXmlQualityItem.Attributes["select"].InnerText;
+						QualitySource objSource = new QualitySource();
+						objSource = QualitySource.Metatype;
+						if (objXmlQualityItem.Attributes["removable"] != null)
+							objSource = QualitySource.MetatypeRemovable;
+						objQuality.Create(objXmlQuality, _objCharacter, objSource, objNode, objWeapons, objWeaponNodes, strForceValue);
+						_objCharacter.Qualities.Add(objQuality);
+					}
+					foreach (XmlNode objXmlQualityItem in objXmlMetatype.SelectNodes("qualities/negative/quality"))
+					{
+						XmlNode objXmlQuality = objXmlQualityDocument.SelectSingleNode("/chummer/qualities/quality[name = \"" + objXmlQualityItem.InnerText + "\"]");
+						TreeNode objNode = new TreeNode();
+						List<Weapon> objWeapons = new List<Weapon>();
+						List<TreeNode> objWeaponNodes = new List<TreeNode>();
+						Quality objQuality = new Quality(_objCharacter);
+						string strForceValue = string.Empty;
+						if (objXmlQualityItem.Attributes["select"] != null)
+							strForceValue = objXmlQualityItem.Attributes["select"].InnerText;
+						QualitySource objSource = new QualitySource();
+						objSource = QualitySource.Metatype;
+						if (objXmlQualityItem.Attributes["removable"] != null)
+							objSource = QualitySource.MetatypeRemovable;
+						objQuality.Create(objXmlQuality, _objCharacter, objSource, objNode, objWeapons, objWeaponNodes, strForceValue);
+						_objCharacter.Qualities.Add(objQuality);
+					}
+
+					/* Run through the character's Attributes one more time and make sure their value matches their minimum value.
+					if (strFile == "metatypes.xml")
+					{
+						_objCharacter.BOD.Value = _objCharacter.BOD.TotalMinimum;
+						_objCharacter.AGI.Value = _objCharacter.AGI.TotalMinimum;
+						_objCharacter.REA.Value = _objCharacter.REA.TotalMinimum;
+						_objCharacter.STR.Value = _objCharacter.STR.TotalMinimum;
+						_objCharacter.CHA.Value = _objCharacter.CHA.TotalMinimum;
+						_objCharacter.INT.Value = _objCharacter.INT.TotalMinimum;
+						_objCharacter.LOG.Value = _objCharacter.LOG.TotalMinimum;
+						_objCharacter.WIL.Value = _objCharacter.WIL.TotalMinimum;
+					}*/
+
+					// Add any Critter Powers the Metatype/Critter should have.
+					XmlNode objXmlCritter = objXmlDocument.SelectSingleNode("/chummer/metatypes/metatype[name = \"" + _objCharacter.Metatype + "\"]");
+
+					objXmlDocument = XmlManager.Instance.Load("critterpowers.xml");
+					foreach (XmlNode objXmlPower in objXmlCritter.SelectNodes("powers/power"))
+					{
+						XmlNode objXmlCritterPower = objXmlDocument.SelectSingleNode("/chummer/powers/power[name = \"" + objXmlPower.InnerText + "\"]");
+						TreeNode objNode = new TreeNode();
+						CritterPower objPower = new CritterPower(_objCharacter);
+						string strForcedValue = string.Empty;
+						int intRating = 0;
+
+						if (objXmlPower.Attributes["rating"] != null)
+							intRating = Convert.ToInt32(objXmlPower.Attributes["rating"].InnerText);
+						if (objXmlPower.Attributes["select"] != null)
+							strForcedValue = objXmlPower.Attributes["select"].InnerText;
+
+						objPower.Create(objXmlCritterPower, _objCharacter, objNode, intRating, strForcedValue);
+						_objCharacter.CritterPowers.Add(objPower);
+					}
+
+					// Set the Skill Ratings for the Critter.
+					foreach (XmlNode objXmlSkill in objXmlCritter.SelectNodes("skills/skill"))
+					{
+						if (objXmlSkill.InnerText.Contains("Exotic"))
+						{
+							//Skill objExotic = new Skill(_objCharacter);
+							//objExotic.ExoticSkill = true;
+							//objExotic.Attribute = "AGI";
+							//if (objXmlSkill.Attributes["spec"] != null)
+                            //{
+                                //SkillSpecialization objSpec = new SkillSpecialization(objXmlSkill.Attributes["spec"].InnerText);
+                                //objExotic.Specializations.Add(objSpec);
+                            //}
+							//if (Convert.ToInt32(ExpressionToString(objXmlSkill.Attributes["rating"].InnerText, Convert.ToInt32(intForce), 0)) > 6)
+							//	objExotic.RatingMaximum = Convert.ToInt32(ExpressionToString(objXmlSkill.Attributes["rating"].InnerText, Convert.ToInt32(intForce), 0));
+							//objExotic.Rating = Convert.ToInt32(ExpressionToString(objXmlSkill.Attributes["rating"].InnerText, Convert.ToInt32(intForce), 0));
+							//objExotic.Name = objXmlSkill.InnerText;
+							//_objCharacter.Skills.Add(objExotic);
+						}
+						else
+						{
+							foreach (Skill objSkill in _objCharacter.SkillsSection.Skills)
+							{
+								if (objSkill.Name == objXmlSkill.InnerText)
+								{
+									if (objXmlSkill.Attributes["spec"] != null)
+                                    {
+                                        //SkillSpecialization objSpec = new SkillSpecialization(objXmlSkill.Attributes["spec"].InnerText);
+                                        //objSkill.Specializations.Add(objSpec);
+                                    }
+									//if (Convert.ToInt32(ExpressionToString(objXmlSkill.Attributes["rating"].InnerText, Convert.ToInt32(intForce), 0)) > 6)
+									//	objSkill.RatingMaximum = Convert.ToInt32(ExpressionToString(objXmlSkill.Attributes["rating"].InnerText, Convert.ToInt32(intForce), 0));
+									//objSkill.Rating = Convert.ToInt32(ExpressionToString(objXmlSkill.Attributes["rating"].InnerText, Convert.ToInt32(intForce), 0));
+									break;
+								}
+							}
+						}
+					}
+
+					//TODO: Sorry, whenever we get critter book...
+					// Set the Skill Group Ratings for the Critter.
+					//foreach (XmlNode objXmlSkill in objXmlCritter.SelectNodes("skills/group"))
+					//{
+					//	foreach (SkillGroup objSkill in _objCharacter.SkillGroups)
+					//	{
+					//		if (objSkill.Name == objXmlSkill.InnerText)
+					//		{
+					//			objSkill.RatingMaximum = Convert.ToInt32(ExpressionToString(objXmlSkill.Attributes["rating"].InnerText, Convert.ToInt32(intForce), 0));
+					//			objSkill.Rating = Convert.ToInt32(ExpressionToString(objXmlSkill.Attributes["rating"].InnerText, Convert.ToInt32(intForce), 0));
+					//			break;
+					//		}
+					//	}
+					//}
+
+					// Set the Knowledge Skill Ratings for the Critter.
+					//foreach (XmlNode objXmlSkill in objXmlCritter.SelectNodes("skills/knowledge"))
+					//{
+					//	Skill objKnowledge = new Skill(_objCharacter);
+					//	objKnowledge.Name = objXmlSkill.InnerText;
+					//	objKnowledge.KnowledgeSkill = true;
+					//	if (objXmlSkill.Attributes["spec"] != null)
+     //                   {
+     //                       //SkillSpecialization objSpec = new SkillSpecialization(objXmlSkill.Attributes["spec"].InnerText);
+     //                       //objKnowledge.Specializations.Add(objSpec);
+     //                   }
+					//	objKnowledge.SkillCategory = objXmlSkill.Attributes["category"].InnerText;
+					//	//if (Convert.ToInt32(objXmlSkill.Attributes["rating"].InnerText) > 6)
+					//	//	objKnowledge.RatingMaximum = Convert.ToInt32(objXmlSkill.Attributes["rating"].InnerText);
+					//	//objKnowledge.Rating = Convert.ToInt32(objXmlSkill.Attributes["rating"].InnerText);
+					//	_objCharacter.Skills.Add(objKnowledge);
+					//}
+
+					// If this is a Critter with a Force (which dictates their Skill Rating/Maximum Skill Rating), set their Skill Rating Maximums.
+					if (intForce > 0)
+					{
+						int intMaxRating = intForce;
+						// Determine the highest Skill Rating the Critter has.
+						foreach (Skill objSkill in _objCharacter.SkillsSection.Skills)
+						{
+							if (objSkill.RatingMaximum > intMaxRating)
+								intMaxRating = objSkill.RatingMaximum;
+						}
+
+						// Now that we know the upper limit, set all of the Skill Rating Maximums to match.
+						//foreach (Skill objSkill in _objCharacter.Skills)
+						//	objSkill.RatingMaximum = intMaxRating;
+						//foreach (SkillGroup objGroup in _objCharacter.SkillGroups)
+						//	objGroup.RatingMaximum = intMaxRating;
+
+						// Set the MaxSkillRating for the character so it can be used later when they add new Knowledge Skills or Exotic Skills.
+						
+					}
+
+					// Add any Complex Forms the Critter comes with (typically Sprites)
+					XmlDocument objXmlProgramDocument = XmlManager.Instance.Load("complexforms.xml");
+					foreach (XmlNode objXmlComplexForm in objXmlCritter.SelectNodes("complexforms/complexform"))
+					{
+						int intRating = 0;
+						if (objXmlComplexForm.Attributes["rating"] != null)
+							intRating = Convert.ToInt32(ExpressionToString(objXmlComplexForm.Attributes["rating"].InnerText, Convert.ToInt32(intForce), 0));
+						string strForceValue = string.Empty;
+						if (objXmlComplexForm.Attributes["select"] != null)
+							strForceValue = objXmlComplexForm.Attributes["select"].InnerText;
+                        XmlNode objXmlProgram = objXmlProgramDocument.SelectSingleNode("/chummer/complexforms/complexform[name = \"" + objXmlComplexForm.InnerText + "\"]");
+						TreeNode objNode = new TreeNode();
+                        ComplexForm objProgram = new ComplexForm(_objCharacter);
+						objProgram.Create(objXmlProgram, _objCharacter, objNode, strForceValue);
+                        _objCharacter.ComplexForms.Add(objProgram);
+					}
+
+					// Add any Gear the Critter comes with (typically Programs for A.I.s)
+					XmlDocument objXmlGearDocument = XmlManager.Instance.Load("gear.xml");
+					foreach (XmlNode objXmlGear in objXmlCritter.SelectNodes("gears/gear"))
+					{
+						int intRating = 0;
+						if (objXmlGear.Attributes["rating"] != null)
+							intRating = Convert.ToInt32(ExpressionToString(objXmlGear.Attributes["rating"].InnerText, Convert.ToInt32(intForce), 0));
+						string strForceValue = string.Empty;
+						if (objXmlGear.Attributes["select"] != null)
+							strForceValue = objXmlGear.Attributes["select"].InnerText;
+						XmlNode objXmlGearItem = objXmlGearDocument.SelectSingleNode("/chummer/gears/gear[name = \"" + objXmlGear.InnerText + "\"]");
+						TreeNode objNode = new TreeNode();
+						Gear objGear = new Gear(_objCharacter);
+						List<Weapon> lstWeapons = new List<Weapon>();
+						List<TreeNode> lstWeaponNodes = new List<TreeNode>();
+						objGear.Create(objXmlGearItem, _objCharacter, objNode, intRating, lstWeapons, lstWeaponNodes, strForceValue);
+						objGear.Cost = "0";
+						objGear.Cost3 = "0";
+						objGear.Cost6 = "0";
+						objGear.Cost10 = "0";
+						_objCharacter.Gear.Add(objGear);
+					}
+				}
+				catch
+				{
+					txtOutput.Text += _objCharacter.Metatype + " general failure\r\n";
+				}
+			}
+		}
+
+		/// <summary>
+		/// Convert Force, 1D6, or 2D6 into a usable value.
+		/// </summary>
+		/// <param name="strIn">Expression to convert.</param>
+		/// <param name="intForce">Force value to use.</param>
+		/// <param name="intOffset">Dice offset.</param>
+		/// <returns></returns>
+		public string ExpressionToString(string strIn, int intForce, int intOffset)
+		{
+			int intValue = 1;
+			XmlDocument objXmlDocument = new XmlDocument();
+			XPathNavigator nav = objXmlDocument.CreateNavigator();
+			XPathExpression xprAttribute = nav.Compile(strIn.Replace("/", " div ").Replace("F", intForce.ToString()).Replace("1D6", intForce.ToString()).Replace("2D6", intForce.ToString()));
+			// This statement is wrapped in a try/catch since trying 1 div 2 results in an error with XSLT.
+			try
+			{
+			    int.TryParse(nav.Evaluate(xprAttribute).ToString(), out intValue);
+			}
+			catch (XPathException)
+			{
+			}
+			intValue += intOffset;
+			if (intForce > 0)
+			{
+				if (intValue < 1)
+					intValue = 1;
+			}
+			else
+			{
+				if (intValue < 0)
+					intValue = 0;
+			}
+			return intValue.ToString();
+		}
+	}
 }