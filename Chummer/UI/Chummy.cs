--- conflicted
+++ resolved
@@ -64,12 +64,8 @@
                 tmrTip.Start();
             }
 
-<<<<<<< HEAD
-            _myToolTip.Show(LanguageManager.GetString("Chummy_Intro").WordWrap(100), this, _mouthCenter);
+            _myToolTip.Show(LanguageManager.GetString("Chummy_Intro").WordWrap(), this, _mouthCenter);
             _objXmlDocument = (objCharacter?.LoadDataXPath("tips.xml") ?? XmlManager.LoadXPath("tips.xml")).CreateNavigator().SelectSingleNode("/chummer/tips");
-=======
-            _myToolTip.Show(LanguageManager.GetString("Chummy_Intro").WordWrap(), this, _mouthCenter);
->>>>>>> 0c38798b
         }
         #region Event Handlers
         private void tmr_DrawTick(object sender, EventArgs e)
