--- conflicted
+++ resolved
@@ -62,13 +62,9 @@
             cmdDelete.DoOneWayDataBinding("Visible", _skill, nameof(Skill.AllowDelete));
 
             cboType.BeginUpdate();
-            cboType.DataSource = KnowledgeSkill.KnowledgeTypes;
+            cboType.DataSource = KnowledgeSkill.KnowledgeTypes(_skill.CharacterObject);
             cboType.DisplayMember = nameof(ListItem.Name);
             cboType.ValueMember = nameof(ListItem.Value);
-<<<<<<< HEAD
-            cboType.DataSource = _skill.MyKnowledgeTypes;
-=======
->>>>>>> 6211a1ee
             cboType.DoDatabinding("SelectedValue", _skill, nameof(KnowledgeSkill.Type));
             cboType.DoOneWayDataBinding("Enabled", _skill, nameof(Skill.AllowTypeChange));
             cboType.EndUpdate();
@@ -79,13 +75,9 @@
 
             cboName.BeginUpdate();
             cboName.DoOneWayDataBinding("Visible", _skill, nameof(Skill.AllowNameChange));
-            cboName.DataSource = KnowledgeSkill.DefaultKnowledgeSkills;
+            cboName.DataSource = KnowledgeSkill.DefaultKnowledgeSkills(_skill.CharacterObject);
             cboName.DisplayMember = nameof(ListItem.Name);
             cboName.ValueMember = nameof(ListItem.Value);
-<<<<<<< HEAD
-            cboName.DataSource = KnowledgeSkill.DefaultKnowledgeSkills(_skill.CharacterObject);
-=======
->>>>>>> 6211a1ee
             cboName.SelectedIndex = -1;
             cboName.Text = _skill.WriteableName;
             cboName.EndUpdate();
