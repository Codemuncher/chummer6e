--- conflicted
+++ resolved
@@ -3144,15 +3144,10 @@
                         objFilter.Append(')');
                     }
 
-<<<<<<< HEAD
                     string strFilter = objFilter.Length > 0 ? ") and (" + objFilter.ToString() : string.Empty;
                     using (XmlNodeList xmlSkillList = XmlManager
                         .Load("skills.xml", new Dictionary<string, bool>(), GlobalOptions.Language)
                         .SelectNodes("/chummer/knowledgeskills/skill[(not(hide)" + strFilter + ")]"))
-=======
-                    string strFilter = objFilter.Length > 0 ? ") and (" + objFilter : string.Empty;
-                    using (XmlNodeList xmlSkillList = XmlManager.Load("skills.xml").SelectNodes("/chummer/knowledgeskills/skill[(not(hide)" + strFilter + ")]"))
->>>>>>> 4d997dd7
                     {
                         if (xmlSkillList?.Count > 0)
                         {
@@ -3362,7 +3357,7 @@
                                 Log.Debug("CreateImprovements exit");
                                 return false;
                             }
-                            XPathNavigator xmlDoc = XmlManager.Load(nodBonus["selecttext"].Attributes["xml"]?.InnerText)
+                            XPathNavigator xmlDoc = XmlManager.Load(nodBonus["selecttext"].Attributes["xml"]?.InnerText, objCharacter.Options.CustomDataDictionary)
                                 .GetFastNavigator();
                             List<ListItem> lstItems = new List<ListItem>();
                             foreach (XPathNavigator objNode in xmlDoc.Select(strXPath))
