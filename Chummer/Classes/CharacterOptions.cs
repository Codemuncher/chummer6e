--- conflicted
+++ resolved
@@ -213,14 +213,14 @@
 
         public void OnMultiplePropertyChanged(params string[] lstPropertyNames)
         {
-            ICollection<string> lstNamesOfChangedProperties = null;
+            HashSet<string> lstNamesOfChangedProperties = null;
             foreach (string strPropertyName in lstPropertyNames)
             {
                 if (lstNamesOfChangedProperties == null)
-                    lstNamesOfChangedProperties = s_CharacterOptionsDependencyGraph.GetWithAllDependents(strPropertyName);
+                    lstNamesOfChangedProperties = s_CharacterOptionsDependencyGraph.GetWithAllDependents(this, strPropertyName);
                 else
                 {
-                    foreach (string strLoopChangedProperty in s_CharacterOptionsDependencyGraph.GetWithAllDependents(strPropertyName))
+                    foreach (string strLoopChangedProperty in s_CharacterOptionsDependencyGraph.GetWithAllDependents(this, strPropertyName))
                         lstNamesOfChangedProperties.Add(strLoopChangedProperty);
                 }
             }
@@ -243,59 +243,59 @@
         //A tree of dependencies. Once some of the properties are changed,
         //anything they depend on, also needs to raise OnChanged
         //This tree keeps track of dependencies
-        private static readonly DependencyGraph<string> s_CharacterOptionsDependencyGraph =
-            new DependencyGraph<string>(
-                new DependencyGraphNode<string>(nameof(EnabledCustomDataDirectoryPaths),
-                    new DependencyGraphNode<string>(nameof(CustomDataDirectoryNames))
+        private static readonly DependencyGraph<string, CharacterOptions> s_CharacterOptionsDependencyGraph =
+            new DependencyGraph<string, CharacterOptions>(
+                new DependencyGraphNode<string, CharacterOptions>(nameof(EnabledCustomDataDirectoryPaths),
+                    new DependencyGraphNode<string, CharacterOptions>(nameof(CustomDataDirectoryNames))
                 ),
-                new DependencyGraphNode<string>(nameof(EnabledCustomDataDirectoryInfos),
-                    new DependencyGraphNode<string>(nameof(CustomDataDirectoryNames))
+                new DependencyGraphNode<string, CharacterOptions>(nameof(EnabledCustomDataDirectoryInfos),
+                    new DependencyGraphNode<string, CharacterOptions>(nameof(CustomDataDirectoryNames))
                 ),
-                new DependencyGraphNode<string>(nameof(MysAdeptSecondMAGAttributeEnabled),
-                    new DependencyGraphNode<string>(nameof(MysAdeptAllowPPCareer)),
-                    new DependencyGraphNode<string>(nameof(PrioritySpellsAsAdeptPowers))
+                new DependencyGraphNode<string, CharacterOptions>(nameof(MysAdeptSecondMAGAttributeEnabled),
+                    new DependencyGraphNode<string, CharacterOptions>(nameof(MysAdeptAllowPPCareer)),
+                    new DependencyGraphNode<string, CharacterOptions>(nameof(PrioritySpellsAsAdeptPowers))
                 ),
-                new DependencyGraphNode<string>(nameof(MaxNuyenDecimals),
-                    new DependencyGraphNode<string>(nameof(NuyenFormat)),
-                    new DependencyGraphNode<string>(nameof(MinNuyenDecimals))
+                new DependencyGraphNode<string, CharacterOptions>(nameof(MaxNuyenDecimals),
+                    new DependencyGraphNode<string, CharacterOptions>(nameof(NuyenFormat)),
+                    new DependencyGraphNode<string, CharacterOptions>(nameof(MinNuyenDecimals))
                 ),
-                new DependencyGraphNode<string>(nameof(MinNuyenDecimals),
-                    new DependencyGraphNode<string>(nameof(NuyenFormat)),
-                    new DependencyGraphNode<string>(nameof(MaxNuyenDecimals))
+                new DependencyGraphNode<string, CharacterOptions>(nameof(MinNuyenDecimals),
+                    new DependencyGraphNode<string, CharacterOptions>(nameof(NuyenFormat)),
+                    new DependencyGraphNode<string, CharacterOptions>(nameof(MaxNuyenDecimals))
                 ),
-                new DependencyGraphNode<string>(nameof(EssenceDecimals),
-                    new DependencyGraphNode<string>(nameof(EssenceFormat))
+                new DependencyGraphNode<string, CharacterOptions>(nameof(EssenceDecimals),
+                    new DependencyGraphNode<string, CharacterOptions>(nameof(EssenceFormat))
                 ),
-                new DependencyGraphNode<string>(nameof(BuiltInOption),
-                    new DependencyGraphNode<string>(nameof(SourceId))
+                new DependencyGraphNode<string, CharacterOptions>(nameof(BuiltInOption),
+                    new DependencyGraphNode<string, CharacterOptions>(nameof(SourceId))
                 ),
-                new DependencyGraphNode<string>(nameof(BuildMethodUsesPriorityTables),
-                    new DependencyGraphNode<string>(nameof(BuildMethod))
+                new DependencyGraphNode<string, CharacterOptions>(nameof(BuildMethodUsesPriorityTables),
+                    new DependencyGraphNode<string, CharacterOptions>(nameof(BuildMethod))
                 ),
-                new DependencyGraphNode<string>(nameof(BuildMethodIsPriority),
-                    new DependencyGraphNode<string>(nameof(BuildMethod))
+                new DependencyGraphNode<string, CharacterOptions>(nameof(BuildMethodIsPriority),
+                    new DependencyGraphNode<string, CharacterOptions>(nameof(BuildMethod))
                 ),
-                new DependencyGraphNode<string>(nameof(BuildMethodIsSumtoTen),
-                    new DependencyGraphNode<string>(nameof(BuildMethod))
+                new DependencyGraphNode<string, CharacterOptions>(nameof(BuildMethodIsSumtoTen),
+                    new DependencyGraphNode<string, CharacterOptions>(nameof(BuildMethod))
                 ),
-                new DependencyGraphNode<string>(nameof(BuildMethodIsLifeModule),
-                    new DependencyGraphNode<string>(nameof(BuildMethod))
+                new DependencyGraphNode<string, CharacterOptions>(nameof(BuildMethodIsLifeModule),
+                    new DependencyGraphNode<string, CharacterOptions>(nameof(BuildMethod))
                 ),
-                new DependencyGraphNode<string>(nameof(DisplayName),
-                    new DependencyGraphNode<string>(nameof(Name)),
-                    new DependencyGraphNode<string>(nameof(SourceId))
+                new DependencyGraphNode<string, CharacterOptions>(nameof(DisplayName),
+                    new DependencyGraphNode<string, CharacterOptions>(nameof(Name)),
+                    new DependencyGraphNode<string, CharacterOptions>(nameof(SourceId))
                 ),
-                new DependencyGraphNode<string>(nameof(RedlinerExcludesSkull),
-                    new DependencyGraphNode<string>(nameof(RedlinerExcludes))
+                new DependencyGraphNode<string, CharacterOptions>(nameof(RedlinerExcludesSkull),
+                    new DependencyGraphNode<string, CharacterOptions>(nameof(RedlinerExcludes))
                 ),
-                new DependencyGraphNode<string>(nameof(RedlinerExcludesTorso),
-                    new DependencyGraphNode<string>(nameof(RedlinerExcludes))
+                new DependencyGraphNode<string, CharacterOptions>(nameof(RedlinerExcludesTorso),
+                    new DependencyGraphNode<string, CharacterOptions>(nameof(RedlinerExcludes))
                 ),
-                new DependencyGraphNode<string>(nameof(RedlinerExcludesArms),
-                    new DependencyGraphNode<string>(nameof(RedlinerExcludes))
+                new DependencyGraphNode<string, CharacterOptions>(nameof(RedlinerExcludesArms),
+                    new DependencyGraphNode<string, CharacterOptions>(nameof(RedlinerExcludes))
                 ),
-                new DependencyGraphNode<string>(nameof(RedlinerExcludesLegs),
-                    new DependencyGraphNode<string>(nameof(RedlinerExcludes))
+                new DependencyGraphNode<string, CharacterOptions>(nameof(RedlinerExcludesLegs),
+                    new DependencyGraphNode<string, CharacterOptions>(nameof(RedlinerExcludes))
                 )
             );
 
@@ -389,10 +389,10 @@
             if (_dicCustomDataDirectoryNames.Any(x => x.Value.Item2 && !objOther.CustomDataDirectoryNames.ContainsKey(x.Key)))
                 return false;
 
-            if (_lstBooks.Union(objOther._lstBooks).Count() != _lstBooks.Count)
+            if (!_lstBooks.SequenceEqual(objOther._lstBooks))
                 return false;
 
-            if (BannedWareGrades.Union(objOther.BannedWareGrades).Count() != BannedWareGrades.Count)
+            if (!BannedWareGrades.SequenceEqual(objOther.BannedWareGrades))
                 return false;
 
             // RedlinerExcludes handled through the four RedlinerExcludes[Limb] properties
@@ -2044,11 +2044,7 @@
         /// <summary>
         /// File name of the option (if it is not a built-in one).
         /// </summary>
-<<<<<<< HEAD
         public string FileName => _strFileName;
-=======
-        public List<string> CustomDataDirectoryNames => _lstCustomDataDirectoryNames;
->>>>>>> a5ebc54c
 
         /// <summary>
         /// Setting name.
