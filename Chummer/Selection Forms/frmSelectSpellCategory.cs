/*  This file is part of Chummer5a.
 *
 *  Chummer5a is free software: you can redistribute it and/or modify
 *  it under the terms of the GNU General Public License as published by
 *  the Free Software Foundation, either version 3 of the License, or
 *  (at your option) any later version.
 *
 *  Chummer5a is distributed in the hope that it will be useful,
 *  but WITHOUT ANY WARRANTY; without even the implied warranty of
 *  MERCHANTABILITY or FITNESS FOR A PARTICULAR PURPOSE.  See the
 *  GNU General Public License for more details.
 *
 *  You should have received a copy of the GNU General Public License
 *  along with Chummer5a.  If not, see <http://www.gnu.org/licenses/>.
 *
 *  You can obtain the full source code for Chummer5a at
 *  https://github.com/chummer5a/chummer5a
 */
 using System;
using System.Collections.Generic;
using System.Windows.Forms;
using System.Xml;

namespace Chummer
{
    public partial class frmSelectSpellCategory : Form
    {
        private string _strSelectedCategory = string.Empty;
        private string _strForceCategory = string.Empty;

        private readonly XmlDocument _objXmlDocument;

        #region Control Events
        public frmSelectSpellCategory(Character objCharacter)
        {
            InitializeComponent();
<<<<<<< HEAD
            LanguageManager.TranslateWinForm(GlobalOptions.Language, this);
            _objXmlDocument = objCharacter?.LoadData("spells.xml") ?? XmlManager.Load("spells.xml");
=======
            this.TranslateWinForm();
            _objXmlDocument = XmlManager.Load("spells.xml");
>>>>>>> 1161a64b
        }

        private void frmSelectSpellCategory_Load(object sender, EventArgs e)
        {
            // Build the list of Spell Categories from the Spells file.
            List<ListItem> lstCategory = new List<ListItem>();
            using (XmlNodeList objXmlCategoryList = !string.IsNullOrEmpty(_strForceCategory)
                ? _objXmlDocument.SelectNodes("/chummer/categories/category[. = \"" + _strForceCategory + "\"]")
                : _objXmlDocument.SelectNodes("/chummer/categories/category"))
                if (objXmlCategoryList != null)
                    foreach (XmlNode objXmlCategory in objXmlCategoryList)
                    {
                        string strInnerText = objXmlCategory.InnerText;
                        lstCategory.Add(new ListItem(strInnerText, objXmlCategory.Attributes?["translate"]?.InnerText ?? strInnerText));
                    }

            cboCategory.BeginUpdate();
            cboCategory.ValueMember = nameof(ListItem.Value);
            cboCategory.DisplayMember = nameof(ListItem.Name);
            cboCategory.DataSource = lstCategory;

            // Select the first Skill in the list.
            cboCategory.SelectedIndex = 0;
            cboCategory.EndUpdate();

            if (cboCategory.Items.Count == 1)
                cmdOK_Click(sender, e);
        }

        private void cmdOK_Click(object sender, EventArgs e)
        {
            _strSelectedCategory = cboCategory.SelectedValue.ToString();
            DialogResult = DialogResult.OK;
        }
        #endregion

        #region Properties
        /// <summary>
        /// Weapon Category that was selected in the dialogue.
        /// </summary>
        public string SelectedCategory => _strSelectedCategory;

        /// <summary>
        /// Description to show in the window.
        /// </summary>
        public string Description
        {
            set => lblDescription.Text = value;
        }

        /// <summary>
        /// Restrict the list to only a single Category.
        /// </summary>
        public string OnlyCategory
        {
            set => _strForceCategory = value;
        }
        #endregion

        private void cmdCancel_Click(object sender, EventArgs e)
        {
            DialogResult = DialogResult.Cancel;
        }
    }
}<|MERGE_RESOLUTION|>--- conflicted
+++ resolved
@@ -34,13 +34,8 @@
         public frmSelectSpellCategory(Character objCharacter)
         {
             InitializeComponent();
-<<<<<<< HEAD
-            LanguageManager.TranslateWinForm(GlobalOptions.Language, this);
+            this.TranslateWinForm();
             _objXmlDocument = objCharacter?.LoadData("spells.xml") ?? XmlManager.Load("spells.xml");
-=======
-            this.TranslateWinForm();
-            _objXmlDocument = XmlManager.Load("spells.xml");
->>>>>>> 1161a64b
         }
 
         private void frmSelectSpellCategory_Load(object sender, EventArgs e)
