namespace Chummer
{
    partial class frmSelectText
    {
        /// <summary>
        /// Required designer variable.
        /// </summary>
        private System.ComponentModel.IContainer components = null;

        /// <summary>
        /// Clean up any resources being used.
        /// </summary>
        /// <param name="disposing">true if managed resources should be disposed; otherwise, false.</param>
        protected override void Dispose(bool disposing)
        {
            if (disposing && (components != null))
            {
                components.Dispose();
            }
            base.Dispose(disposing);
        }

        #region Windows Form Designer generated code

        /// <summary>
        /// Required method for Designer support - do not modify
        /// the contents of this method with the code editor.
        /// </summary>
        private void InitializeComponent()
        {
			this.components = new System.ComponentModel.Container();
			this.lblDescription = new System.Windows.Forms.Label();
			this.cmdOK = new System.Windows.Forms.Button();
			this.txtValue = new System.Windows.Forms.TextBox();
			this.cmdCancel = new System.Windows.Forms.Button();
			this.tlpMain = new Chummer.BufferedTableLayoutPanel(this.components);
			this.flowLayoutPanel1 = new System.Windows.Forms.FlowLayoutPanel();
			this.tlpMain.SuspendLayout();
			this.flowLayoutPanel1.SuspendLayout();
			this.SuspendLayout();
			// 
			// lblDescription
			// 
			this.lblDescription.AutoSize = true;
			this.lblDescription.Location = new System.Drawing.Point(3, 6);
			this.lblDescription.Margin = new System.Windows.Forms.Padding(3, 6, 3, 6);
			this.lblDescription.Name = "lblDescription";
			this.lblDescription.Size = new System.Drawing.Size(113, 13);
			this.lblDescription.TabIndex = 0;
			this.lblDescription.Text = "Description goes here.";
			// 
			// cmdOK
			// 
			this.cmdOK.Anchor = ((System.Windows.Forms.AnchorStyles)((System.Windows.Forms.AnchorStyles.Bottom | System.Windows.Forms.AnchorStyles.Right)));
			this.cmdOK.AutoSize = true;
			this.cmdOK.Location = new System.Drawing.Point(84, 3);
			this.cmdOK.Name = "cmdOK";
			this.cmdOK.Size = new System.Drawing.Size(75, 23);
			this.cmdOK.TabIndex = 2;
			this.cmdOK.Tag = "String_OK";
			this.cmdOK.Text = "OK";
			this.cmdOK.UseVisualStyleBackColor = true;
			this.cmdOK.Click += new System.EventHandler(this.cmdOK_Click);
			// 
			// txtValue
			// 
			this.txtValue.Anchor = ((System.Windows.Forms.AnchorStyles)(((System.Windows.Forms.AnchorStyles.Top | System.Windows.Forms.AnchorStyles.Left) 
            | System.Windows.Forms.AnchorStyles.Right)));
<<<<<<< HEAD
			this.txtValue.Location = new System.Drawing.Point(3, 31);
			this.txtValue.Name = "txtValue";
			this.txtValue.Size = new System.Drawing.Size(320, 20);
			this.txtValue.TabIndex = 1;
			// 
			// cmdCancel
			// 
			this.cmdCancel.Anchor = ((System.Windows.Forms.AnchorStyles)((System.Windows.Forms.AnchorStyles.Bottom | System.Windows.Forms.AnchorStyles.Right)));
			this.cmdCancel.AutoSize = true;
			this.cmdCancel.DialogResult = System.Windows.Forms.DialogResult.Cancel;
			this.cmdCancel.Location = new System.Drawing.Point(3, 3);
			this.cmdCancel.Name = "cmdCancel";
			this.cmdCancel.Size = new System.Drawing.Size(75, 23);
			this.cmdCancel.TabIndex = 3;
			this.cmdCancel.Tag = "String_Cancel";
			this.cmdCancel.Text = "Cancel";
			this.cmdCancel.UseVisualStyleBackColor = true;
			this.cmdCancel.Click += new System.EventHandler(this.cmdCancel_Click);
			// 
			// tlpMain
			// 
			this.tlpMain.AutoSize = true;
			this.tlpMain.AutoSizeMode = System.Windows.Forms.AutoSizeMode.GrowAndShrink;
			this.tlpMain.ColumnCount = 1;
			this.tlpMain.ColumnStyles.Add(new System.Windows.Forms.ColumnStyle(System.Windows.Forms.SizeType.Percent, 100F));
			this.tlpMain.Controls.Add(this.lblDescription, 0, 0);
			this.tlpMain.Controls.Add(this.txtValue, 0, 1);
			this.tlpMain.Controls.Add(this.flowLayoutPanel1, 0, 2);
			this.tlpMain.Dock = System.Windows.Forms.DockStyle.Fill;
			this.tlpMain.Location = new System.Drawing.Point(9, 9);
			this.tlpMain.Name = "tlpMain";
			this.tlpMain.RowCount = 3;
			this.tlpMain.RowStyles.Add(new System.Windows.Forms.RowStyle(System.Windows.Forms.SizeType.Percent, 100F));
			this.tlpMain.RowStyles.Add(new System.Windows.Forms.RowStyle());
			this.tlpMain.RowStyles.Add(new System.Windows.Forms.RowStyle());
			this.tlpMain.Size = new System.Drawing.Size(326, 83);
			this.tlpMain.TabIndex = 4;
			// 
			// flowLayoutPanel1
			// 
			this.flowLayoutPanel1.Anchor = ((System.Windows.Forms.AnchorStyles)((System.Windows.Forms.AnchorStyles.Bottom | System.Windows.Forms.AnchorStyles.Right)));
			this.flowLayoutPanel1.AutoSize = true;
			this.flowLayoutPanel1.Controls.Add(this.cmdOK);
			this.flowLayoutPanel1.Controls.Add(this.cmdCancel);
			this.flowLayoutPanel1.FlowDirection = System.Windows.Forms.FlowDirection.RightToLeft;
			this.flowLayoutPanel1.Location = new System.Drawing.Point(164, 54);
			this.flowLayoutPanel1.Margin = new System.Windows.Forms.Padding(0);
			this.flowLayoutPanel1.Name = "flowLayoutPanel1";
			this.flowLayoutPanel1.Size = new System.Drawing.Size(162, 29);
			this.flowLayoutPanel1.TabIndex = 2;
			// 
			// frmSelectText
			// 
			this.AcceptButton = this.cmdOK;
			this.AutoScaleDimensions = new System.Drawing.SizeF(6F, 13F);
			this.AutoScaleMode = System.Windows.Forms.AutoScaleMode.Font;
			this.AutoSize = true;
			this.AutoSizeMode = System.Windows.Forms.AutoSizeMode.GrowAndShrink;
			this.CancelButton = this.cmdCancel;
			this.ClientSize = new System.Drawing.Size(344, 101);
			this.ControlBox = false;
			this.Controls.Add(this.tlpMain);
			this.FormBorderStyle = System.Windows.Forms.FormBorderStyle.FixedDialog;
			this.MaximizeBox = false;
			this.MaximumSize = new System.Drawing.Size(360, 10000);
			this.MinimizeBox = false;
			this.Name = "frmSelectText";
			this.Padding = new System.Windows.Forms.Padding(9);
			this.ShowInTaskbar = false;
			this.StartPosition = System.Windows.Forms.FormStartPosition.CenterParent;
			this.Tag = "Title_SelectText";
			this.Text = "Enter a Value";
			this.Shown += new System.EventHandler(this.frmSelectText_Shown);
			this.tlpMain.ResumeLayout(false);
			this.tlpMain.PerformLayout();
			this.flowLayoutPanel1.ResumeLayout(false);
			this.flowLayoutPanel1.PerformLayout();
			this.ResumeLayout(false);
			this.PerformLayout();
=======
            this.txtValue.Location = new System.Drawing.Point(3, 31);
            this.txtValue.Name = "txtValue";
            this.txtValue.Size = new System.Drawing.Size(320, 20);
            this.txtValue.TabIndex = 1;
            // 
            // cmdCancel
            // 
            this.cmdCancel.Anchor = ((System.Windows.Forms.AnchorStyles)((System.Windows.Forms.AnchorStyles.Bottom | System.Windows.Forms.AnchorStyles.Right)));
            this.cmdCancel.AutoSize = true;
            this.cmdCancel.DialogResult = System.Windows.Forms.DialogResult.Cancel;
            this.cmdCancel.Location = new System.Drawing.Point(3, 3);
            this.cmdCancel.Name = "cmdCancel";
            this.cmdCancel.Size = new System.Drawing.Size(75, 23);
            this.cmdCancel.TabIndex = 3;
            this.cmdCancel.Tag = "String_Cancel";
            this.cmdCancel.Text = "Cancel";
            this.cmdCancel.UseVisualStyleBackColor = true;
            this.cmdCancel.Click += new System.EventHandler(this.cmdCancel_Click);
            // 
            // tlpMain
            // 
            this.tlpMain.AutoSize = true;
            this.tlpMain.AutoSizeMode = System.Windows.Forms.AutoSizeMode.GrowAndShrink;
            this.tlpMain.ColumnCount = 1;
            this.tlpMain.ColumnStyles.Add(new System.Windows.Forms.ColumnStyle(System.Windows.Forms.SizeType.Percent, 100F));
            this.tlpMain.Controls.Add(this.lblDescription, 0, 0);
            this.tlpMain.Controls.Add(this.txtValue, 0, 1);
            this.tlpMain.Controls.Add(this.flowLayoutPanel1, 0, 2);
            this.tlpMain.Dock = System.Windows.Forms.DockStyle.Fill;
            this.tlpMain.Location = new System.Drawing.Point(9, 9);
            this.tlpMain.Name = "tlpMain";
            this.tlpMain.RowCount = 3;
            this.tlpMain.RowStyles.Add(new System.Windows.Forms.RowStyle(System.Windows.Forms.SizeType.Percent, 100F));
            this.tlpMain.RowStyles.Add(new System.Windows.Forms.RowStyle());
            this.tlpMain.RowStyles.Add(new System.Windows.Forms.RowStyle());
            this.tlpMain.Size = new System.Drawing.Size(326, 83);
            this.tlpMain.TabIndex = 4;
            // 
            // flowLayoutPanel1
            // 
            this.flowLayoutPanel1.Anchor = ((System.Windows.Forms.AnchorStyles)((System.Windows.Forms.AnchorStyles.Bottom | System.Windows.Forms.AnchorStyles.Right)));
            this.flowLayoutPanel1.AutoSize = true;
            this.flowLayoutPanel1.Controls.Add(this.cmdOK);
            this.flowLayoutPanel1.Controls.Add(this.cmdCancel);
            this.flowLayoutPanel1.FlowDirection = System.Windows.Forms.FlowDirection.RightToLeft;
            this.flowLayoutPanel1.Location = new System.Drawing.Point(164, 54);
            this.flowLayoutPanel1.Margin = new System.Windows.Forms.Padding(0);
            this.flowLayoutPanel1.Name = "flowLayoutPanel1";
            this.flowLayoutPanel1.Size = new System.Drawing.Size(162, 29);
            this.flowLayoutPanel1.TabIndex = 2;
            // 
            // frmSelectText
            // 
            this.AcceptButton = this.cmdOK;
            this.AutoScaleDimensions = new System.Drawing.SizeF(6F, 13F);
            this.AutoScaleMode = System.Windows.Forms.AutoScaleMode.Font;
            this.AutoSize = true;
            this.AutoSizeMode = System.Windows.Forms.AutoSizeMode.GrowAndShrink;
            this.CancelButton = this.cmdCancel;
            this.ClientSize = new System.Drawing.Size(344, 101);
            this.ControlBox = false;
            this.Controls.Add(this.tlpMain);
            this.FormBorderStyle = System.Windows.Forms.FormBorderStyle.FixedDialog;
            this.MaximizeBox = false;
            this.MaximumSize = new System.Drawing.Size(360, 10000);
            this.MinimizeBox = false;
            this.Name = "frmSelectText";
            this.Padding = new System.Windows.Forms.Padding(9);
            this.ShowInTaskbar = false;
            this.StartPosition = System.Windows.Forms.FormStartPosition.CenterParent;
            this.Tag = "Title_SelectText";
            this.Text = "Enter a Value";
            this.Shown += new System.EventHandler(this.frmSelectText_Shown);
            this.tlpMain.ResumeLayout(false);
            this.tlpMain.PerformLayout();
            this.flowLayoutPanel1.ResumeLayout(false);
            this.flowLayoutPanel1.PerformLayout();
            this.ResumeLayout(false);
            this.PerformLayout();
>>>>>>> eac87ba6

        }

        #endregion

        private System.Windows.Forms.Label lblDescription;
        private System.Windows.Forms.Button cmdOK;
        private System.Windows.Forms.TextBox txtValue;
        private System.Windows.Forms.Button cmdCancel;
        private Chummer.BufferedTableLayoutPanel tlpMain;
        private System.Windows.Forms.FlowLayoutPanel flowLayoutPanel1;
    }
}<|MERGE_RESOLUTION|>--- conflicted
+++ resolved
@@ -28,125 +28,44 @@
         /// </summary>
         private void InitializeComponent()
         {
-			this.components = new System.ComponentModel.Container();
-			this.lblDescription = new System.Windows.Forms.Label();
-			this.cmdOK = new System.Windows.Forms.Button();
-			this.txtValue = new System.Windows.Forms.TextBox();
-			this.cmdCancel = new System.Windows.Forms.Button();
-			this.tlpMain = new Chummer.BufferedTableLayoutPanel(this.components);
-			this.flowLayoutPanel1 = new System.Windows.Forms.FlowLayoutPanel();
-			this.tlpMain.SuspendLayout();
-			this.flowLayoutPanel1.SuspendLayout();
-			this.SuspendLayout();
-			// 
-			// lblDescription
-			// 
-			this.lblDescription.AutoSize = true;
-			this.lblDescription.Location = new System.Drawing.Point(3, 6);
-			this.lblDescription.Margin = new System.Windows.Forms.Padding(3, 6, 3, 6);
-			this.lblDescription.Name = "lblDescription";
-			this.lblDescription.Size = new System.Drawing.Size(113, 13);
-			this.lblDescription.TabIndex = 0;
-			this.lblDescription.Text = "Description goes here.";
-			// 
-			// cmdOK
-			// 
-			this.cmdOK.Anchor = ((System.Windows.Forms.AnchorStyles)((System.Windows.Forms.AnchorStyles.Bottom | System.Windows.Forms.AnchorStyles.Right)));
-			this.cmdOK.AutoSize = true;
-			this.cmdOK.Location = new System.Drawing.Point(84, 3);
-			this.cmdOK.Name = "cmdOK";
-			this.cmdOK.Size = new System.Drawing.Size(75, 23);
-			this.cmdOK.TabIndex = 2;
-			this.cmdOK.Tag = "String_OK";
-			this.cmdOK.Text = "OK";
-			this.cmdOK.UseVisualStyleBackColor = true;
-			this.cmdOK.Click += new System.EventHandler(this.cmdOK_Click);
-			// 
-			// txtValue
-			// 
-			this.txtValue.Anchor = ((System.Windows.Forms.AnchorStyles)(((System.Windows.Forms.AnchorStyles.Top | System.Windows.Forms.AnchorStyles.Left) 
+            this.components = new System.ComponentModel.Container();
+            this.lblDescription = new System.Windows.Forms.Label();
+            this.cmdOK = new System.Windows.Forms.Button();
+            this.txtValue = new System.Windows.Forms.TextBox();
+            this.cmdCancel = new System.Windows.Forms.Button();
+            this.tlpMain = new Chummer.BufferedTableLayoutPanel(this.components);
+            this.flowLayoutPanel1 = new System.Windows.Forms.FlowLayoutPanel();
+            this.tlpMain.SuspendLayout();
+            this.flowLayoutPanel1.SuspendLayout();
+            this.SuspendLayout();
+            // 
+            // lblDescription
+            // 
+            this.lblDescription.AutoSize = true;
+            this.lblDescription.Location = new System.Drawing.Point(3, 6);
+            this.lblDescription.Margin = new System.Windows.Forms.Padding(3, 6, 3, 6);
+            this.lblDescription.Name = "lblDescription";
+            this.lblDescription.Size = new System.Drawing.Size(113, 13);
+            this.lblDescription.TabIndex = 0;
+            this.lblDescription.Text = "Description goes here.";
+            // 
+            // cmdOK
+            // 
+            this.cmdOK.Anchor = ((System.Windows.Forms.AnchorStyles)((System.Windows.Forms.AnchorStyles.Bottom | System.Windows.Forms.AnchorStyles.Right)));
+            this.cmdOK.AutoSize = true;
+            this.cmdOK.Location = new System.Drawing.Point(84, 3);
+            this.cmdOK.Name = "cmdOK";
+            this.cmdOK.Size = new System.Drawing.Size(75, 23);
+            this.cmdOK.TabIndex = 2;
+            this.cmdOK.Tag = "String_OK";
+            this.cmdOK.Text = "OK";
+            this.cmdOK.UseVisualStyleBackColor = true;
+            this.cmdOK.Click += new System.EventHandler(this.cmdOK_Click);
+            // 
+            // txtValue
+            // 
+            this.txtValue.Anchor = ((System.Windows.Forms.AnchorStyles)(((System.Windows.Forms.AnchorStyles.Top | System.Windows.Forms.AnchorStyles.Left) 
             | System.Windows.Forms.AnchorStyles.Right)));
-<<<<<<< HEAD
-			this.txtValue.Location = new System.Drawing.Point(3, 31);
-			this.txtValue.Name = "txtValue";
-			this.txtValue.Size = new System.Drawing.Size(320, 20);
-			this.txtValue.TabIndex = 1;
-			// 
-			// cmdCancel
-			// 
-			this.cmdCancel.Anchor = ((System.Windows.Forms.AnchorStyles)((System.Windows.Forms.AnchorStyles.Bottom | System.Windows.Forms.AnchorStyles.Right)));
-			this.cmdCancel.AutoSize = true;
-			this.cmdCancel.DialogResult = System.Windows.Forms.DialogResult.Cancel;
-			this.cmdCancel.Location = new System.Drawing.Point(3, 3);
-			this.cmdCancel.Name = "cmdCancel";
-			this.cmdCancel.Size = new System.Drawing.Size(75, 23);
-			this.cmdCancel.TabIndex = 3;
-			this.cmdCancel.Tag = "String_Cancel";
-			this.cmdCancel.Text = "Cancel";
-			this.cmdCancel.UseVisualStyleBackColor = true;
-			this.cmdCancel.Click += new System.EventHandler(this.cmdCancel_Click);
-			// 
-			// tlpMain
-			// 
-			this.tlpMain.AutoSize = true;
-			this.tlpMain.AutoSizeMode = System.Windows.Forms.AutoSizeMode.GrowAndShrink;
-			this.tlpMain.ColumnCount = 1;
-			this.tlpMain.ColumnStyles.Add(new System.Windows.Forms.ColumnStyle(System.Windows.Forms.SizeType.Percent, 100F));
-			this.tlpMain.Controls.Add(this.lblDescription, 0, 0);
-			this.tlpMain.Controls.Add(this.txtValue, 0, 1);
-			this.tlpMain.Controls.Add(this.flowLayoutPanel1, 0, 2);
-			this.tlpMain.Dock = System.Windows.Forms.DockStyle.Fill;
-			this.tlpMain.Location = new System.Drawing.Point(9, 9);
-			this.tlpMain.Name = "tlpMain";
-			this.tlpMain.RowCount = 3;
-			this.tlpMain.RowStyles.Add(new System.Windows.Forms.RowStyle(System.Windows.Forms.SizeType.Percent, 100F));
-			this.tlpMain.RowStyles.Add(new System.Windows.Forms.RowStyle());
-			this.tlpMain.RowStyles.Add(new System.Windows.Forms.RowStyle());
-			this.tlpMain.Size = new System.Drawing.Size(326, 83);
-			this.tlpMain.TabIndex = 4;
-			// 
-			// flowLayoutPanel1
-			// 
-			this.flowLayoutPanel1.Anchor = ((System.Windows.Forms.AnchorStyles)((System.Windows.Forms.AnchorStyles.Bottom | System.Windows.Forms.AnchorStyles.Right)));
-			this.flowLayoutPanel1.AutoSize = true;
-			this.flowLayoutPanel1.Controls.Add(this.cmdOK);
-			this.flowLayoutPanel1.Controls.Add(this.cmdCancel);
-			this.flowLayoutPanel1.FlowDirection = System.Windows.Forms.FlowDirection.RightToLeft;
-			this.flowLayoutPanel1.Location = new System.Drawing.Point(164, 54);
-			this.flowLayoutPanel1.Margin = new System.Windows.Forms.Padding(0);
-			this.flowLayoutPanel1.Name = "flowLayoutPanel1";
-			this.flowLayoutPanel1.Size = new System.Drawing.Size(162, 29);
-			this.flowLayoutPanel1.TabIndex = 2;
-			// 
-			// frmSelectText
-			// 
-			this.AcceptButton = this.cmdOK;
-			this.AutoScaleDimensions = new System.Drawing.SizeF(6F, 13F);
-			this.AutoScaleMode = System.Windows.Forms.AutoScaleMode.Font;
-			this.AutoSize = true;
-			this.AutoSizeMode = System.Windows.Forms.AutoSizeMode.GrowAndShrink;
-			this.CancelButton = this.cmdCancel;
-			this.ClientSize = new System.Drawing.Size(344, 101);
-			this.ControlBox = false;
-			this.Controls.Add(this.tlpMain);
-			this.FormBorderStyle = System.Windows.Forms.FormBorderStyle.FixedDialog;
-			this.MaximizeBox = false;
-			this.MaximumSize = new System.Drawing.Size(360, 10000);
-			this.MinimizeBox = false;
-			this.Name = "frmSelectText";
-			this.Padding = new System.Windows.Forms.Padding(9);
-			this.ShowInTaskbar = false;
-			this.StartPosition = System.Windows.Forms.FormStartPosition.CenterParent;
-			this.Tag = "Title_SelectText";
-			this.Text = "Enter a Value";
-			this.Shown += new System.EventHandler(this.frmSelectText_Shown);
-			this.tlpMain.ResumeLayout(false);
-			this.tlpMain.PerformLayout();
-			this.flowLayoutPanel1.ResumeLayout(false);
-			this.flowLayoutPanel1.PerformLayout();
-			this.ResumeLayout(false);
-			this.PerformLayout();
-=======
             this.txtValue.Location = new System.Drawing.Point(3, 31);
             this.txtValue.Name = "txtValue";
             this.txtValue.Size = new System.Drawing.Size(320, 20);
@@ -226,7 +145,6 @@
             this.flowLayoutPanel1.PerformLayout();
             this.ResumeLayout(false);
             this.PerformLayout();
->>>>>>> eac87ba6
 
         }
 
