/*  This file is part of Chummer5a.
 *
 *  Chummer5a is free software: you can redistribute it and/or modify
 *  it under the terms of the GNU General Public License as published by
 *  the Free Software Foundation, either version 3 of the License, or
 *  (at your option) any later version.
 *
 *  Chummer5a is distributed in the hope that it will be useful,
 *  but WITHOUT ANY WARRANTY; without even the implied warranty of
 *  MERCHANTABILITY or FITNESS FOR A PARTICULAR PURPOSE.  See the
 *  GNU General Public License for more details.
 *
 *  You should have received a copy of the GNU General Public License
 *  along with Chummer5a.  If not, see <http://www.gnu.org/licenses/>.
 *
 *  You can obtain the full source code for Chummer5a at
 *  https://github.com/chummer5a/chummer5a
 */
using System;
using System.Collections.Generic;
using System.ComponentModel;
using System.Globalization;
using System.Linq;
using System.Windows.Forms;
using System.Text;
using System.Xml.XPath;

namespace Chummer
{
    public partial class frmSelectQuality : Form
    {
        private string _strSelectedQuality = string.Empty;
        private bool _blnAddAgain;
        private bool _blnLoading = true;
        private readonly Character _objCharacter;

        private readonly XPathNavigator _xmlBaseQualityDataNode;
        private readonly XPathNavigator _xmlMetatypeQualityRestrictionNode;

        private readonly List<ListItem> _lstCategory = new List<ListItem>();

        private static string s_StrSelectCategory = string.Empty;

        #region Control Events
        public frmSelectQuality(Character objCharacter)
        {
            InitializeComponent();
            this.UpdateLightDarkMode();
            this.TranslateWinForm();
            _objCharacter = objCharacter ?? throw new ArgumentNullException(nameof(objCharacter));

            // Load the Quality information.
            _xmlBaseQualityDataNode = _objCharacter.LoadDataXPath("qualities.xml").CreateNavigator().SelectSingleNode("/chummer");
            _xmlMetatypeQualityRestrictionNode = _objCharacter.GetNode().SelectSingleNode("qualityrestriction");
        }

        private void frmSelectQuality_Load(object sender, EventArgs e)
        {
            // Populate the Quality Category list.
            foreach (XPathNavigator objXmlCategory in _xmlBaseQualityDataNode.Select("categories/category"))
            {
                string strInnerText = objXmlCategory.Value;
                _lstCategory.Add(new ListItem(strInnerText, objXmlCategory.SelectSingleNode("@translate")?.Value ?? strInnerText));
            }

            if (_lstCategory.Count > 0)
            {
                _lstCategory.Insert(0, new ListItem("Show All", LanguageManager.GetString("String_ShowAll")));
            }

            cboCategory.BeginUpdate();
            cboCategory.ValueMember = nameof(ListItem.Value);
            cboCategory.DisplayMember = nameof(ListItem.Name);
            //this could help circumvent a exception like this?	"InvalidArgument=Value of '0' is not valid for 'SelectedIndex'. Parameter name: SelectedIndex"
            BindingList<ListItem> templist = new BindingList<ListItem>(_lstCategory);
            cboCategory.DataSource = templist;

            // Select the first Category in the list.
            if (string.IsNullOrEmpty(s_StrSelectCategory))
                cboCategory.SelectedIndex = 0;
            else
            {
                cboCategory.SelectedValue = s_StrSelectCategory;

                if (cboCategory.SelectedIndex == -1)
                    cboCategory.SelectedIndex = 0;
            }
            cboCategory.Enabled = _lstCategory.Count > 1;
            cboCategory.EndUpdate();

            if (_objCharacter.MetagenicLimit == 0)
                chkNotMetagenic.Checked = true;

            lblBPLabel.Text = LanguageManager.GetString("Label_Karma");
            _blnLoading = false;
            BuildQualityList();
        }

        private void cboCategory_SelectedIndexChanged(object sender, EventArgs e)
        {
            BuildQualityList();
        }

        private void lstQualities_SelectedIndexChanged(object sender, EventArgs e)
        {
            if (_blnLoading)
                return;

            string strSpace = LanguageManager.GetString("String_Space");
            XPathNavigator xmlQuality = null;
            string strSelectedQuality = lstQualities.SelectedValue?.ToString();
            if (!string.IsNullOrEmpty(strSelectedQuality))
            {
                xmlQuality = _xmlBaseQualityDataNode.SelectSingleNode("qualities/quality[id = \"" + strSelectedQuality + "\"]");
            }

            if (xmlQuality != null)
            {
                if (chkFree.Checked)
                    lblBP.Text = 0.ToString(GlobalOptions.CultureInfo);
                else
                {
                    string strKarma = xmlQuality.SelectSingleNode("karma")?.Value ?? string.Empty;
                    if (strKarma.StartsWith("Variable(", StringComparison.Ordinal))
                    {
                        int intMin;
                        int intMax = int.MaxValue;
                        string strCost = strKarma.TrimStartOnce("Variable(", true).TrimEndOnce(')');
                        if (strCost.Contains('-'))
                        {
                            string[] strValues = strCost.Split('-');
                            int.TryParse(strValues[0], NumberStyles.Any, GlobalOptions.InvariantCultureInfo, out intMin);
                            int.TryParse(strValues[1], NumberStyles.Any, GlobalOptions.InvariantCultureInfo, out intMax);
                        }
                        else
                            int.TryParse(strCost.FastEscape('+'), NumberStyles.Any, GlobalOptions.InvariantCultureInfo, out intMin);

                        lblBP.Text = intMax == int.MaxValue
                            ? intMin.ToString(GlobalOptions.CultureInfo)
                            : string.Format(GlobalOptions.CultureInfo, "{0}{1}-{1}{2}", intMin, strSpace, intMax);
                    }
                    else
                    {
                        int.TryParse(strKarma, NumberStyles.Any, GlobalOptions.InvariantCultureInfo, out int intBP);

                        if (xmlQuality.SelectSingleNode("costdiscount").RequirementsMet(_objCharacter) && !chkFree.Checked)
                        {
                            string strValue = xmlQuality.SelectSingleNode("costdiscount/value")?.Value;
                            switch (xmlQuality.SelectSingleNode("category")?.Value)
                            {
                                case "Positive":
                                    intBP += Convert.ToInt32(strValue, GlobalOptions.InvariantCultureInfo);
                                    break;
                                case "Negative":
                                    intBP -= Convert.ToInt32(strValue, GlobalOptions.InvariantCultureInfo);
                                    break;
                            }
                        }
                        if (_objCharacter.Created && !_objCharacter.Options.DontDoubleQualityPurchases)
                        {
                            string strDoubleCostCareer = xmlQuality.SelectSingleNode("doublecareer")?.Value;
                            if (string.IsNullOrEmpty(strDoubleCostCareer) || strDoubleCostCareer == bool.TrueString)
                            {
                                intBP *= 2;
                            }
                        }
                        lblBP.Text = (intBP * _objCharacter.Options.KarmaQuality).ToString(GlobalOptions.CultureInfo);
                        if (!_objCharacter.Created && _objCharacter.FreeSpells > 0 && Convert.ToBoolean(xmlQuality.SelectSingleNode("canbuywithspellpoints")?.Value, GlobalOptions.InvariantCultureInfo))
                        {
                            int i = (intBP * _objCharacter.Options.KarmaQuality);
                            int spellPoints = 0;
                            while (i > 0)
                            {
                                i -= 5;
                                spellPoints++;
                            }

                            lblBP.Text += string.Format(GlobalOptions.CultureInfo, "{0}/{0}{1}{0}{2}", LanguageManager.GetString("String_Space"), spellPoints, LanguageManager.GetString("String_SpellPoints"));
                            lblBP.ToolTipText = LanguageManager.GetString("Tip_SelectSpell_MasteryQuality");
                        }
                        else
                        {
                            lblBP.ToolTipText = string.Empty;
                        }
                    }
                }
                lblBPLabel.Visible = lblBP.Visible = !string.IsNullOrEmpty(lblBP.Text);

                string strSource = xmlQuality.SelectSingleNode("source")?.Value ?? LanguageManager.GetString("String_Unknown");
                string strPage = xmlQuality.SelectSingleNode("altpage")?.Value ?? xmlQuality.SelectSingleNode("page")?.Value ?? LanguageManager.GetString("String_Unknown");
                lblSource.Text = _objCharacter.LanguageBookShort(strSource) + strSpace + strPage;
                lblSource.SetToolTip(_objCharacter.LanguageBookLong(strSource) + strSpace + LanguageManager.GetString("String_Page") + strSpace + strPage);
                lblSourceLabel.Visible = lblSource.Visible = !string.IsNullOrEmpty(lblSource.Text);
            }
            else
            {
                lblBPLabel.Visible = false;
                lblBP.Visible = false;
                lblSourceLabel.Visible = false;
                lblSource.Visible = false;
                lblSource.SetToolTip(string.Empty);
            }
        }

        private void cmdOK_Click(object sender, EventArgs e)
        {
            _blnAddAgain = false;
            AcceptForm();
        }

        private void cmdOKAdd_Click(object sender, EventArgs e)
        {
            _blnAddAgain = true;
            AcceptForm();
        }

        private void cmdCancel_Click(object sender, EventArgs e)
        {
            DialogResult = DialogResult.Cancel;
        }

        private void lstQualities_DoubleClick(object sender, EventArgs e)
        {
            _blnAddAgain = false;
            AcceptForm();
        }

        private void chkLimitList_CheckedChanged(object sender, EventArgs e)
        {
            BuildQualityList();
        }

        private void chkFree_CheckedChanged(object sender, EventArgs e)
        {
            lstQualities_SelectedIndexChanged(sender, e);
        }

        private void chkMetagenic_CheckedChanged(object sender, EventArgs e)
        {
            if (chkMetagenic.Checked)
                chkNotMetagenic.Checked = false;
            BuildQualityList();
        }

        private void chkNotMetagenic_CheckedChanged(object sender, EventArgs e)
        {
            if (chkNotMetagenic.Checked)
                chkMetagenic.Checked = false;
            BuildQualityList();
        }

        private void txtSearch_TextChanged(object sender, EventArgs e)
        {
            BuildQualityList();
        }

        private void txtSearch_KeyDown(object sender, KeyEventArgs e)
        {
            if (e.KeyCode == Keys.Down)
            {
                if (lstQualities.SelectedIndex + 1 < lstQualities.Items.Count)
                {
                    lstQualities.SelectedIndex += 1;
                }
                else if (lstQualities.Items.Count > 0)
                {
                    lstQualities.SelectedIndex = 0;
                }
            }
            if (e.KeyCode == Keys.Up)
            {
                if (lstQualities.SelectedIndex - 1 >= 0)
                {
                    lstQualities.SelectedIndex -= 1;
                }
                else if (lstQualities.Items.Count > 0)
                {
                    lstQualities.SelectedIndex = lstQualities.Items.Count - 1;
                }
            }
        }

        private void txtSearch_KeyUp(object sender, KeyEventArgs e)
        {
            if (e.KeyCode == Keys.Up)
                txtSearch.Select(txtSearch.Text.Length, 0);
        }

        private void KarmaFilter(object sender, EventArgs e)
        {
            _blnLoading = true;
            if (string.IsNullOrWhiteSpace(nudMinimumBP.Text))
            {
                nudMinimumBP.Value = 0;
            }
            if (string.IsNullOrWhiteSpace(nudValueBP.Text))
            {
                nudValueBP.Value = 0;
            }
            if (string.IsNullOrWhiteSpace(nudMaximumBP.Text))
            {
                nudMaximumBP.Value = 0;
            }
            _blnLoading = false;
            BuildQualityList();
        }
        #endregion

        #region Properties
        /// <summary>
        /// Quality that was selected in the dialogue.
        /// </summary>
        public string SelectedQuality => _strSelectedQuality;

        /// <summary>
        /// Forcefully add a Category to the list.
        /// </summary>
        public string ForceCategory
        {
            set
            {
                if (_lstCategory.Any(x => x.Value.ToString() == value))
                {
                    cboCategory.BeginUpdate();
                    cboCategory.SelectedValue = value;
                    cboCategory.Enabled = false;
                    cboCategory.EndUpdate();
                }
            }
        }

        /// <summary>
        /// A Quality the character has that should be ignored for checking Forbidden requirements (which would prevent upgrading/downgrading a Quality).
        /// </summary>
        public string IgnoreQuality { get; set; } = string.Empty;

        /// <summary>
        /// Whether or not the user wants to add another item after this one.
        /// </summary>
        public bool AddAgain => _blnAddAgain;

        /// <summary>
        /// Whether or not the item has no cost.
        /// </summary>
        public bool FreeCost => chkFree.Checked;

        #endregion

        #region Methods
        /// <summary>
        /// Build the list of Qualities.
        /// </summary>
        private void BuildQualityList()
        {
            if (_blnLoading)
                return;

            string strCategory = cboCategory.SelectedValue?.ToString() ?? string.Empty;
<<<<<<< HEAD
            StringBuilder sbdFilter = new StringBuilder("(")
                .Append(_objCharacter.Options.BookXPath()).Append(')');
            if (!string.IsNullOrEmpty(strCategory) && strCategory != "Show All" && (GlobalOptions.SearchInCategoryOnly || txtSearch.TextLength == 0))
=======
            StringBuilder sbdFilter = new StringBuilder('(' + _objCharacter.Options.BookXPath() + ')');
            if (!string.IsNullOrEmpty(strCategory) && strCategory != "Show All" && (_objCharacter.Options.SearchInCategoryOnly || txtSearch.TextLength == 0))
>>>>>>> 6211a1ee
            {
                sbdFilter.Append(" and category = \"").Append(strCategory).Append('\"');
            }
            else
            {
                StringBuilder objCategoryFilter = new StringBuilder();
                foreach (string strItem in _lstCategory.Select(x => x.Value))
                {
                    if (!string.IsNullOrEmpty(strItem))
                        objCategoryFilter.Append("category = \"" + strItem + "\" or ");
                }
                if (objCategoryFilter.Length > 0)
                {
                    objCategoryFilter.Length -= 4;
                    sbdFilter.Append(" and (").Append(objCategoryFilter).Append(')');
                }
            }
            if (chkMetagenic.Checked)
            {
                sbdFilter.Append(" and (metagenic = 'True' or required/oneof[contains(., 'Changeling')])");
            }
            else if (chkNotMetagenic.Checked)
            {
                sbdFilter.Append(" and not(metagenic = 'True') and not(required/oneof[contains(., 'Changeling')])");
            }
            if (nudValueBP.Value != 0)
            {
                if (_objCharacter.Created && !_objCharacter.Options.DontDoubleQualityPurchases && nudValueBP.Value > 0)
                {
                    sbdFilter.Append(" and ((doublecareer = 'False' and karma = ")
                        .Append(nudValueBP.Value.ToString(GlobalOptions.InvariantCultureInfo))
                        .Append(") or (not(doublecareer = 'False') and karma = ")
                        .Append((nudValueBP.Value / 2).ToString(GlobalOptions.InvariantCultureInfo)).Append("))");
                }
                else
                {
                    sbdFilter.Append(" and karma = ")
                        .Append(nudValueBP.Value.ToString(GlobalOptions.InvariantCultureInfo));
                }
            }
            else
            {
                if (nudMinimumBP.Value != 0)
                {
                    if (_objCharacter.Created && !_objCharacter.Options.DontDoubleQualityPurchases)
                    {
                        sbdFilter.Append(" and (((doublecareer = 'False' or karma < 0) and karma >= ")
                            .Append(nudMinimumBP.Value.ToString(GlobalOptions.InvariantCultureInfo))
                            .Append(") or (not(doublecareer = 'False' or karma < 0) and karma >= ")
                            .Append((nudMinimumBP.Value / 2).ToString(GlobalOptions.InvariantCultureInfo)).Append("))");
                    }
                    else
                    {
                        sbdFilter.Append(" and karma >= ")
                            .Append(nudMinimumBP.Value.ToString(GlobalOptions.InvariantCultureInfo));
                    }
                }

                if (nudMaximumBP.Value != 0)
                {
                    if (_objCharacter.Created && !_objCharacter.Options.DontDoubleQualityPurchases && nudMaximumBP.Value > 0)
                    {
                        sbdFilter.Append(" and (((doublecareer = 'False' or karma < 0) and karma <= ")
                            .Append(nudMaximumBP.Value.ToString(GlobalOptions.InvariantCultureInfo))
                            .Append(") or (not(doublecareer = 'False' or karma < 0) and karma <= ")
                            .Append((nudMaximumBP.Value / 2).ToString(GlobalOptions.InvariantCultureInfo)).Append("))");
                    }
                    else
                    {
                        sbdFilter.Append(" and karma <= ")
                            .Append(nudMaximumBP.Value.ToString(GlobalOptions.InvariantCultureInfo));
                    }
                }
            }
            if (!string.IsNullOrEmpty(txtSearch.Text))
                sbdFilter.Append(" and ").Append(CommonFunctions.GenerateSearchXPath(txtSearch.Text));

            string strCategoryLower = strCategory == "Show All" ? "*" : strCategory.ToLowerInvariant();
            List <ListItem> lstQuality = new List<ListItem>();
            foreach (XPathNavigator objXmlQuality in _xmlBaseQualityDataNode.Select("qualities/quality[" + sbdFilter + "]"))
            {
                string strLoopName = objXmlQuality.SelectSingleNode("name")?.Value;
                if (!string.IsNullOrEmpty(strLoopName))
                {
                    if (_xmlMetatypeQualityRestrictionNode != null && _xmlMetatypeQualityRestrictionNode.SelectSingleNode(strCategoryLower + "/quality[. = \"" + strLoopName + "\"]") == null)
                    {
                        continue;
                    }
                    if (!chkLimitList.Checked || objXmlQuality.RequirementsMet(_objCharacter, string.Empty, string.Empty, IgnoreQuality))
                    {
                        lstQuality.Add(new ListItem(objXmlQuality.SelectSingleNode("id")?.Value ?? string.Empty, objXmlQuality.SelectSingleNode("translate")?.Value ?? strLoopName));
                    }
                }
            }
            lstQuality.Sort(CompareListItems.CompareNames);

            string strOldSelectedQuality = lstQualities.SelectedValue?.ToString();
            _blnLoading = true;
            lstQualities.BeginUpdate();
            lstQualities.ValueMember = nameof(ListItem.Value);
            lstQualities.DisplayMember = nameof(ListItem.Name);
            lstQualities.DataSource = lstQuality;
            _blnLoading = false;
            if (string.IsNullOrEmpty(strOldSelectedQuality))
                lstQualities.SelectedIndex = -1;
            else
                lstQualities.SelectedValue = strOldSelectedQuality;
            lstQualities.EndUpdate();
        }

        /// <summary>
        /// Accept the selected item and close the form.
        /// </summary>
        private void AcceptForm()
        {
            string strSelectedQuality = lstQualities.SelectedValue?.ToString();
            if (string.IsNullOrEmpty(strSelectedQuality))
                return;

            XPathNavigator objNode = _xmlBaseQualityDataNode.SelectSingleNode("qualities/quality[id = \"" + strSelectedQuality + "\"]");

            if (objNode == null || !objNode.RequirementsMet(_objCharacter, null, LanguageManager.GetString("String_Quality"), IgnoreQuality))
                return;

            _strSelectedQuality = strSelectedQuality;
            s_StrSelectCategory = (GlobalOptions.SearchInCategoryOnly || txtSearch.TextLength == 0) ? cboCategory.SelectedValue?.ToString() : objNode.SelectSingleNode("category")?.Value;
            DialogResult = DialogResult.OK;
        }

        private void OpenSourceFromLabel(object sender, EventArgs e)
        {
            CommonFunctions.OpenPdfFromControl(sender, e);
        }
        #endregion
    }
}<|MERGE_RESOLUTION|>--- conflicted
+++ resolved
@@ -356,14 +356,8 @@
                 return;
 
             string strCategory = cboCategory.SelectedValue?.ToString() ?? string.Empty;
-<<<<<<< HEAD
-            StringBuilder sbdFilter = new StringBuilder("(")
-                .Append(_objCharacter.Options.BookXPath()).Append(')');
+            StringBuilder sbdFilter = new StringBuilder('(' + _objCharacter.Options.BookXPath() + ')');
             if (!string.IsNullOrEmpty(strCategory) && strCategory != "Show All" && (GlobalOptions.SearchInCategoryOnly || txtSearch.TextLength == 0))
-=======
-            StringBuilder sbdFilter = new StringBuilder('(' + _objCharacter.Options.BookXPath() + ')');
-            if (!string.IsNullOrEmpty(strCategory) && strCategory != "Show All" && (_objCharacter.Options.SearchInCategoryOnly || txtSearch.TextLength == 0))
->>>>>>> 6211a1ee
             {
                 sbdFilter.Append(" and category = \"").Append(strCategory).Append('\"');
             }
