--- conflicted
+++ resolved
@@ -211,13 +211,8 @@
                         {
                             var frmPickSpell = new frmSelectSpell(MySearchCharacter.MyCharacter);
                             frmPickSpell.ShowDialog();
-<<<<<<< HEAD
-                        // Open the Spells XML file and locate the selected piece.
-                        XmlDocument objXmlDocument = XmlManager.Load("spells.xml", new Dictionary<string,bool>());
-=======
                             // Open the Spells XML file and locate the selected piece.
-                            XmlDocument objXmlDocument = XmlManager.Load("spells.xml");
->>>>>>> 4d997dd7
+                            XmlDocument objXmlDocument = XmlManager.Load("spells.xml", MySearchCharacter.MyCharacter.Options.CustomDataDictionary);
                             XmlNode objXmlSpell = objXmlDocument.SelectSingleNode("/chummer/spells/spell[id = \"" + frmPickSpell.SelectedSpell + "\"]");
                             Spell objSpell = new Spell(MySearchCharacter.MyCharacter);
                             if(string.IsNullOrEmpty(objSpell.Name))
@@ -248,7 +243,7 @@
                             var frmPick = new frmSelectQuality(MySearchCharacter.MyCharacter);
                             frmPick.ShowDialog();
                             // Open the Spells XML file and locate the selected piece.
-                            XmlDocument objXmlDocument = XmlManager.Load("qualities.xml", new Dictionary<string, bool>());
+                            XmlDocument objXmlDocument = XmlManager.Load("qualities.xml", MySearchCharacter.MyCharacter.Options.CustomDataDictionary);
                             XmlNode objXmlNode = objXmlDocument.SelectSingleNode("/chummer/qualities/quality[id = \"" + frmPick.SelectedQuality + "\"]");
                             Quality objQuality = new Quality(MySearchCharacter.MyCharacter);
                             List<Weapon> lstWeapons = new List<Weapon>();
